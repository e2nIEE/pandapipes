# This workflow will install Python dependencies, run tests and lint with a variety of Python versions
# For more information see: https://help.github.com/actions/language-and-framework-guides/using-python-with-github-actions

# pandapipes-master branch is designed to work with pandapower-master branch

name: ppipes_master

on:
  push:
    branches: [ master ]
  pull_request:
    branches: [ master ]

jobs:
  build:
    runs-on: ${{ matrix.os }}
    strategy:
      matrix:
        python-version: ['3.8', '3.9', '3.10', '3.11']
        os:  [ ubuntu-latest, windows-latest ]
    steps:
      - uses: actions/checkout@v4
      - name: Set up Python ${{ matrix.python-version }}
        uses: actions/setup-python@v5
        with:
          python-version: ${{ matrix.python-version }}
      - name: Install dependencies
        run: |
          python -m pip install --upgrade pip
          python -m pip install pytest pytest-split
          if [ -f requirements.txt ]; then pip install -r requirements.txt; fi
          python -m pip install pandapower;
<<<<<<< HEAD
          python -m pip install .["all"]
=======
          python -m pip install .
>>>>>>> bddfa77a
        shell: bash
      - name: List all installed packages
        run: |
          python -m pip list
      - name: Test with pytest
        if: ${{ matrix.python-version != '3.9' }}
        run: |
          python -m pytest
      - name: Test with pytest and Codecov
        if: ${{ matrix.python-version == '3.9' }}
        run: |
          python -m pip install pytest-cov
          python -m pytest --cov=./ --cov-report=xml
      - name: Upload coverage to Codecov
        if: ${{ matrix.python-version == '3.9' }}
        uses: codecov/codecov-action@v1
        with:
          verbose: true

  relying:
<<<<<<< HEAD
=======
    runs-on: ${{ matrix.os }}
    strategy:
      matrix:
        python-version: ['3.8', '3.9', '3.10', '3.11']
        os:  [ ubuntu-latest, windows-latest ]
    steps:
      - uses: actions/checkout@v3
      - name: Set up Python ${{ matrix.python-version }}
        uses: actions/setup-python@v4
        with:
          python-version: ${{ matrix.python-version }}
      - name: Install dependencies
        run: |
          python -m pip install --upgrade pip
          python -m pip install pytest igraph pytest-split
          if [${{ matrix.python-version != '3.11' }}]; then python -m pip install numba; fi
          if [ -f requirements.txt ]; then pip install -r requirements.txt; fi
          python -m pip install git+https://github.com/e2nIEE/pandapower@master#egg=pandapower;
          python -m pip install .
        shell: bash
      - name: List all installed packages
        run: |
          python -m pip list
      - name: Test with pytest
        if: ${{ matrix.python-version != '3.9' }}
        run: |
          python -m pytest

  tutorial_tests:
>>>>>>> bddfa77a
    runs-on: ${{ matrix.os }}
    strategy:
      matrix:
        python-version: ['3.8', '3.9', '3.10', '3.11']
        os:  [ ubuntu-latest, windows-latest ]
    steps:
      - uses: actions/checkout@v3
      - name: Set up Python ${{ matrix.python-version }}
        uses: actions/setup-python@v4
        with:
          python-version: ${{ matrix.python-version }}
      - name: Install dependencies
        run: |
          python -m pip install --upgrade pip
          python -m pip install pytest igraph pytest-split
          if [${{ matrix.python-version != '3.11' }}]; then python -m pip install numba; fi
          if [ -f requirements.txt ]; then pip install -r requirements.txt; fi
          python -m pip install git+https://github.com/e2nIEE/pandapower@master#egg=pandapower;
          python -m pip install .
        shell: bash
      - name: List all installed packages
        run: |
          python -m pip list
      - name: Test with pytest
        if: ${{ matrix.python-version != '3.9' }}
        run: |
          python -m pytest
      - name: Test with numba
        if: ${{ matrix.python-version == '3.11' }}
        run: |
          python -m pip install numba
          python -m pytest -n=auto
      - name: Test with pytest, Codecov and Coverage
        if: ${{ matrix.python-version == '3.9' }}
        run: |
          python -m pip install pytest-cov
          python -m pytest --nbmake -n=auto --cov=./ --cov-report=xml
          cp ./coverage.xml ./codecov_coverage.xml
      - name: Upload coverage to Codacy
        if: ${{ matrix.python-version == '3.9' && matrix.os == 'ubuntu-latest'}}
        env:
          CODACY_PROJECT_TOKEN: ${{ secrets.CODACY_PROJECT_TOKEN }}
        run: |
          bash <(curl -Ls https://coverage.codacy.com/get.sh) report -r coverage.xml
      - name: Upload coverage to Codecov
        if: ${{ matrix.python-version == '3.9' }}
        uses: codecov/codecov-action@v4
        with:
          token: ${{ secrets.CODECOV_TOKEN }}
          file: ./codecov_coverage.xml
          verbose: true
          exclude: |
            '**/test/**'
            '**/__init__.py'
            'doc/**'
            'tutorials/**'
            'pandapipes/networks/network_files/**'
            '**.yml'
            '**.rst'


  tutorial_tests:
    runs-on: ${{ matrix.os }}
    strategy:
      matrix:
        python-version: ['3.8', '3.9', '3.10', '3.11']
        os:  [ ubuntu-latest, windows-latest ]
    steps:
      - uses: actions/checkout@v4
      - name: Set up Python ${{ matrix.python-version }}
        uses: actions/setup-python@v5
        with:
          python-version: ${{ matrix.python-version }}
      - name: Install dependencies
        run: |
          python -m pip install --upgrade pip
          python -m pip install pytest==8.0.2 nbmake pytest-xdist pytest-split
          if [ -f requirements.txt ]; then pip install -r requirements.txt; fi
          python -m pip install pandapower
          python -m pip install .["all"]
        shell: bash
      - name: List all installed packages
        run: |
          python -m pip list
      - name: Test with pytest
        run: |
          python -m pytest --nbmake -n=auto "./tutorials"
      - name: Test with numba
        if: ${{ matrix.python-version == '3.11' }}
        run: |
          python -m pip install numba
          python -m pytest --nbmake -n=auto "./tutorials"


  docs_check:
    runs-on: ubuntu-latest
    strategy:
      matrix:
        python-version: [ '3.10' ]
    steps:
      - uses: actions/checkout@v4
      - name: Set up Python ${{ matrix.python-version }}
        uses: actions/setup-python@v5
        with:
          python-version: ${{ matrix.python-version }}
      - name: Check docs for Python ${{ matrix.python-version }}
        uses: e2nIEE/sphinx-action@master
        with:
          pre-build-command: "apt-get update -y && apt-get install -y git;
                              git --version;
                              python -m pip install --upgrade pip;
                              python -m pip install .[docs]"
          build-command: "sphinx-build -b html source _build -W"
          docs-folder: "doc/"<|MERGE_RESOLUTION|>--- conflicted
+++ resolved
@@ -30,11 +30,7 @@
           python -m pip install pytest pytest-split
           if [ -f requirements.txt ]; then pip install -r requirements.txt; fi
           python -m pip install pandapower;
-<<<<<<< HEAD
           python -m pip install .["all"]
-=======
-          python -m pip install .
->>>>>>> bddfa77a
         shell: bash
       - name: List all installed packages
         run: |
@@ -55,8 +51,6 @@
           verbose: true
 
   relying:
-<<<<<<< HEAD
-=======
     runs-on: ${{ matrix.os }}
     strategy:
       matrix:
@@ -74,37 +68,7 @@
           python -m pip install pytest igraph pytest-split
           if [${{ matrix.python-version != '3.11' }}]; then python -m pip install numba; fi
           if [ -f requirements.txt ]; then pip install -r requirements.txt; fi
-          python -m pip install git+https://github.com/e2nIEE/pandapower@master#egg=pandapower;
-          python -m pip install .
-        shell: bash
-      - name: List all installed packages
-        run: |
-          python -m pip list
-      - name: Test with pytest
-        if: ${{ matrix.python-version != '3.9' }}
-        run: |
-          python -m pytest
-
-  tutorial_tests:
->>>>>>> bddfa77a
-    runs-on: ${{ matrix.os }}
-    strategy:
-      matrix:
-        python-version: ['3.8', '3.9', '3.10', '3.11']
-        os:  [ ubuntu-latest, windows-latest ]
-    steps:
-      - uses: actions/checkout@v3
-      - name: Set up Python ${{ matrix.python-version }}
-        uses: actions/setup-python@v4
-        with:
-          python-version: ${{ matrix.python-version }}
-      - name: Install dependencies
-        run: |
-          python -m pip install --upgrade pip
-          python -m pip install pytest igraph pytest-split
-          if [${{ matrix.python-version != '3.11' }}]; then python -m pip install numba; fi
-          if [ -f requirements.txt ]; then pip install -r requirements.txt; fi
-          python -m pip install git+https://github.com/e2nIEE/pandapower@master#egg=pandapower;
+          python -m pip install pandapower;
           python -m pip install .
         shell: bash
       - name: List all installed packages
@@ -147,6 +111,35 @@
             '**.yml'
             '**.rst'
 
+
+  relying:
+    runs-on: ${{ matrix.os }}
+    strategy:
+      matrix:
+        python-version: ['3.8', '3.9', '3.10', '3.11']
+        os:  [ ubuntu-latest, windows-latest ]
+    steps:
+      - uses: actions/checkout@v3
+      - name: Set up Python ${{ matrix.python-version }}
+        uses: actions/setup-python@v4
+        with:
+          python-version: ${{ matrix.python-version }}
+      - name: Install dependencies
+        run: |
+          python -m pip install --upgrade pip
+          python -m pip install pytest igraph pytest-split
+          if [${{ matrix.python-version != '3.11' }}]; then python -m pip install numba; fi
+          if [ -f requirements.txt ]; then pip install -r requirements.txt; fi
+          python -m pip install git+https://github.com/e2nIEE/pandapower@master#egg=pandapower;
+          python -m pip install .
+        shell: bash
+      - name: List all installed packages
+        run: |
+          python -m pip list
+      - name: Test with pytest
+        if: ${{ matrix.python-version != '3.9' }}
+        run: |
+          python -m pytest
 
   tutorial_tests:
     runs-on: ${{ matrix.os }}
