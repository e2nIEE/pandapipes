# This workflow will install Python dependencies, run tests and lint with a variety of Python versions
# A coverage report will be created for the Python 3.8 version
# For more information see: https://help.github.com/actions/language-and-framework-guides/using-python-with-github-actions

# pandapipes-develop branch is designed to work with pandapower-develop branch

name: ppipes_dev

on:
  push:
    branches-ignore: [ master ]
  pull_request:
    branches-ignore: [ master ]

jobs:
  build:

    runs-on: ubuntu-latest
    strategy:
      matrix:
        python-version: ['3.8', '3.9', '3.10', '3.11']
    steps:
      - uses: actions/checkout@v3
      - name: Set up Python ${{ matrix.python-version }}
        uses: actions/setup-python@v4
        with:
          python-version: ${{ matrix.python-version }}
      - name: Install dependencies
        run: |
          python -m pip install --upgrade pip
<<<<<<< HEAD
          python -m pip install pytest python-igraph pytest-split
          if ${{ matrix.python-version != '3.11' }}; then python -m pip install numba; fi
=======
          python -m pip install pytest igraph pytest-split numba
>>>>>>> c320051b
          if [ -f requirements.txt ]; then pip install -r requirements.txt; fi
          if ${{ matrix.python-version == '3.7' }}; 
          then pip install pandapower==2.11.1; 
          else 
          python -m pip install git+https://github.com/e2nIEE/pandapower@develop#egg=pandapower
          fi
          pip install .
      - name: List all installed packages
        run: |
          pip list
      - name: Test with pytest
        if: ${{ matrix.python-version != '3.9' }}
        run: |
          pytest
      - name: Test with pytest and Codecov
        if: ${{ matrix.python-version == '3.9' }}
        run: |
          python -m pip install pytest-cov
          pytest --cov=./ --cov-report=xml
      - name: Upload coverage to Codecov
        if: ${{ matrix.python-version == '3.9' }}
        uses: codecov/codecov-action@v1
        with:
          verbose: true

  linting:

    runs-on: ubuntu-latest
    strategy:
      matrix:
        python-version: ['3.10']

    steps:
      - uses: actions/checkout@v3
      - name: Set up Python ${{ matrix.python-version }}
        uses: actions/setup-python@v4
        with:
          python-version: ${{ matrix.python-version }}
      - name: Install dependencies
        run: |
          python -m pip install --upgrade pip
          python -m pip install flake8
          if [ -f requirements.txt ]; then pip install -r requirements.txt; fi
          python -m pip install git+https://github.com/e2nIEE/pandapower@develop#egg=pandapower
          pip install .
      - name: List all installed packages
        run: |
          pip list
      - name: Lint with flake8 (syntax errors and undefinded names)
        run: |
          # stop the build if there are Python syntax errors or undefined names
          flake8 . --count --select=E9,F63,F7,F82 --show-source --statistics
      - name: Lint with flake8 (all errors/warnings)
        run: |
          # exit-zero treats all errors as warnings. The GitHub editor is 127 chars wide
          flake8 . --count --exit-zero --max-complexity=10 --max-line-length=127 --statistics

  tutorial_tests:
    runs-on: ubuntu-latest
    strategy:
      matrix:
        python-version: ['3.8', '3.9', '3.10', '3.11']
    steps:
      - uses: actions/checkout@v3
      - name: Set up Python ${{ matrix.python-version }}
        uses: actions/setup-python@v4
        with:
          python-version: ${{ matrix.python-version }}
      - name: Install dependencies
        run: |
          python -m pip install --upgrade pip
<<<<<<< HEAD
          python -m pip install pytest nbmake pytest-xdist pytest-split python-igraph
          if ${{ matrix.python-version != '3.11' }}; then python -m pip install numba; fi
=======
          python -m pip install pytest nbmake pytest-xdist pytest-split igraph numba 
>>>>>>> c320051b
          if [ -f requirements.txt ]; then pip install -r requirements.txt; fi
          if ${{ matrix.python-version == '3.7' }}; 
          then pip install pandapower==2.11.1; 
          else 
          python -m pip install git+https://github.com/e2nIEE/pandapower@develop#egg=pandapower
          fi
          pip install .
      - name: List all installed packages
        run: |
          pip list
      - name: Test with pytest
        run: |
          pytest --nbmake -n=auto "./tutorials"

  docs_check:
    runs-on: ubuntu-latest
    strategy:
      matrix:
        python-version: [ '3.10' ]
    steps:
      - uses: actions/checkout@v3
      - name: Set up Python ${{ matrix.python-version }}
        uses: actions/setup-python@v4
        with:
          python-version: ${{ matrix.python-version }}
      - name: Check docs for Python ${{ matrix.python-version }}
        uses: e2nIEE/sphinx-action@master
        with:
          pre-build-command: "apt-get update -y && apt-get install -y git;
                              git --version;
                              python -m pip install --upgrade pip;
                              python -m pip install git+https://github.com/e2nIEE/pandapower@develop#egg=pandapower;
                              python -m pip install ."
          build-command: "sphinx-build -b html source _build -W"
          docs-folder: "doc/"<|MERGE_RESOLUTION|>--- conflicted
+++ resolved
@@ -28,18 +28,10 @@
       - name: Install dependencies
         run: |
           python -m pip install --upgrade pip
-<<<<<<< HEAD
-          python -m pip install pytest python-igraph pytest-split
+          python -m pip install pytest igraph pytest-split
           if ${{ matrix.python-version != '3.11' }}; then python -m pip install numba; fi
-=======
-          python -m pip install pytest igraph pytest-split numba
->>>>>>> c320051b
           if [ -f requirements.txt ]; then pip install -r requirements.txt; fi
-          if ${{ matrix.python-version == '3.7' }}; 
-          then pip install pandapower==2.11.1; 
-          else 
           python -m pip install git+https://github.com/e2nIEE/pandapower@develop#egg=pandapower
-          fi
           pip install .
       - name: List all installed packages
         run: |
@@ -105,18 +97,10 @@
       - name: Install dependencies
         run: |
           python -m pip install --upgrade pip
-<<<<<<< HEAD
-          python -m pip install pytest nbmake pytest-xdist pytest-split python-igraph
+          python -m pip install pytest nbmake pytest-xdist pytest-split igraph 
           if ${{ matrix.python-version != '3.11' }}; then python -m pip install numba; fi
-=======
-          python -m pip install pytest nbmake pytest-xdist pytest-split igraph numba 
->>>>>>> c320051b
           if [ -f requirements.txt ]; then pip install -r requirements.txt; fi
-          if ${{ matrix.python-version == '3.7' }}; 
-          then pip install pandapower==2.11.1; 
-          else 
           python -m pip install git+https://github.com/e2nIEE/pandapower@develop#egg=pandapower
-          fi
           pip install .
       - name: List all installed packages
         run: |
