# Copyright (c) 2020-2024 by Fraunhofer Institute for Energy Economics
# and Energy System Technology (IEE), Kassel, and University of Kassel. All rights reserved.
# Use of this source code is governed by a BSD-style license that can be found in the LICENSE file.

import numpy as np
from numpy import dtype

from pandapipes.component_models import standard_branch_wo_internals_result_lookup
from pandapipes.component_models.abstract_models.branch_wzerolength_models import \
    BranchWZeroLengthComponent
from pandapipes.component_models.junction_component import Junction
from pandapipes.idx_branch import QEXT, D, AREA, LOSS_COEFFICIENT as LC
from pandapipes.pf.pipeflow_setup import get_fluid
from pandapipes.pf.result_extraction import extract_branch_results_without_internals

try:
    import pandaplan.core.pplog as logging
except ImportError:
    import logging

logger = logging.getLogger(__name__)
logger.setLevel(logging.DEBUG)


class HeatExchanger(BranchWZeroLengthComponent):

    @classmethod
    def from_to_node_cols(cls):
        return "from_junction", "to_junction"

    @classmethod
    def table_name(cls):
        return "heat_exchanger"

    @classmethod
    def active_identifier(cls):
        return "in_service"

    @classmethod
    def get_connected_node_type(cls):
        return Junction

    @classmethod
    def create_pit_branch_entries(cls, net, branch_pit):
        """
        Function which creates pit branch entries with a specific table.

        :param net: The pandapipes network
        :type net: pandapipesNet
        :param branch_pit:
        :type branch_pit:
        :return: No Output.
        """
        heat_exchanger_pit = super().create_pit_branch_entries(net, branch_pit)
        heat_exchanger_pit[:, D] = net[cls.table_name()].diameter_m.values
        heat_exchanger_pit[:, AREA] = heat_exchanger_pit[:, D] ** 2 * np.pi / 4
        heat_exchanger_pit[:, LC] = net[cls.table_name()].loss_coefficient.values
        heat_exchanger_pit[:, QEXT] = net[cls.table_name()].qext_w.values

    @classmethod
    def extract_results(cls, net, options, branch_results, mode):
        """
        Class method to extract pipeflow results from the internal structure into the results table.

        :param net: The pandapipes network
        :type net: pandapipesNet
        :param options: pipeflow options
        :type options: dict
        :param branch_results: important branch results
        :type branch_results: dict
        :param mode: simulation mode
        :type mode: str
        :return: No Output.
        :rtype: None
        """
        required_results_hyd, required_results_ht = standard_branch_wo_internals_result_lookup(net)

        extract_branch_results_without_internals(net, branch_results, required_results_hyd,
                                                 required_results_ht, cls.table_name(), mode)

    @classmethod
    def get_component_input(cls):
        """

        :return:
        :rtype:
        """
        return [("name", dtype(object)),
                ("from_junction", "u4"),
                ("to_junction", "u4"),
                ("diameter_m", "f8"),
                ("qext_w", 'f8'),
                ("loss_coefficient", "f8"),
                ("in_service", 'bool'),
                ("type", dtype(object))]

    @classmethod
    def get_result_table(cls, net):
        """

        :param net: The pandapipes network
        :type net: pandapipesNet
        :return: (columns, all_float) - the column names and whether they are all float type. Only
                if False, returns columns as tuples also specifying the dtypes
        :rtype: (list, bool)
        """
        if get_fluid(net).is_gas:
            output = ["v_from_m_per_s", "v_to_m_per_s", "v_mean_m_per_s", "p_from_bar", "p_to_bar",
                      "t_from_k", "t_to_k", "t_outlet_k", "mdot_from_kg_per_s", "mdot_to_kg_per_s",
                      "vdot_norm_m3_per_s", "reynolds", "lambda", "normfactor_from",
                      "normfactor_to"]
        else:
<<<<<<< HEAD
            output = ["v_mean_m_per_s", "p_from_bar", "p_to_bar", "t_from_k", "t_to_k",
                      "mdot_from_kg_per_s", "mdot_to_kg_per_s", "vdot_m3_per_s", "reynolds",
=======
            output = ["v_mean_m_per_s", "p_from_bar", "p_to_bar", "t_from_k", "t_to_k", "t_outlet_k",
                      "mdot_from_kg_per_s", "mdot_to_kg_per_s", "vdot_norm_m3_per_s", "reynolds",
>>>>>>> 66a66706
                      "lambda"]
        return output, True<|MERGE_RESOLUTION|>--- conflicted
+++ resolved
@@ -110,12 +110,7 @@
                       "vdot_norm_m3_per_s", "reynolds", "lambda", "normfactor_from",
                       "normfactor_to"]
         else:
-<<<<<<< HEAD
-            output = ["v_mean_m_per_s", "p_from_bar", "p_to_bar", "t_from_k", "t_to_k",
+            output = ["v_mean_m_per_s", "p_from_bar", "p_to_bar", "t_from_k", "t_to_k", "t_outlet_k",
                       "mdot_from_kg_per_s", "mdot_to_kg_per_s", "vdot_m3_per_s", "reynolds",
-=======
-            output = ["v_mean_m_per_s", "p_from_bar", "p_to_bar", "t_from_k", "t_to_k", "t_outlet_k",
-                      "mdot_from_kg_per_s", "mdot_to_kg_per_s", "vdot_norm_m3_per_s", "reynolds",
->>>>>>> 66a66706
                       "lambda"]
         return output, True