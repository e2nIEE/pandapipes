# Copyright (c) 2020-2024 by Fraunhofer Institute for Energy Economics
# and Energy System Technology (IEE), Kassel, and University of Kassel. All rights reserved.
# Use of this source code is governed by a BSD-style license that can be found in the LICENSE file.

from operator import itemgetter

import numpy as np
from numpy import dtype

from pandapipes.component_models.abstract_models.branch_wzerolength_models import \
    BranchWZeroLengthComponent
from pandapipes.component_models.component_toolbox import get_component_array
from pandapipes.component_models.junction_component import Junction
from pandapipes.constants import NORMAL_TEMPERATURE, NORMAL_PRESSURE, R_UNIVERSAL, P_CONVERSION
from pandapipes.idx_branch import MDOTINIT, D, AREA, LOSS_COEFFICIENT as LC, FROM_NODE, PL
from pandapipes.idx_node import PINIT, PAMB, TINIT as TINIT_NODE
from pandapipes.pf.pipeflow_setup import get_fluid, get_net_option, get_lookup
from pandapipes.pf.result_extraction import extract_branch_results_without_internals

try:
    import pandaplan.core.pplog as logging
except ImportError:
    import logging

logger = logging.getLogger(__name__)


class Pump(BranchWZeroLengthComponent):
    """

    """
    STD_TYPE = 0

    internal_cols = 1

    @classmethod
    def from_to_node_cols(cls):
        return "from_junction", "to_junction"

    @classmethod
    def table_name(cls):
        return "pump"

    @classmethod
    def active_identifier(cls):
        return "in_service"

    @classmethod
    def get_connected_node_type(cls):
        return Junction

    @classmethod
    def create_pit_branch_entries(cls, net, branch_pit):
        """
        Function which creates pit branch entries with a specific table.

        :param net: The pandapipes network
        :type net: pandapipesNet
        :param branch_pit:
        :type branch_pit:
        :return: No Output.
        """
        pump_pit = super().create_pit_branch_entries(net, branch_pit)
        pump_pit[:, D] = 0.1
        pump_pit[:, AREA] = pump_pit[:, D] ** 2 * np.pi / 4
        pump_pit[:, LC] = 0

    @classmethod
    def create_component_array(cls, net, component_pits):
        """
        Function which creates an internal array of the component in analogy to the pit, but with
        component specific entries, that are not needed in the pit.

        :param net: The pandapipes network
        :type net: pandapipesNet
        :param component_pits: dictionary of component specific arrays
        :type component_pits: dict
        :return:
        :rtype:
        """
        tbl = net[cls.table_name()]
        pump_array = np.zeros(shape=(len(tbl), cls.internal_cols), dtype=np.float64)
        std_types_lookup = get_std_type_lookup(net, cls.table_name())
        std_type, pos = np.where(net[cls.table_name()]['std_type'].values
                                 == std_types_lookup[:, np.newaxis])
        pump_array[pos, cls.STD_TYPE] = std_type
        component_pits[cls.table_name()] = pump_array

    @classmethod
    def adaption_before_derivatives_hydraulic(cls, net, branch_pit, node_pit, idx_lookups, options):
        # calculation of pressure lift
        f, t = idx_lookups[cls.table_name()]
        pump_branch_pit = branch_pit[f:t, :]
        area = pump_branch_pit[:, AREA]

        pump_array = get_component_array(net, cls.table_name())
        idx = pump_array[:, cls.STD_TYPE].astype(np.int32)
        std_types = get_std_type_lookup(net, cls.table_name())[idx]

        from_nodes = pump_branch_pit[:, FROM_NODE].astype(np.int32)
        # to_nodes = pump_branch_pit[:, TO_NODE].astype(np.int32)
        fluid = get_fluid(net)
        p_from = node_pit[from_nodes, PAMB] + node_pit[from_nodes, PINIT]
        # p_to = node_pit[to_nodes, PAMB] + node_pit[to_nodes, PINIT]
        t_from = node_pit[from_nodes, TINIT_NODE]
        numerator_from = NORMAL_PRESSURE * t_from
        v_mps = pump_branch_pit[:, MDOTINIT] / pump_branch_pit[:, AREA] / fluid.get_density(NORMAL_TEMPERATURE)
        if fluid.is_gas:
            # consider volume flow at inlet
            normfactor_from = numerator_from * fluid.get_property("compressibility", p_from) \
                              / (p_from * NORMAL_TEMPERATURE)
            v_from = v_mps * normfactor_from
        else:
            v_from = v_mps
        vol = v_from * area
        if len(std_types):
            fcts = itemgetter(*std_types)(net['std_types']['pump'])
            fcts = [fcts] if not isinstance(fcts, tuple) else fcts
            pl = np.array(list(map(lambda x, y: x.get_pressure(y), fcts, vol)))
            pump_branch_pit[:, PL] = pl

    @classmethod
    def extract_results(cls, net, options, branch_results, mode):
        """
        Function that extracts certain results.

        :param branch_results:
        :type branch_results:
        :param net: The pandapipes network
        :type net: pandapipesNet
        :param options:
        :type options:
        :param mode:
        :type mode:
        :return: No Output.
        """
        calc_compr_pow = options['calc_compression_power']

        required_results_hyd = [
            ("p_from_bar", "p_from"), ("p_to_bar", "p_to"), ("mdot_to_kg_per_s", "mf_to"),
            ("mdot_from_kg_per_s", "mf_from"), ("deltap_bar", "pl"),
        ]
        required_results_ht = [("t_from_k", "temp_from"), ("t_to_k", "temp_to"), ("t_outlet_k", "t_outlet")]

        if get_fluid(net).is_gas:
            required_results_hyd.extend([
                ("v_from_m_per_s", "v_gas_from"), ("v_to_m_per_s", "v_gas_to"),
                ("normfactor_from", "normfactor_from"), ("normfactor_to", "normfactor_to"),
                ("vdot_norm_m3_per_s", "vf")
            ])
        else:
            required_results_hyd.extend([("v_mean_m_per_s", "v_mps"), ("vdot_m3_per_s", "vf")])

        extract_branch_results_without_internals(net, branch_results, required_results_hyd,
                                                 required_results_ht, cls.table_name(), mode)

        if calc_compr_pow:
            f, t = get_lookup(net, "branch", "from_to")[cls.table_name()]
            from_nodes = branch_results["from_nodes"][f:t]

            res_table = net["res_" + cls.table_name()]
            if net.fluid.is_gas:
                p_from = branch_results["p_abs_from"][f:t]
                p_to = branch_results["p_abs_to"][f:t]
                t0 = net["_pit"]["node"][from_nodes, TINIT_NODE]
                mf_sum_int = branch_results["mf_from"][f:t]
                # calculate ideal compression power
                compr = get_fluid(net).get_property("compressibility", p_from)
                try:
                    molar_mass = net.fluid.get_molar_mass()  # [g/mol]
                except UserWarning:
                    logger.error('Molar mass is missing in your fluid. Before you are able to '
                                 'retrieve the compression power make sure that the molar mass is'
                                 ' defined')
                else:
                    r_spec = 1e3 * R_UNIVERSAL / molar_mass  # [J/(kg * K)]
                    cp = net.fluid.get_heat_capacity(t0)
                    cv = cp - r_spec
                    k = cp/cv  # 'kappa' heat capacity ratio
                    w_real_isentr = (k / (k - 1)) * r_spec * compr * t0 * \
                                    (np.divide(p_to, p_from) ** ((k - 1) / k) - 1)
                    res_table['compr_power_mw'].values[:] = \
                        w_real_isentr * np.abs(mf_sum_int) / 1e6
            else:
                vf_sum_int = branch_results["vf"][f:t]
                pl = branch_results["pl"][f:t]
                res_table['compr_power_mw'].values[:] = pl * P_CONVERSION * vf_sum_int / 1e6

    @classmethod
    def get_component_input(cls):
        """

        Get component input.

        :return:
        :rtype:
        """
        return [("name", dtype(object)),
                ("from_junction", "u4"),
                ("to_junction", "u4"),
                ("std_type", dtype(object)),
                ("in_service", 'bool'),
                ("type", dtype(object))]

    @classmethod
    def get_result_table(cls, net):
        """

        Gets the result table.

        :param net: The pandapipes network
        :type net: pandapipesNet
        :return: (columns, all_float) - the column names and whether they are all float type. Only
                if False, returns columns as tuples also specifying the dtypes
        :rtype: (list, bool)
        """
        calc_compr_pow = get_net_option(net, 'calc_compression_power')

        if get_fluid(net).is_gas:
            output = ["deltap_bar",
                      "v_from_m_per_s", "v_to_m_per_s",
                      "p_from_bar", "p_to_bar",
                      "t_from_k", "t_to_k", "t_outlet_k", "mdot_from_kg_per_s", "mdot_to_kg_per_s",
                      "vdot_norm_m3_per_s", "normfactor_from", "normfactor_to"]
            # TODO: inwieweit sind diese Angaben bei imaginärem Durchmesser sinnvoll?
        else:
            output = ["deltap_bar", "v_mean_m_per_s", "p_from_bar", "p_to_bar", "t_from_k",
<<<<<<< HEAD
                      "t_to_k", "mdot_from_kg_per_s", "mdot_to_kg_per_s", "vdot_m3_per_s"]
=======
                      "t_to_k", "t_outlet_k", "mdot_from_kg_per_s", "mdot_to_kg_per_s", "vdot_norm_m3_per_s"]
>>>>>>> 66a66706
        if calc_compr_pow:
            output += ["compr_power_mw"]

        return output, True


def get_std_type_lookup(net, table_name):
    return np.array(list(net.std_types[table_name].keys()))<|MERGE_RESOLUTION|>--- conflicted
+++ resolved
@@ -225,11 +225,7 @@
             # TODO: inwieweit sind diese Angaben bei imaginärem Durchmesser sinnvoll?
         else:
             output = ["deltap_bar", "v_mean_m_per_s", "p_from_bar", "p_to_bar", "t_from_k",
-<<<<<<< HEAD
-                      "t_to_k", "mdot_from_kg_per_s", "mdot_to_kg_per_s", "vdot_m3_per_s"]
-=======
-                      "t_to_k", "t_outlet_k", "mdot_from_kg_per_s", "mdot_to_kg_per_s", "vdot_norm_m3_per_s"]
->>>>>>> 66a66706
+                      "t_to_k", "t_outlet_k", "mdot_from_kg_per_s", "mdot_to_kg_per_s", "vdot_m3_per_s"]
         if calc_compr_pow:
             output += ["compr_power_mw"]
 
