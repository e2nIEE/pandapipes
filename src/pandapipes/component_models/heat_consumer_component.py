--- conflicted
+++ resolved
@@ -10,11 +10,7 @@
 from pandapipes.component_models.junction_component import Junction
 from pandapipes.idx_branch import (MDOTINIT, QEXT, JAC_DERIV_DP1, JAC_DERIV_DM,
                                    JAC_DERIV_DP, LOAD_VEC_BRANCHES, TOUTINIT, JAC_DERIV_DT,
-<<<<<<< HEAD
                                    JAC_DERIV_DTOUT, LOAD_VEC_BRANCHES_T, ACTIVE, IGN)
-=======
-                                   JAC_DERIV_DTOUT, LOAD_VEC_BRANCHES_T, ACTIVE)
->>>>>>> 5d182b7c
 from pandapipes.idx_node import TINIT
 from pandapipes.pf.internals_toolbox import get_from_nodes_corrected
 from pandapipes.pf.pipeflow_setup import get_lookup
@@ -81,17 +77,13 @@
         hc_pit[~np.isnan(mdot), MDOTINIT] = mdot[~np.isnan(mdot)]
         treturn = net[cls.table_name()].treturn_k.values
         hc_pit[~np.isnan(treturn), TOUTINIT] = treturn[~np.isnan(treturn)]
-<<<<<<< HEAD
-        hc_pit[hc_pit[:, QEXT] == 0 & np.isnan(hc_pit[:, MDOTINIT]), ACTIVE] = False
         hc_pit[:, IGN] = True
-=======
         mask_q0 = qext == 0 & np.isnan(mdot)
         if np.any(mask_q0):
             hc_pit[mask_q0, ACTIVE] = False
             logger.warning(r'qext_w is equals to zero for heat consumers with index %s. '
                            r'Therefore, the defined temperature control cannot be maintained.' \
                     %net[cls.table_name()].index[mask_q0])
->>>>>>> 5d182b7c
         return hc_pit
 
     @classmethod
