# Copyright (c) 2020-2023 by Fraunhofer Institute for Energy Economics
# and Energy System Technology (IEE), Kassel. All rights reserved.
# Use of this source code is governed by a BSD-style license that can be found in the LICENSE file.

import numpy as np
from numpy import dtype

from pandapipes.component_models import (get_fluid, BranchWZeroLengthComponent, get_component_array,
                                         standard_branch_wo_internals_result_lookup)
from pandapipes.component_models.junction_component import Junction
<<<<<<< HEAD
from pandapipes.idx_branch import D, AREA, MDOTINIT, QEXT, JAC_DERIV_DP1, FROM_NODE_T, TO_NODE_T, JAC_DERIV_DM, \
    JAC_DERIV_DP, LOAD_VEC_BRANCHES, TOUTINIT, JAC_DERIV_DT, JAC_DERIV_DTOUT, LOAD_VEC_BRANCHES_T, ACTIVE, IGN
from pandapipes.idx_node import TINIT, PINIT
=======
from pandapipes.idx_branch import (D, AREA, MDOTINIT, QEXT, JAC_DERIV_DP1, JAC_DERIV_DM,
                                   JAC_DERIV_DP, LOAD_VEC_BRANCHES, TOUTINIT, JAC_DERIV_DT,
                                   JAC_DERIV_DTOUT, LOAD_VEC_BRANCHES_T)
from pandapipes.idx_node import TINIT
from pandapipes.pf.internals_toolbox import get_from_nodes_corrected
>>>>>>> 941ee4d4
from pandapipes.pf.pipeflow_setup import get_lookup
from pandapipes.pf.result_extraction import extract_branch_results_without_internals
from pandapipes.properties.properties_toolbox import get_branch_cp


class HeatConsumer(BranchWZeroLengthComponent):
    """

    """
    # columns for internal array
    MASS = 0
    QEXT = 1
    DELTAT = 2
    TRETURN = 3
    MODE = 4

    internal_cols = 5

    # heat consumer modes (sum of combinations of given parameters)
    MF_DT = 1
    MF_TR = 2
    QE_MF = 3
    QE_DT = 4
    QE_TR = 5

    @classmethod
    def table_name(cls):
        return "heat_consumer"

    @classmethod
    def get_connected_node_type(cls):
        return Junction

    @classmethod
    def from_to_node_cols(cls):
        return "from_junction", "to_junction"

    @classmethod
    def active_identifier(cls):
        return "in_service"

    @classmethod
    def create_pit_branch_entries(cls, net, branch_pit):
        """
        Function which creates pit branch entries with a specific table.
        :param net: The pandapipes network
        :type net: pandapipesNet
        :param branch_pit:
        :type branch_pit:
        :return: No Output.
        """
        hc_pit = super().create_pit_branch_entries(net, branch_pit)
<<<<<<< HEAD
        hc_pit[:, D] = net[cls.table_name()].diameter_m.values
        hc_pit[:, AREA] = hc_pit[:, D] ** 2 * np.pi / 4
        hc_pit[:, MDOTINIT] = net[cls.table_name()].controlled_mdot_kg_per_s.values
        hc_pit[:, QEXT] = net[cls.table_name()].qext_w.values
        # causes otherwise problems in case of mode Q
        hc_pit[np.isnan(hc_pit[:, MDOTINIT]), MDOTINIT] = 0.1
        hc_pit[hc_pit[:, QEXT] == 0, ACTIVE] = False
        hc_pit[:, IGN] = True
=======
        qext = net[cls.table_name()].qext_w.values
        hc_pit[~np.isnan(qext), QEXT] = qext[~np.isnan(qext)]
        mdot = net[cls.table_name()].controlled_mdot_kg_per_s.values
        hc_pit[~np.isnan(mdot), MDOTINIT] = mdot[~np.isnan(mdot)]
        treturn = net[cls.table_name()].treturn_k.values
        hc_pit[~np.isnan(treturn), TOUTINIT] = treturn[~np.isnan(treturn)]
>>>>>>> 941ee4d4
        return hc_pit

    @classmethod
    def create_component_array(cls, net, component_pits):
        """
        Function which creates an internal array of the component in analogy to the pit, but with
        component specific entries, that are not needed in the pit.

        :param net: The pandapipes network
        :type net: pandapipesNet
        :param component_pits: dictionary of component specific arrays
        :type component_pits: dict
        :return:
        :rtype:
        """
        tbl = net[cls.table_name()]
        consumer_array = np.zeros(shape=(len(tbl), cls.internal_cols), dtype=np.float64)
        consumer_array[:, cls.DELTAT] = tbl.deltat_k.values
        consumer_array[:, cls.TRETURN] = tbl.treturn_k.values
        consumer_array[:, cls.QEXT] = tbl.qext_w.values
        consumer_array[:, cls.MASS] = tbl.controlled_mdot_kg_per_s.values
        mf = tbl.controlled_mdot_kg_per_s.values
        tr = tbl.treturn_k.values
        dt = tbl.deltat_k.values
        qe = tbl.qext_w.values
        mf = ~np.isnan(mf)
        tr = ~np.isnan(tr)
        dt = ~np.isnan(dt)
        qe = ~np.isnan(qe)
        consumer_array[mf & dt, cls.MODE] = cls.MF_DT
        consumer_array[mf & tr, cls.MODE] = cls.MF_TR
        consumer_array[qe & mf, cls.MODE] = cls.QE_MF
        consumer_array[qe & dt, cls.MODE] = cls.QE_DT
        consumer_array[qe & tr, cls.MODE] = cls.QE_TR
        component_pits[cls.table_name()] = consumer_array

    @classmethod
    def adaption_before_derivatives_hydraulic(cls, net, branch_pit, node_pit, idx_lookups, options):
        f, t = idx_lookups[cls.table_name()]
        hc_pit = branch_pit[f:t, :]
        consumer_array = get_component_array(net, cls.table_name())

        mask = consumer_array[:, cls.MODE] == cls.QE_DT
        if np.any(mask):
            cp = get_branch_cp(get_fluid(net), node_pit, hc_pit[mask])
            deltat = consumer_array[mask, cls.DELTAT]
            mass = hc_pit[mask, QEXT] / (cp * deltat)
            hc_pit[mask, MDOTINIT] = mass

    @classmethod
    def adaption_after_derivatives_hydraulic(cls, net, branch_pit, node_pit, idx_lookups, options):
        """
        Perform adaptions to the branch pit after the derivatives have been calculated globally.

        :param net: The pandapipes network containing all relevant info
        :type net: pandapipesNet
        :param branch_pit: The branch internal array
        :type branch_pit: np.ndarray
        :param node_pit: The node internal array
        :type node_pit: np.ndarray
        :param idx_lookups: Lookup for the relevant indices in the pit
        :type idx_lookups: dict
        :param options: Options for the pipeflow
        :type options: dict
        :return: No Output.
        :rtype: None
        """
        # set all pressure derivatives to 0 and velocity to 1; load vector must be 0, as no change
        # of velocity is allowed during the pipeflow iteration
        f, t = idx_lookups[cls.table_name()]
        consumer_array = get_component_array(net, cls.table_name())

        hc_pit = branch_pit[f:t, :]
        hc_pit[:, JAC_DERIV_DP] = 0
        hc_pit[:, JAC_DERIV_DP1] = 0
        hc_pit[:, JAC_DERIV_DM] = 1
        hc_pit[:, LOAD_VEC_BRANCHES] = 0

        mask = consumer_array[:, cls.MODE] == cls.QE_TR
        if np.any(mask):
            cp = get_branch_cp(get_fluid(net), node_pit, hc_pit)
            from_nodes = get_from_nodes_corrected(hc_pit)
            t_in = node_pit[from_nodes, TINIT]
            t_out = hc_pit[:, TOUTINIT]

            df_dm = - cp * (t_out - t_in)
            hc_pit[mask, LOAD_VEC_BRANCHES] = - hc_pit[mask, QEXT] + df_dm[mask] * hc_pit[mask, MDOTINIT]
            mask_equal = t_out == t_in
            hc_pit[mask & mask_equal, MDOTINIT] = 0
            hc_pit[mask & ~mask_equal, JAC_DERIV_DM] = df_dm[mask & ~mask_equal]

        active_ign = get_lookup(net, "node", "active_ign_hydraulics")
        active = get_lookup(net, "node", "active_hydraulics")
        mask_ign = False if active_ign is None else active_ign != active

        if np.any(mask_ign):
            from_nodes = hc_pit[:, FROM_NODE_T].astype(int)
            to_nodes = hc_pit[:, TO_NODE_T].astype(int)
            mask = ~active_ign[from_nodes] or ~active_ign[to_nodes]
            hc_pit[mask, JAC_DERIV_DP] = 1
            hc_pit[mask, JAC_DERIV_DP1] = -1
            hc_pit[mask, JAC_DERIV_DM] = 0
            hc_pit[mask, LOAD_VEC_BRANCHES] = node_pit[from_nodes[mask], PINIT] - node_pit[to_nodes[mask], PINIT]

    @classmethod
    def adaption_before_derivatives_thermal(cls, net, branch_pit, node_pit, idx_lookups, options):
        f, t = idx_lookups[cls.table_name()]
        hc_pit = branch_pit[f:t, :]
        consumer_array = get_component_array(net, cls.table_name(), mode='heat_transfer')
        mask = consumer_array[:, cls.MODE] == cls.MF_DT
        if np.any(mask):
            cp = get_branch_cp(get_fluid(net), node_pit, hc_pit)
            q_ext = cp[mask] * hc_pit[mask, MDOTINIT] * consumer_array[mask, cls.DELTAT]
            hc_pit[mask, QEXT] = q_ext

        mask = consumer_array[:, cls.MODE] == cls.MF_TR
        if np.any(mask):
            cp = get_branch_cp(get_fluid(net), node_pit, hc_pit)
            from_nodes = get_from_nodes_corrected(hc_pit[mask])
            t_in = node_pit[from_nodes, TINIT]
            t_out = consumer_array[mask, cls.TRETURN]
            q_ext = cp[mask] * hc_pit[mask, MDOTINIT] * (t_in - t_out)
            hc_pit[mask, QEXT] = q_ext

    @classmethod
    def adaption_after_derivatives_thermal(cls, net, branch_pit, node_pit, idx_lookups, options):
        f, t = idx_lookups[cls.table_name()]
        hc_pit = branch_pit[f:t, :]
        consumer_array = get_component_array(net, cls.table_name(), mode='heat_transfer')

        # Any MODE where TRETURN is given
        mask = consumer_array[:, cls.MODE] == cls.QE_TR
        if np.any(mask):
            hc_pit[mask, LOAD_VEC_BRANCHES_T] = 0
            hc_pit[mask, JAC_DERIV_DTOUT] = 1
            hc_pit[mask, JAC_DERIV_DT] = 0

    @classmethod
    def get_component_input(cls):
        """

        Get component input.

        :return:
        :rtype:
        """
        return [("name", dtype(object)), ("from_junction", "u4"), ("to_junction", "u4"), ("qext_w", "f8"),
                ("controlled_mdot_kg_per_s", "f8"), ("deltat_k", "f8"), ("treturn_k", "f8"),
                ("in_service", "bool"), ("type", dtype(object))]

    @classmethod
    def get_result_table(cls, net):
        """

        Gets the result table.

        :param net: The pandapipes network
        :type net: pandapipesNet
        :return: (columns, all_float) - the column names and whether they are all float type. Only
                if False, returns columns as tuples also specifying the dtypes
        :rtype: (list, bool)
        """
        if get_fluid(net).is_gas:
            output = ["p_from_bar", "p_to_bar", "t_from_k",
                      "t_to_k", "t_outlet_k", "mdot_from_kg_per_s", "mdot_to_kg_per_s", "vdot_norm_m3_per_s", "reynolds", "lambda",
                      "normfactor_from", "normfactor_to"]
        else:
            output = ["p_from_bar", "p_to_bar", "t_from_k", "t_to_k", "t_outlet_k", "mdot_from_kg_per_s",
                      "mdot_to_kg_per_s", "vdot_m3_per_s", "reynolds", "lambda"]
        output += ['deltat_k', 'qext_w']
        return output, True

    @classmethod
    def extract_results(cls, net, options, branch_results, mode):
        """

        :param net:
        :type net:
        :param options:
        :type options:
        :param branch_results:
        :type branch_results:
        :param mode:
        :type mode:
        :return:
        :rtype:
        """
        required_results_hyd, required_results_ht = standard_branch_wo_internals_result_lookup(net)

        extract_branch_results_without_internals(net, branch_results, required_results_hyd, required_results_ht,
            cls.table_name(), mode)

        node_pit = net['_pit']['node']
        branch_pit = net['_pit']['branch']
        branch_lookups = get_lookup(net, "branch", "from_to")
        f, t = branch_lookups[cls.table_name()]

        res_table = net["res_" + cls.table_name()]

        res_table['qext_w'].values[:] = branch_pit[f:t, QEXT]
        from_nodes = get_from_nodes_corrected(branch_pit[f:t])
        t_from = node_pit[from_nodes, TINIT]
        tout = branch_pit[f:t, TOUTINIT]
        res_table['deltat_k'].values[:] = t_from - tout<|MERGE_RESOLUTION|>--- conflicted
+++ resolved
@@ -5,20 +5,15 @@
 import numpy as np
 from numpy import dtype
 
+from build.lib.pandapipes.pf.internals_toolbox import get_from_nodes_corrected
 from pandapipes.component_models import (get_fluid, BranchWZeroLengthComponent, get_component_array,
                                          standard_branch_wo_internals_result_lookup)
 from pandapipes.component_models.junction_component import Junction
-<<<<<<< HEAD
-from pandapipes.idx_branch import D, AREA, MDOTINIT, QEXT, JAC_DERIV_DP1, FROM_NODE_T, TO_NODE_T, JAC_DERIV_DM, \
-    JAC_DERIV_DP, LOAD_VEC_BRANCHES, TOUTINIT, JAC_DERIV_DT, JAC_DERIV_DTOUT, LOAD_VEC_BRANCHES_T, ACTIVE, IGN
-from pandapipes.idx_node import TINIT, PINIT
-=======
-from pandapipes.idx_branch import (D, AREA, MDOTINIT, QEXT, JAC_DERIV_DP1, JAC_DERIV_DM,
+from pandapipes.idx_branch import (MDOTINIT, QEXT, JAC_DERIV_DP1, JAC_DERIV_DM,
                                    JAC_DERIV_DP, LOAD_VEC_BRANCHES, TOUTINIT, JAC_DERIV_DT,
-                                   JAC_DERIV_DTOUT, LOAD_VEC_BRANCHES_T)
+                                   JAC_DERIV_DTOUT, LOAD_VEC_BRANCHES_T, ACTIVE, IGN)
 from pandapipes.idx_node import TINIT
-from pandapipes.pf.internals_toolbox import get_from_nodes_corrected
->>>>>>> 941ee4d4
+from pandapipes.pf.internals_toolbox import get_from_nodes_corrected, get_to_nodes_corrected
 from pandapipes.pf.pipeflow_setup import get_lookup
 from pandapipes.pf.result_extraction import extract_branch_results_without_internals
 from pandapipes.properties.properties_toolbox import get_branch_cp
@@ -71,23 +66,14 @@
         :return: No Output.
         """
         hc_pit = super().create_pit_branch_entries(net, branch_pit)
-<<<<<<< HEAD
-        hc_pit[:, D] = net[cls.table_name()].diameter_m.values
-        hc_pit[:, AREA] = hc_pit[:, D] ** 2 * np.pi / 4
-        hc_pit[:, MDOTINIT] = net[cls.table_name()].controlled_mdot_kg_per_s.values
-        hc_pit[:, QEXT] = net[cls.table_name()].qext_w.values
-        # causes otherwise problems in case of mode Q
-        hc_pit[np.isnan(hc_pit[:, MDOTINIT]), MDOTINIT] = 0.1
-        hc_pit[hc_pit[:, QEXT] == 0, ACTIVE] = False
-        hc_pit[:, IGN] = True
-=======
         qext = net[cls.table_name()].qext_w.values
         hc_pit[~np.isnan(qext), QEXT] = qext[~np.isnan(qext)]
         mdot = net[cls.table_name()].controlled_mdot_kg_per_s.values
         hc_pit[~np.isnan(mdot), MDOTINIT] = mdot[~np.isnan(mdot)]
         treturn = net[cls.table_name()].treturn_k.values
         hc_pit[~np.isnan(treturn), TOUTINIT] = treturn[~np.isnan(treturn)]
->>>>>>> 941ee4d4
+        hc_pit[hc_pit[:, QEXT] == 0, ACTIVE] = False
+        hc_pit[:, IGN] = True
         return hc_pit
 
     @classmethod
@@ -184,8 +170,8 @@
         mask_ign = False if active_ign is None else active_ign != active
 
         if np.any(mask_ign):
-            from_nodes = hc_pit[:, FROM_NODE_T].astype(int)
-            to_nodes = hc_pit[:, TO_NODE_T].astype(int)
+            from_nodes = get_from_nodes_corrected(branch_pit)
+            to_nodes = get_to_nodes_corrected(branch_pit)
             mask = ~active_ign[from_nodes] or ~active_ign[to_nodes]
             hc_pit[mask, JAC_DERIV_DP] = 1
             hc_pit[mask, JAC_DERIV_DP1] = -1
