--- conflicted
+++ resolved
@@ -5,14 +5,6 @@
 import numpy as np
 from numpy import dtype
 
-<<<<<<< HEAD
-from pandapipes.component_models import get_fluid, BranchWZeroLengthComponent, get_component_array, \
-    standard_branch_wo_internals_result_lookup
-from pandapipes.component_models.junction_component import Junction
-from pandapipes.idx_branch import D, AREA, MDOTINIT, QEXT, JAC_DERIV_DP1, FROM_NODE_T, JAC_DERIV_DM, JAC_DERIV_DP, \
-    LOAD_VEC_BRANCHES, TOUTINIT, JAC_DERIV_DT, JAC_DERIV_DTOUT, LOAD_VEC_BRANCHES_T, ACTIVE
-from pandapipes.idx_node import TINIT
-=======
 from pandapipes.component_models import (get_fluid, BranchWZeroLengthComponent, get_component_array,
                                          standard_branch_wo_internals_result_lookup)
 from pandapipes.component_models.junction_component import Junction
@@ -20,7 +12,6 @@
                                    LOAD_VEC_BRANCHES, TOUTINIT, JAC_DERIV_DT, JAC_DERIV_DTOUT, LOAD_VEC_BRANCHES_T)
 from pandapipes.idx_node import TINIT
 from pandapipes.pf.pipeflow_setup import get_lookup
->>>>>>> 86486517
 from pandapipes.pf.result_extraction import extract_branch_results_without_internals
 from pandapipes.properties.properties_toolbox import get_branch_cp
 
@@ -74,20 +65,12 @@
         hc_pit = super().create_pit_branch_entries(net, branch_pit)
         hc_pit[:, D] = net[cls.table_name()].diameter_m.values
         hc_pit[:, AREA] = hc_pit[:, D] ** 2 * np.pi / 4
-<<<<<<< HEAD
-        hc_pit[:, MDOTINIT] = net[cls.table_name()].controlled_mdot_kg_per_s.values
-        hc_pit[:, QEXT] = net[cls.table_name()].qext_w.values
-        # causes otherwise problems in case of mode Q
-        hc_pit[np.isnan(hc_pit[:, MDOTINIT]), MDOTINIT] = 0.1
-        hc_pit[hc_pit[:, QEXT] == 0, ACTIVE] = False
-=======
         qext = net[cls.table_name()].qext_w.values
         hc_pit[~np.isnan(qext), QEXT] = qext[~np.isnan(qext)]
         mdot = net[cls.table_name()].controlled_mdot_kg_per_s.values
         hc_pit[~np.isnan(mdot), MDOTINIT] = mdot[~np.isnan(mdot)]
         treturn = net[cls.table_name()].treturn_k.values
         hc_pit[~np.isnan(treturn), TOUTINIT] = treturn[~np.isnan(treturn)]
->>>>>>> 86486517
         return hc_pit
 
     @classmethod
@@ -106,13 +89,6 @@
         tbl = net[cls.table_name()]
         consumer_array = np.zeros(shape=(len(tbl), cls.internal_cols), dtype=np.float64)
         consumer_array[:, cls.DELTAT] = tbl.deltat_k.values
-<<<<<<< HEAD
-        consumer_array[:, cls.TRETURN] = tbl.treturn_k.values
-        mf = ~np.isnan(consumer_array[:, cls.MASS])
-        qe = ~np.isnan(consumer_array[:, cls.QEXT])
-        dt = ~np.isnan(consumer_array[:, cls.DELTAT])
-        tr = ~np.isnan(consumer_array[:, cls.TRETURN])
-=======
         mf = tbl.controlled_mdot_kg_per_s.values
         tr = tbl.treturn_k.values
         dt = tbl.deltat_k.values
@@ -121,7 +97,6 @@
         tr = ~np.isnan(tr)
         dt = ~np.isnan(dt)
         qe = ~np.isnan(qe)
->>>>>>> 86486517
         consumer_array[mf & dt, cls.MODE] = cls.MF_DT
         consumer_array[mf & tr, cls.MODE] = cls.MF_TR
         consumer_array[qe & mf, cls.MODE] = cls.QE_MF
@@ -138,13 +113,8 @@
         mask = consumer_array[:, cls.MODE] == cls.QE_DT
         if np.any(mask):
             cp = get_branch_cp(net, get_fluid(net), node_pit, hc_pit)
-<<<<<<< HEAD
-            deltat = net[cls.table_name()].deltat_k.values
-            mass = consumer_array[mask, cls.QEXT] / (cp[mask] * (deltat[mask]))
-=======
             deltat = consumer_array[:, cls.DELTAT]
             mass = hc_pit[mask, QEXT] / (cp[mask] * (deltat[mask]))
->>>>>>> 86486517
             hc_pit[mask, MDOTINIT] = mass
 
     @classmethod
@@ -179,16 +149,6 @@
         mask = consumer_array[:, cls.MODE] == cls.QE_TR
         if np.any(mask):
             cp = get_branch_cp(net, get_fluid(net), node_pit, hc_pit)
-<<<<<<< HEAD
-            from_nodes = hc_pit[mask, FROM_NODE_T].astype(int)
-            t_out = consumer_array[mask, cls.TRETURN]
-            t_mask = hc_pit[mask, TOUTINIT] == node_pit[from_nodes, TINIT]
-            node_pit[from_nodes[t_mask], TINIT] += 10
-            t_in = node_pit[from_nodes, TINIT]
-            df_dm = - cp[mask] * (t_out - t_in)
-            hc_pit[mask, LOAD_VEC_BRANCHES] = - consumer_array[mask, cls.QEXT] + df_dm * hc_pit[mask, MDOTINIT]
-            hc_pit[mask, JAC_DERIV_DM] = df_dm
-=======
             from_nodes = hc_pit[:, FROM_NODE_T].astype(int)
             t_in = node_pit[from_nodes, TINIT]
             t_out = hc_pit[:, TOUTINIT]
@@ -198,7 +158,6 @@
             mask_equal = t_out == t_in
             hc_pit[mask & mask_equal, MDOTINIT] = 0
             hc_pit[mask & ~mask_equal, JAC_DERIV_DM] = df_dm[mask & ~mask_equal]
->>>>>>> 86486517
 
     @classmethod
     def adaption_before_derivatives_thermal(cls, net, branch_pit, node_pit, idx_lookups, options):
@@ -208,11 +167,7 @@
         mask = consumer_array[:, cls.MODE] == cls.MF_DT
         if np.any(mask):
             cp = get_branch_cp(net, get_fluid(net), node_pit, hc_pit)
-<<<<<<< HEAD
-            q_ext = cp[mask] * consumer_array[mask, cls.MASS] * consumer_array[mask, cls.DELTAT]
-=======
             q_ext = cp[mask] * hc_pit[mask, MDOTINIT] * consumer_array[mask, cls.DELTAT]
->>>>>>> 86486517
             hc_pit[mask, QEXT] = q_ext
 
         mask = consumer_array[:, cls.MODE] == cls.MF_TR
@@ -221,11 +176,7 @@
             from_nodes = hc_pit[mask, FROM_NODE_T].astype(int)
             t_in = node_pit[from_nodes, TINIT]
             t_out = hc_pit[mask, TOUTINIT]
-<<<<<<< HEAD
-            q_ext = cp[mask] * consumer_array[mask, cls.MASS] * (t_in - t_out)
-=======
             q_ext = cp[mask] * hc_pit[mask, MDOTINIT] * (t_in - t_out)
->>>>>>> 86486517
             hc_pit[mask, QEXT] = q_ext
 
     @classmethod
@@ -238,14 +189,8 @@
         mask = np.isin(consumer_array[:, cls.MODE], [cls.MF_TR, cls.QE_TR])
         if np.any(mask):
             hc_pit[mask, LOAD_VEC_BRANCHES_T] = 0
-<<<<<<< HEAD
-            hc_pit[mask, JAC_DERIV_DTOUT] = -1
-            hc_pit[mask, JAC_DERIV_DT] = 0
-            hc_pit[mask, TOUTINIT] = consumer_array[mask, cls.TRETURN]
-=======
             hc_pit[mask, JAC_DERIV_DTOUT] = 1
             hc_pit[mask, JAC_DERIV_DT] = 0
->>>>>>> 86486517
 
     @classmethod
     def get_component_input(cls):
@@ -279,10 +224,7 @@
         else:
             output = ["v_mean_m_per_s", "p_from_bar", "p_to_bar", "t_from_k", "t_to_k", "mdot_from_kg_per_s",
                       "mdot_to_kg_per_s", "vdot_norm_m3_per_s", "reynolds", "lambda"]
-<<<<<<< HEAD
-=======
         output += ['deltat_k', 'qext_w']
->>>>>>> 86486517
         return output, True
 
     @classmethod
@@ -303,9 +245,6 @@
         required_results_hyd, required_results_ht = standard_branch_wo_internals_result_lookup(net)
 
         extract_branch_results_without_internals(net, branch_results, required_results_hyd, required_results_ht,
-<<<<<<< HEAD
-                                                 cls.table_name(), mode)
-=======
             cls.table_name(), mode)
 
         node_pit = net['_pit']['node']
@@ -319,5 +258,4 @@
         from_nodes = branch_pit[f:t, FROM_NODE_T].astype(int)
         t_from = node_pit[from_nodes, TINIT]
         tout = branch_pit[f:t, TOUTINIT]
-        res_table['deltat_k'].values[:] = t_from - tout
->>>>>>> 86486517
+        res_table['deltat_k'].values[:] = t_from - tout