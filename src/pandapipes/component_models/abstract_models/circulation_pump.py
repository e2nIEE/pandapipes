# Copyright (c) 2020-2024 by Fraunhofer Institute for Energy Economics
# and Energy System Technology (IEE), Kassel, and University of Kassel. All rights reserved.
# Use of this source code is governed by a BSD-style license that can be found in the LICENSE file.

import numpy as np

from pandapipes.component_models.abstract_models.branch_wzerolength_models import BranchWZeroLengthComponent
from pandapipes.component_models.component_toolbox import set_fixed_node_entries, standard_branch_wo_internals_result_lookup
<<<<<<< HEAD
from pandapipes.idx_branch import D, AREA, PUMP_TYPE, CIRC, LOAD_VEC_BRANCHES_T, TO_NODE, JAC_DERIV_DTOUT, JAC_DERIV_DT, MDOTINIT
from pandapipes.idx_node import MDOTSLACKINIT, CIRC_PUMP_OCCURENCE, EXT_GRID_OCCURENCE
=======
from pandapipes.idx_branch import D, AREA, PUMP_TYPE, CIRC, LOAD_VEC_BRANCHES_T
>>>>>>> a6f9d6e6
from pandapipes.pf.pipeflow_setup import get_fluid
from pandapipes.pf.result_extraction import extract_branch_results_without_internals

try:
    import pandaplan.core.pplog as logging
except ImportError:
    import logging

logger = logging.getLogger(__name__)


class CirculationPump(BranchWZeroLengthComponent):

    @classmethod
    def table_name(cls):
        raise NotImplementedError

    @classmethod
    def get_component_input(cls):
        raise NotImplementedError

    @classmethod
    def get_result_table(cls, net):
        """

        :param net: The pandapipes network
        :type net: pandapipesNet
        :return: (columns, all_float) - the column names and whether they are all float type. Only
                if False, returns columns as tuples also specifying the dtypes
        :rtype: (list, bool)
        """
        if get_fluid(net).is_gas:
            output = ["v_from_m_per_s", "v_to_m_per_s", "v_mean_m_per_s", "p_from_bar", "p_to_bar", "t_from_k",
                      "t_to_k", "mdot_from_kg_per_s", "mdot_to_kg_per_s", "vdot_norm_m3_per_s", "reynolds", "lambda",
                      "normfactor_from", "normfactor_to", "qext_w"]
        else:
            output = ["v_mean_m_per_s", "p_from_bar", "p_to_bar", "t_from_k", "t_to_k", "mdot_from_kg_per_s",
                      "mdot_to_kg_per_s", "vdot_norm_m3_per_s", "reynolds", "lambda", "qext_w"]
        return output, True

    @classmethod
    def active_identifier(cls):
        raise NotImplementedError

    @classmethod
    def from_to_node_cols(cls):
        return "return_junction", "flow_junction"

    @classmethod
    def get_connected_node_type(cls):
        from pandapipes.component_models.junction_component import Junction
        return Junction

    @classmethod
    def create_pit_node_entries(cls, net, node_pit):
        """
        Function which creates pit node entries.

        :param net: The pandapipes network
        :type net: pandapipesNet
        :param node_pit:
        :type node_pit:
        :return: No Output.
        """
        circ_pump_tbl = net[cls.table_name()][net[cls.table_name()][cls.active_identifier()].values]

        junction = circ_pump_tbl[cls.from_to_node_cols()[1]].values

        # TODO: there should be a warning, if any p_bar value is not given or any of the types does
        #       not contain "p", as this should not be allowed for this component
        press = circ_pump_tbl.p_flow_bar.values
        set_fixed_node_entries(net, node_pit, junction, circ_pump_tbl.type.values, press, circ_pump_tbl.t_flow_k.values,
                               cls.get_connected_node_type())
        return circ_pump_tbl, press

    @classmethod
    def create_pit_branch_entries(cls, net, branch_pit):
        """
        Function which creates pit branch entries with a specific table.
        :param net: The pandapipes network
        :type net: pandapipesNet
        :param branch_pit:
        :type branch_pit:
        :return: No Output.
        """
        circ_pump_pit = super().create_pit_branch_entries(net, branch_pit)
        circ_pump_pit[:, D] = 0.1
        circ_pump_pit[:, AREA] = circ_pump_pit[:, D] ** 2 * np.pi / 4
        circ_pump_pit[:, PUMP_TYPE] = CIRC
        return circ_pump_pit

    @classmethod
<<<<<<< HEAD
    def adaption_after_derivatives_hydraulic(cls, net, branch_pit, node_pit, idx_lookups, options):
        """
        Function which creates pit branch entries with a specific table.
        :param net: The pandapipes network
        :type net: pandapipesNet
        :param branch_pit:
        :type branch_pit:
        :return: No Output.
        """
        f, t = idx_lookups[cls.table_name()]
        circ_pump_pit = branch_pit[f:t, :]
        tn = circ_pump_pit[:, TO_NODE].astype(np.int32)
        mask = node_pit[tn, CIRC_PUMP_OCCURENCE] == node_pit[tn, EXT_GRID_OCCURENCE]
        node_pit[tn[mask], MDOTSLACKINIT] = 0
        return circ_pump_pit

    @classmethod
=======
>>>>>>> a6f9d6e6
    def adaption_after_derivatives_thermal(cls, net, branch_pit, node_pit, idx_lookups, options):
        """
        Function which creates pit branch entries with a specific table.
        :param net: The pandapipes network
        :type net: pandapipesNet
        :param branch_pit:
        :type branch_pit:
        :return: No Output.
        """
        f, t = idx_lookups[cls.table_name()]
        circ_pump_pit = branch_pit[f:t, :]
        circ_pump_pit[:, LOAD_VEC_BRANCHES_T] = 0
<<<<<<< HEAD
        circ_pump_pit[:, JAC_DERIV_DTOUT] = 1
        circ_pump_pit[:, JAC_DERIV_DT] = 0
=======
>>>>>>> a6f9d6e6

    @classmethod
    def extract_results(cls, net, options, branch_results, mode):
        """
        Function that extracts certain results.

        :param mode:
        :type mode:
        :param branch_results:
        :type branch_results:
        :param net: The pandapipes network
        :type net: pandapipesNet
        :param options:
        :type options:
        :return: No Output.
        """

        required_results_hyd, required_results_ht = standard_branch_wo_internals_result_lookup(net)

        extract_branch_results_without_internals(net, branch_results, required_results_hyd, required_results_ht,
                                                 cls.table_name(), mode)<|MERGE_RESOLUTION|>--- conflicted
+++ resolved
@@ -6,12 +6,7 @@
 
 from pandapipes.component_models.abstract_models.branch_wzerolength_models import BranchWZeroLengthComponent
 from pandapipes.component_models.component_toolbox import set_fixed_node_entries, standard_branch_wo_internals_result_lookup
-<<<<<<< HEAD
-from pandapipes.idx_branch import D, AREA, PUMP_TYPE, CIRC, LOAD_VEC_BRANCHES_T, TO_NODE, JAC_DERIV_DTOUT, JAC_DERIV_DT, MDOTINIT
-from pandapipes.idx_node import MDOTSLACKINIT, CIRC_PUMP_OCCURENCE, EXT_GRID_OCCURENCE
-=======
 from pandapipes.idx_branch import D, AREA, PUMP_TYPE, CIRC, LOAD_VEC_BRANCHES_T
->>>>>>> a6f9d6e6
 from pandapipes.pf.pipeflow_setup import get_fluid
 from pandapipes.pf.result_extraction import extract_branch_results_without_internals
 
@@ -104,26 +99,6 @@
         return circ_pump_pit
 
     @classmethod
-<<<<<<< HEAD
-    def adaption_after_derivatives_hydraulic(cls, net, branch_pit, node_pit, idx_lookups, options):
-        """
-        Function which creates pit branch entries with a specific table.
-        :param net: The pandapipes network
-        :type net: pandapipesNet
-        :param branch_pit:
-        :type branch_pit:
-        :return: No Output.
-        """
-        f, t = idx_lookups[cls.table_name()]
-        circ_pump_pit = branch_pit[f:t, :]
-        tn = circ_pump_pit[:, TO_NODE].astype(np.int32)
-        mask = node_pit[tn, CIRC_PUMP_OCCURENCE] == node_pit[tn, EXT_GRID_OCCURENCE]
-        node_pit[tn[mask], MDOTSLACKINIT] = 0
-        return circ_pump_pit
-
-    @classmethod
-=======
->>>>>>> a6f9d6e6
     def adaption_after_derivatives_thermal(cls, net, branch_pit, node_pit, idx_lookups, options):
         """
         Function which creates pit branch entries with a specific table.
@@ -136,11 +111,6 @@
         f, t = idx_lookups[cls.table_name()]
         circ_pump_pit = branch_pit[f:t, :]
         circ_pump_pit[:, LOAD_VEC_BRANCHES_T] = 0
-<<<<<<< HEAD
-        circ_pump_pit[:, JAC_DERIV_DTOUT] = 1
-        circ_pump_pit[:, JAC_DERIV_DT] = 0
-=======
->>>>>>> a6f9d6e6
 
     @classmethod
     def extract_results(cls, net, options, branch_results, mode):
