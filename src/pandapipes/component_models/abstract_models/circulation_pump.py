# Copyright (c) 2020-2024 by Fraunhofer Institute for Energy Economics
# and Energy System Technology (IEE), Kassel, and University of Kassel. All rights reserved.
# Use of this source code is governed by a BSD-style license that can be found in the LICENSE file.

import numpy as np

from pandapipes.component_models.abstract_models.branch_wzerolength_models import BranchWZeroLengthComponent
from pandapipes.component_models.component_toolbox import set_fixed_node_entries, standard_branch_wo_internals_result_lookup
<<<<<<< HEAD
from pandapipes.idx_branch import D, AREA, BRANCH_TYPE, CIRC, LOAD_VEC_BRANCHES_T, TO_NODE
from pandapipes.idx_node import MDOTSLACKINIT, EXT_GRID_OCCURENCE
=======
from pandapipes.idx_branch import D, AREA, PUMP_TYPE, CIRC, LOAD_VEC_BRANCHES_T, TO_NODE
from pandapipes.idx_node import MDOTSLACKINIT, VAR_MASS_SLACK
>>>>>>> ee3d138d
from pandapipes.pf.pipeflow_setup import get_fluid
from pandapipes.pf.result_extraction import extract_branch_results_without_internals

try:
    import pandaplan.core.pplog as logging
except ImportError:
    import logging

logger = logging.getLogger(__name__)


class CirculationPump(BranchWZeroLengthComponent):

    @classmethod
    def table_name(cls):
        raise NotImplementedError

    @classmethod
    def get_component_input(cls):
        raise NotImplementedError

    @classmethod
    def get_result_table(cls, net):
        """

        Gets the result table.

        :param net: The pandapipes network
        :type net: pandapipesNet
        :return: (columns, all_float) - the column names and whether they are all float type. Only
                if False, returns columns as tuples also specifying the dtypes
        :rtype: (list, bool)
        """
        if get_fluid(net).is_gas:
            output = ["v_from_m_per_s", "v_to_m_per_s", "v_mean_m_per_s", "p_from_bar", "p_to_bar", "t_from_k",
<<<<<<< HEAD
                      "t_to_k", "mdot_from_kg_per_s", "mdot_to_kg_per_s", "vdot_norm_m3_per_s", "reynolds", "lambda",
                      "normfactor_from", "normfactor_to", "qext_w"]
        else:
            output = ["v_mean_m_per_s", "p_from_bar", "p_to_bar", "t_from_k", "t_to_k", "mdot_from_kg_per_s",
                      "mdot_to_kg_per_s", "vdot_norm_m3_per_s", "reynolds", "lambda", "qext_w"]
=======
                      "t_to_k", "t_outlet_k", "mdot_from_kg_per_s", "mdot_to_kg_per_s", "vdot_norm_m3_per_s", "reynolds", "lambda",
                      "normfactor_from", "normfactor_to"]
        else:
            output = ["v_mean_m_per_s", "p_from_bar", "p_to_bar", "t_from_k", "t_to_k", "t_outlet_k", "mdot_from_kg_per_s",
                      "mdot_to_kg_per_s", "vdot_m3_per_s", "reynolds", "lambda"]
        output += ['deltat_k', 'qext_w']
>>>>>>> ee3d138d
        return output, True

    @classmethod
    def active_identifier(cls):
        raise NotImplementedError

    @classmethod
    def from_to_node_cols(cls):
        return "return_junction", "flow_junction"

    @classmethod
    def get_connected_node_type(cls):
        from pandapipes.component_models.junction_component import Junction
        return Junction

    @classmethod
    def create_pit_node_entries(cls, net, node_pit):
        """
        Function which creates pit node entries.

        :param net: The pandapipes network
        :type net: pandapipesNet
        :param node_pit:
        :type node_pit:
        :return: No Output.
        """
        circ_pump_tbl = net[cls.table_name()][net[cls.table_name()][cls.active_identifier()].values]

        junction = circ_pump_tbl[cls.from_to_node_cols()[1]].values

        # TODO: there should be a warning, if any p_bar value is not given or any of the types does
        #       not contain "p", as this should not be allowed for this component
        press = circ_pump_tbl.p_flow_bar.values
        set_fixed_node_entries(net, node_pit, junction, circ_pump_tbl.type.values, press, circ_pump_tbl.t_flow_k.values,
<<<<<<< HEAD
                               cls.get_connected_node_type())

=======
                               cls.get_connected_node_type(), False)
>>>>>>> ee3d138d
        return circ_pump_tbl, press

    @classmethod
    def create_pit_branch_entries(cls, net, branch_pit):
        """
        Function which creates pit branch entries with a specific table.
        :param net: The pandapipes network
        :type net: pandapipesNet
        :param branch_pit:
        :type branch_pit:
        :return: No Output.
        """
        circ_pump_pit = super().create_pit_branch_entries(net, branch_pit)
        circ_pump_pit[:, D] = 0.1
        circ_pump_pit[:, AREA] = circ_pump_pit[:, D] ** 2 * np.pi / 4
<<<<<<< HEAD
        circ_pump_pit[:, BRANCH_TYPE] = CIRC
=======
        circ_pump_pit[:, PUMP_TYPE] = CIRC
>>>>>>> ee3d138d
        return circ_pump_pit

    @classmethod
    def adaption_after_derivatives_hydraulic(cls, net, branch_pit, node_pit, idx_lookups, options):
        """
        Function which creates pit branch entries with a specific table.
        :param net: The pandapipes network
        :type net: pandapipesNet
        :param branch_pit:
        :type branch_pit:
        :return: No Output.
        """
        f, t = idx_lookups[cls.table_name()]
        circ_pump_pit = branch_pit[f:t, :]
        tn = circ_pump_pit[:, TO_NODE].astype(np.int32)
<<<<<<< HEAD
        pos, counts = np.unique(tn, return_counts=True)
        mask = counts == node_pit[pos, EXT_GRID_OCCURENCE]
        node_pit[pos[mask], MDOTSLACKINIT] = 0
=======
        mask = node_pit[tn, VAR_MASS_SLACK].astype(bool)
        node_pit[tn[~mask], MDOTSLACKINIT] = 0
>>>>>>> ee3d138d
        return circ_pump_pit

    @classmethod
    def adaption_after_derivatives_thermal(cls, net, branch_pit, node_pit, idx_lookups, options):
        """
        Function which creates pit branch entries with a specific table.
        :param net: The pandapipes network
        :type net: pandapipesNet
        :param branch_pit:
        :type branch_pit:
        :return: No Output.
        """
        f, t = idx_lookups[cls.table_name()]
        circ_pump_pit = branch_pit[f:t, :]
        circ_pump_pit[:, LOAD_VEC_BRANCHES_T] = 0

    @classmethod
    def extract_results(cls, net, options, branch_results, mode):
        """
        Function that extracts certain results.

        :param mode:
        :type mode:
        :param branch_results:
        :type branch_results:
        :param net: The pandapipes network
        :type net: pandapipesNet
        :param options:
        :type options:
        :return: No Output.
        """

        required_results_hyd, required_results_ht = standard_branch_wo_internals_result_lookup(net)

        extract_branch_results_without_internals(net, branch_results, required_results_hyd, required_results_ht,
                                                 cls.table_name(), mode)<|MERGE_RESOLUTION|>--- conflicted
+++ resolved
@@ -6,13 +6,8 @@
 
 from pandapipes.component_models.abstract_models.branch_wzerolength_models import BranchWZeroLengthComponent
 from pandapipes.component_models.component_toolbox import set_fixed_node_entries, standard_branch_wo_internals_result_lookup
-<<<<<<< HEAD
 from pandapipes.idx_branch import D, AREA, BRANCH_TYPE, CIRC, LOAD_VEC_BRANCHES_T, TO_NODE
-from pandapipes.idx_node import MDOTSLACKINIT, EXT_GRID_OCCURENCE
-=======
-from pandapipes.idx_branch import D, AREA, PUMP_TYPE, CIRC, LOAD_VEC_BRANCHES_T, TO_NODE
 from pandapipes.idx_node import MDOTSLACKINIT, VAR_MASS_SLACK
->>>>>>> ee3d138d
 from pandapipes.pf.pipeflow_setup import get_fluid
 from pandapipes.pf.result_extraction import extract_branch_results_without_internals
 
@@ -48,20 +43,12 @@
         """
         if get_fluid(net).is_gas:
             output = ["v_from_m_per_s", "v_to_m_per_s", "v_mean_m_per_s", "p_from_bar", "p_to_bar", "t_from_k",
-<<<<<<< HEAD
-                      "t_to_k", "mdot_from_kg_per_s", "mdot_to_kg_per_s", "vdot_norm_m3_per_s", "reynolds", "lambda",
-                      "normfactor_from", "normfactor_to", "qext_w"]
-        else:
-            output = ["v_mean_m_per_s", "p_from_bar", "p_to_bar", "t_from_k", "t_to_k", "mdot_from_kg_per_s",
-                      "mdot_to_kg_per_s", "vdot_norm_m3_per_s", "reynolds", "lambda", "qext_w"]
-=======
                       "t_to_k", "t_outlet_k", "mdot_from_kg_per_s", "mdot_to_kg_per_s", "vdot_norm_m3_per_s", "reynolds", "lambda",
                       "normfactor_from", "normfactor_to"]
         else:
             output = ["v_mean_m_per_s", "p_from_bar", "p_to_bar", "t_from_k", "t_to_k", "t_outlet_k", "mdot_from_kg_per_s",
                       "mdot_to_kg_per_s", "vdot_m3_per_s", "reynolds", "lambda"]
         output += ['deltat_k', 'qext_w']
->>>>>>> ee3d138d
         return output, True
 
     @classmethod
@@ -96,12 +83,8 @@
         #       not contain "p", as this should not be allowed for this component
         press = circ_pump_tbl.p_flow_bar.values
         set_fixed_node_entries(net, node_pit, junction, circ_pump_tbl.type.values, press, circ_pump_tbl.t_flow_k.values,
-<<<<<<< HEAD
                                cls.get_connected_node_type())
 
-=======
-                               cls.get_connected_node_type(), False)
->>>>>>> ee3d138d
         return circ_pump_tbl, press
 
     @classmethod
@@ -117,11 +100,7 @@
         circ_pump_pit = super().create_pit_branch_entries(net, branch_pit)
         circ_pump_pit[:, D] = 0.1
         circ_pump_pit[:, AREA] = circ_pump_pit[:, D] ** 2 * np.pi / 4
-<<<<<<< HEAD
         circ_pump_pit[:, BRANCH_TYPE] = CIRC
-=======
-        circ_pump_pit[:, PUMP_TYPE] = CIRC
->>>>>>> ee3d138d
         return circ_pump_pit
 
     @classmethod
@@ -137,14 +116,8 @@
         f, t = idx_lookups[cls.table_name()]
         circ_pump_pit = branch_pit[f:t, :]
         tn = circ_pump_pit[:, TO_NODE].astype(np.int32)
-<<<<<<< HEAD
-        pos, counts = np.unique(tn, return_counts=True)
-        mask = counts == node_pit[pos, EXT_GRID_OCCURENCE]
-        node_pit[pos[mask], MDOTSLACKINIT] = 0
-=======
         mask = node_pit[tn, VAR_MASS_SLACK].astype(bool)
         node_pit[tn[~mask], MDOTSLACKINIT] = 0
->>>>>>> ee3d138d
         return circ_pump_pit
 
     @classmethod
