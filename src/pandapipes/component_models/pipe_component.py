--- conflicted
+++ resolved
@@ -10,18 +10,12 @@
 from pandapipes.component_models.component_toolbox import set_entry_check_repeat
 from pandapipes.component_models.junction_component import Junction
 from pandapipes.constants import NORMAL_TEMPERATURE, NORMAL_PRESSURE
-<<<<<<< HEAD
 from pandapipes.idx_branch import FROM_NODE, TO_NODE, LENGTH, D, AREA, K, \
     MDOTINIT, ALPHA, QEXT, TEXT, LOSS_COEFFICIENT as LC
-from pandapipes.idx_node import PINIT, HEIGHT, TINIT as TINIT_NODE, PAMB, ACTIVE as ACTIVE_ND
-=======
-from pandapipes.idx_branch import (FROM_NODE, TO_NODE, LENGTH, D, AREA, K, VINIT,
-                                   ALPHA, QEXT, TEXT, LOSS_COEFFICIENT as LC)
 from pandapipes.idx_node import PINIT, TINIT as TINIT_NODE, PAMB
->>>>>>> 2104e368
 from pandapipes.pf.pipeflow_setup import get_fluid, get_lookup
-from pandapipes.pf.result_extraction import (extract_branch_results_with_internals,
-                                             extract_branch_results_without_internals)
+from pandapipes.pf.result_extraction import extract_branch_results_with_internals, \
+    extract_branch_results_without_internals
 
 try:
     import pandaplan.core.pplog as logging
@@ -97,36 +91,6 @@
         return end, current_table
 
     @classmethod
-<<<<<<< HEAD
-    def create_pit_node_entries(cls, net, node_pit):
-        """
-        Function which creates pit node entries.
-
-        :param net: The pandapipes network
-        :type net: pandapipesNet
-        :param node_pit:
-        :type node_pit:
-        :return: No Output.
-        """
-        table_nr, int_node_number, int_node_pit, junction_pit, fj_nodes, tj_nodes = \
-            super().create_pit_node_entries(net, node_pit)
-        if table_nr is None:
-            return
-        get_lookup(net, "node", "index")
-        int_node_pit[:, HEIGHT] = vinterp(junction_pit[fj_nodes, HEIGHT],
-                                          junction_pit[tj_nodes, HEIGHT], int_node_number)
-        int_node_pit[:, PINIT] = vinterp(junction_pit[fj_nodes, PINIT],
-                                         junction_pit[tj_nodes, PINIT], int_node_number)
-        int_node_pit[:, TINIT_NODE] = vinterp(junction_pit[fj_nodes, TINIT_NODE],
-                                              junction_pit[tj_nodes, TINIT_NODE],
-                                              int_node_number)
-        int_node_pit[:, PAMB] = p_correction_height_air(int_node_pit[:, HEIGHT])
-        int_node_pit[:, ACTIVE_ND] = \
-            np.repeat(net[cls.table_name()][cls.active_identifier()].values, int_node_number)
-
-    @classmethod
-=======
->>>>>>> 2104e368
     def create_pit_branch_entries(cls, net, branch_pit):
         """
         Function which creates pit branch entries.
