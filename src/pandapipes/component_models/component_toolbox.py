--- conflicted
+++ resolved
@@ -216,9 +216,6 @@
     """
     if not only_active:
         return net["_pit"]["components"][component_name]
-<<<<<<< HEAD
-=======
     f_all, t_all = get_lookup(net, component_type, "from_to")[component_name]
->>>>>>> 1cd36e98
     in_service_elm = get_lookup(net, component_type, "active_%s"%mode)[f_all:t_all]
     return net["_pit"]["components"][component_name][in_service_elm]