--- conflicted
+++ resolved
@@ -6,16 +6,10 @@
 import pandas as pd
 
 from pandapipes import get_fluid
-<<<<<<< HEAD
-from pandapipes.constants import NORMAL_PRESSURE, TEMP_GRADIENT_KPM, AVG_TEMPERATURE_K, HEIGHT_EXPONENT
-from pandapipes.idx_node import (EXT_GRID_OCCURENCE, EXT_GRID_OCCURENCE_T, PINIT, NODE_TYPE, P, TINIT, NODE_TYPE_T, T,
-                                 JAC_DERIV_MSL)
-=======
 from pandapipes.constants import NORMAL_PRESSURE, TEMP_GRADIENT_KPM, AVG_TEMPERATURE_K, \
     HEIGHT_EXPONENT
 from pandapipes.idx_node import EXT_GRID_OCCURENCE, EXT_GRID_OCCURENCE_T, PINIT, NODE_TYPE, P, \
-    TINIT, NODE_TYPE_T, T, JAC_DERIV_MSL, CIRC_PUMP_OCCURENCE
->>>>>>> 862cbab3
+    TINIT, NODE_TYPE_T, T, JAC_DERIV_MSL
 from pandapipes.pf.internals_toolbox import _sum_by_group
 from pandapipes.pf.pipeflow_setup import get_net_option, get_lookup
 
