# Copyright (c) 2020-2024 by Fraunhofer Institute for Energy Economics
# and Energy System Technology (IEE), Kassel, and University of Kassel. All rights reserved.
# Use of this source code is governed by a BSD-style license that can be found in the LICENSE file.

import numpy as np
import pandas as pd

from pandapipes import get_fluid
from pandapipes.constants import NORMAL_PRESSURE, TEMP_GRADIENT_KPM, AVG_TEMPERATURE_K, HEIGHT_EXPONENT
from pandapipes.idx_node import EXT_GRID_OCCURENCE, EXT_GRID_OCCURENCE_T, PINIT, NODE_TYPE, P, TINIT, NODE_TYPE_T, T, \
    MDOTSLACKINIT, JAC_DERIV_MSL, CIRC_PUMP_OCCURENCE
from pandapipes.pf.internals_toolbox import _sum_by_group
from pandapipes.pf.pipeflow_setup import get_net_option, get_lookup


def p_correction_height_air(height):
    """

    :param height:
    :type height:
    :return:
    :rtype:
    """
    return NORMAL_PRESSURE * np.power(1 - height * TEMP_GRADIENT_KPM / AVG_TEMPERATURE_K, HEIGHT_EXPONENT)


def vinterp(min_vals, max_vals, lengths):
    """

    :param min_vals:
    :type min_vals:
    :param max_vals:
    :type max_vals:
    :param lengths: lengths for each range (same length as starts)
    :type lengths: numpy.array
    :return:
    :rtype:
    """
    intervals = (max_vals - min_vals) / (lengths + 1)
    steps = np.repeat(intervals, lengths)
    counter = np.arange(lengths.sum()) - np.repeat(lengths.cumsum() - lengths, lengths) + 1
    return np.repeat(min_vals, lengths) + steps * counter


def vrange(starts, lengths):
    """
    Create concatenated ranges of integers for multiple start/length

    :param starts: starts for each range
    :type starts: numpy.array
    :param lengths: lengths for each range (same length as starts)
    :type lengths: numpy.array
    :return: cat_range - concatenated ranges
    :rtype: numpy.array

    :Example:
    >>> starts = np.array([1, 3, 4, 6])
    >>> lengths = np.array([0, 2, 3, 0])
    >>> print vrange(starts, lengths)
    """
    # Repeat start position index length times and concatenate
    starting_array = np.repeat(starts, lengths)
    # Create group counter that resets for each start/length
    length_ranges = np.arange(lengths.sum()) - np.repeat(lengths.cumsum() - lengths, lengths)
    # Add group counter to group specific starts
    return starting_array + length_ranges


def init_results_element(net, element, output, all_float):
    """

    :param net: The pandapipes network
    :type net: pandapipesNet
    :param element:
    :type element:
    :param output:
    :type output:
    :param all_float:
    :type all_float:
    :return: No Output.
    """
    res_element = "res_" + element
    if all_float:
        net[res_element] = pd.DataFrame(np.NAN, columns=output, index=net[element].index, dtype=np.float64)
    else:
        net[res_element] = pd.DataFrame(np.zeros(0, dtype=output), index=[])
<<<<<<< HEAD
        net[res_element] = pd.DataFrame(np.NaN, index=net[element].index, columns=net[res_element].columns)
=======
        net[res_element] = pd.DataFrame(np.nan, index=net[element].index,
                                        columns=net[res_element].columns)
>>>>>>> a6f9d6e6


def add_new_component(net, component, overwrite=False):
    """

    :param net:
    :type net:
    :param component:
    :type component:
    :param overwrite:
    :type overwrite:
    :return:
    :rtype:
    """
    name = component.table_name()
    if not overwrite and name in net:
        # logger.info('%s is already in net. Try overwrite if you want to get a new entry' %name)
        return
    else:
        if hasattr(component, 'geodata'):
            geodata = component.geodata()
        else:
            geodata = None

        comp_input = component.get_component_input()
        if name not in net:
            net['component_list'].append(component)
        net.update({name: comp_input})
        if isinstance(net[name], list):
            net[name] = pd.DataFrame(np.zeros(0, dtype=net[name]), index=[])
        # init_empty_results_table(net, name, component.get_result_table(net))

        if geodata is not None:
            net.update({name + '_geodata': geodata})
            if isinstance(net[name + '_geodata'], list):
                net[name + '_geodata'] = pd.DataFrame(np.zeros(0, dtype=net[name + '_geodata']), index=[])


def set_entry_check_repeat(pit, column, entry, repeat_number, repeated=True):
    if repeated:
        pit[:, column] = np.repeat(entry, repeat_number)
    else:
        pit[:, column] = entry


<<<<<<< HEAD
def set_fixed_node_entries(net, node_pit, junctions, eg_types, p_values, t_values, node_comp, mode="sequential",
                           circ_pump=False):
    junction_idx_lookups = get_lookup(net, "node", "index")[node_comp.table_name()]
    for eg_type in ("p", "t"):
        if eg_type not in mode and mode != "sequential" and mode != "bidrectional":
=======
def set_fixed_node_entries(net, node_pit, junctions, eg_types, p_values, t_values, node_comp,
                           mode="sequential"):
    junction_idx_lookups = get_lookup(net, "node", "index")[node_comp.table_name()]
    for eg_type in ("p", "t"):
        if eg_type not in mode and mode != "sequential" and mode!= "bidrectional":
>>>>>>> a6f9d6e6
            continue
        if eg_type == "p":
            val_col, type_col, eg_count_col, typ, valid_types, values = PINIT, NODE_TYPE, EXT_GRID_OCCURENCE, P, ["p",
                                                                                                                  "pt"], p_values
        else:
            val_col, type_col, eg_count_col, typ, valid_types, values = TINIT, NODE_TYPE_T, EXT_GRID_OCCURENCE_T, T, [
                "t", "pt"], t_values
        mask = np.isin(eg_types, valid_types)
        if not np.any(mask):
            continue
        use_numba = get_net_option(net, "use_numba")
        juncts, press_sum, number = _sum_by_group(use_numba, junctions[mask], values[mask],
                                                  np.ones_like(values[mask], dtype=np.int32))
        index = junction_idx_lookups[juncts]
        node_pit[index, val_col] = (node_pit[index, val_col] * node_pit[index, eg_count_col] + press_sum) / (
                number + node_pit[index, eg_count_col])
        node_pit[index, type_col] = typ
        node_pit[index, eg_count_col] += number
        if eg_type == 'p':
            node_pit[index, JAC_DERIV_MSL] = -1.
        if circ_pump and eg_type == 'p':
            node_pit[index, CIRC_PUMP_OCCURENCE] += number


def standard_branch_wo_internals_result_lookup(net):
<<<<<<< HEAD
    required_results_hyd = [("p_from_bar", "p_from"), ("p_to_bar", "p_to"), ("mdot_to_kg_per_s", "mf_to"),
                            ("mdot_from_kg_per_s", "mf_from"), ("vdot_norm_m3_per_s", "vf"), ("lambda", "lambda"),
                            ("reynolds", "reynolds")]
    required_results_ht = [("t_from_k", "temp_from"), ("t_to_k", "temp_to")]

    if get_fluid(net).is_gas:
        required_results_hyd.extend(
            [("v_from_m_per_s", "v_gas_from"), ("v_to_m_per_s", "v_gas_to"), ("v_mean_m_per_s", "v_gas_mean"),
             ("normfactor_from", "normfactor_from"), ("normfactor_to", "normfactor_to")])
=======
    required_results_hyd = [
        ("p_from_bar", "p_from"), ("p_to_bar", "p_to"), ("mdot_to_kg_per_s", "mf_to"),
        ("mdot_from_kg_per_s", "mf_from"), ("lambda", "lambda"), ("reynolds", "reynolds")
    ]
    required_results_ht = [("t_from_k", "temp_from"), ("t_to_k", "temp_to"), ("t_outlet_k", "t_outlet")]

    if get_fluid(net).is_gas:
        required_results_hyd.extend([
            ("v_from_m_per_s", "v_gas_from"), ("v_to_m_per_s", "v_gas_to"),
            ("v_mean_m_per_s", "v_gas_mean"), ("normfactor_from", "normfactor_from"),
            ("normfactor_to", "normfactor_to"), ("vdot_norm_m3_per_s", "vf")
        ])
>>>>>>> a6f9d6e6
    else:
        required_results_hyd.extend([("v_mean_m_per_s", "v_mps"), ("vdot_m3_per_s", "vf")])

    return required_results_hyd, required_results_ht


def get_component_array(net, component_name, component_type="branch", mode='hydraulics', only_active=True):
    """
    Returns the internal array of a component.

    :param net: The pandapipes network
    :type net: pandapipesNet
    :param component_name: Table name of the component for which to extract internal array
    :type component_name: str
    :param component_type: Type of component that is considered ("branch" or "node")
    :type component_type: str, default "branch"
    :param only_active: If True, only return entries of active elements (included in _active_pit)
    :type only_active: bool
    :return: component_array - internal array of the component
    :rtype: numpy.ndarray
    """
    if not only_active:
        return net["_pit"]["components"][component_name]
<<<<<<< HEAD
    in_service_elm = get_lookup(net, component_type, "active_%s" % mode)[f_all:t_all]
=======
    f_all, t_all = get_lookup(net, component_type, "from_to")[component_name]
    in_service_elm = get_lookup(net, component_type, "active_%s"%mode)[f_all:t_all]
>>>>>>> a6f9d6e6
    return net["_pit"]["components"][component_name][in_service_elm]<|MERGE_RESOLUTION|>--- conflicted
+++ resolved
@@ -6,9 +6,11 @@
 import pandas as pd
 
 from pandapipes import get_fluid
-from pandapipes.constants import NORMAL_PRESSURE, TEMP_GRADIENT_KPM, AVG_TEMPERATURE_K, HEIGHT_EXPONENT
-from pandapipes.idx_node import EXT_GRID_OCCURENCE, EXT_GRID_OCCURENCE_T, PINIT, NODE_TYPE, P, TINIT, NODE_TYPE_T, T, \
-    MDOTSLACKINIT, JAC_DERIV_MSL, CIRC_PUMP_OCCURENCE
+from pandapipes.constants import NORMAL_PRESSURE, TEMP_GRADIENT_KPM, AVG_TEMPERATURE_K, \
+    HEIGHT_EXPONENT
+from pandapipes.idx_branch import LOAD_VEC_NODES, FROM_NODE, TO_NODE
+from pandapipes.idx_node import EXT_GRID_OCCURENCE, EXT_GRID_OCCURENCE_T
+from pandapipes.idx_node import PINIT, NODE_TYPE, P, TINIT, NODE_TYPE_T, T, LOAD
 from pandapipes.pf.internals_toolbox import _sum_by_group
 from pandapipes.pf.pipeflow_setup import get_net_option, get_lookup
 
@@ -21,7 +23,8 @@
     :return:
     :rtype:
     """
-    return NORMAL_PRESSURE * np.power(1 - height * TEMP_GRADIENT_KPM / AVG_TEMPERATURE_K, HEIGHT_EXPONENT)
+    return NORMAL_PRESSURE * np.power(1 - height * TEMP_GRADIENT_KPM / AVG_TEMPERATURE_K,
+                                      HEIGHT_EXPONENT)
 
 
 def vinterp(min_vals, max_vals, lengths):
@@ -81,15 +84,12 @@
     """
     res_element = "res_" + element
     if all_float:
-        net[res_element] = pd.DataFrame(np.NAN, columns=output, index=net[element].index, dtype=np.float64)
+        net[res_element] = pd.DataFrame(np.nan, columns=output, index=net[element].index,
+                                        dtype=np.float64)
     else:
         net[res_element] = pd.DataFrame(np.zeros(0, dtype=output), index=[])
-<<<<<<< HEAD
-        net[res_element] = pd.DataFrame(np.NaN, index=net[element].index, columns=net[res_element].columns)
-=======
         net[res_element] = pd.DataFrame(np.nan, index=net[element].index,
                                         columns=net[res_element].columns)
->>>>>>> a6f9d6e6
 
 
 def add_new_component(net, component, overwrite=False):
@@ -125,7 +125,8 @@
         if geodata is not None:
             net.update({name + '_geodata': geodata})
             if isinstance(net[name + '_geodata'], list):
-                net[name + '_geodata'] = pd.DataFrame(np.zeros(0, dtype=net[name + '_geodata']), index=[])
+                net[name + '_geodata'] = pd.DataFrame(np.zeros(0, dtype=net[name + '_geodata']),
+                                                      index=[])
 
 
 def set_entry_check_repeat(pit, column, entry, repeat_number, repeated=True):
@@ -135,26 +136,18 @@
         pit[:, column] = entry
 
 
-<<<<<<< HEAD
-def set_fixed_node_entries(net, node_pit, junctions, eg_types, p_values, t_values, node_comp, mode="sequential",
-                           circ_pump=False):
-    junction_idx_lookups = get_lookup(net, "node", "index")[node_comp.table_name()]
-    for eg_type in ("p", "t"):
-        if eg_type not in mode and mode != "sequential" and mode != "bidrectional":
-=======
 def set_fixed_node_entries(net, node_pit, junctions, eg_types, p_values, t_values, node_comp,
                            mode="sequential"):
     junction_idx_lookups = get_lookup(net, "node", "index")[node_comp.table_name()]
     for eg_type in ("p", "t"):
-        if eg_type not in mode and mode != "sequential" and mode!= "bidrectional":
->>>>>>> a6f9d6e6
+        if eg_type not in mode and mode != "sequential" and mode != "bidrectional":
             continue
         if eg_type == "p":
-            val_col, type_col, eg_count_col, typ, valid_types, values = PINIT, NODE_TYPE, EXT_GRID_OCCURENCE, P, ["p",
-                                                                                                                  "pt"], p_values
+            val_col, type_col, eg_count_col, typ, valid_types, values = \
+                PINIT, NODE_TYPE, EXT_GRID_OCCURENCE, P, ["p", "pt"], p_values
         else:
-            val_col, type_col, eg_count_col, typ, valid_types, values = TINIT, NODE_TYPE_T, EXT_GRID_OCCURENCE_T, T, [
-                "t", "pt"], t_values
+            val_col, type_col, eg_count_col, typ, valid_types, values = \
+                TINIT, NODE_TYPE_T, EXT_GRID_OCCURENCE_T, T, ["t", "pt"], t_values
         mask = np.isin(eg_types, valid_types)
         if not np.any(mask):
             continue
@@ -162,28 +155,32 @@
         juncts, press_sum, number = _sum_by_group(use_numba, junctions[mask], values[mask],
                                                   np.ones_like(values[mask], dtype=np.int32))
         index = junction_idx_lookups[juncts]
-        node_pit[index, val_col] = (node_pit[index, val_col] * node_pit[index, eg_count_col] + press_sum) / (
-                number + node_pit[index, eg_count_col])
+        node_pit[index, val_col] = (node_pit[index, val_col] * node_pit[index, eg_count_col]
+                                    + press_sum) / (number + node_pit[index, eg_count_col])
         node_pit[index, type_col] = typ
         node_pit[index, eg_count_col] += number
-        if eg_type == 'p':
-            node_pit[index, JAC_DERIV_MSL] = -1.
-        if circ_pump and eg_type == 'p':
-            node_pit[index, CIRC_PUMP_OCCURENCE] += number
+
+
+def get_mass_flow_at_nodes(net, node_pit, branch_pit, eg_nodes, comp):
+    node_uni, inverse_nodes, counts = np.unique(eg_nodes, return_counts=True, return_inverse=True)
+    eg_from_branches = np.isin(branch_pit[:, FROM_NODE], node_uni)
+    eg_to_branches = np.isin(branch_pit[:, TO_NODE], node_uni)
+    from_nodes = branch_pit[eg_from_branches, FROM_NODE]
+    to_nodes = branch_pit[eg_to_branches, TO_NODE]
+    mass_flow_from = branch_pit[eg_from_branches, LOAD_VEC_NODES]
+    mass_flow_to = branch_pit[eg_to_branches, LOAD_VEC_NODES]
+    loads = node_pit[node_uni, LOAD]
+    all_index_nodes = np.concatenate([from_nodes, to_nodes, node_uni])
+    all_mass_flows = np.concatenate([-mass_flow_from, mass_flow_to, -loads])
+    nodes, sum_mass_flows = _sum_by_group(get_net_option(net, "use_numba"), all_index_nodes,
+                                          all_mass_flows)
+    if not np.all(nodes == node_uni):
+        raise UserWarning("In component %s: Something went wrong with the mass flow balance. "
+                          "Please report this error at github." % comp.__name__)
+    return sum_mass_flows, inverse_nodes, counts
 
 
 def standard_branch_wo_internals_result_lookup(net):
-<<<<<<< HEAD
-    required_results_hyd = [("p_from_bar", "p_from"), ("p_to_bar", "p_to"), ("mdot_to_kg_per_s", "mf_to"),
-                            ("mdot_from_kg_per_s", "mf_from"), ("vdot_norm_m3_per_s", "vf"), ("lambda", "lambda"),
-                            ("reynolds", "reynolds")]
-    required_results_ht = [("t_from_k", "temp_from"), ("t_to_k", "temp_to")]
-
-    if get_fluid(net).is_gas:
-        required_results_hyd.extend(
-            [("v_from_m_per_s", "v_gas_from"), ("v_to_m_per_s", "v_gas_to"), ("v_mean_m_per_s", "v_gas_mean"),
-             ("normfactor_from", "normfactor_from"), ("normfactor_to", "normfactor_to")])
-=======
     required_results_hyd = [
         ("p_from_bar", "p_from"), ("p_to_bar", "p_to"), ("mdot_to_kg_per_s", "mf_to"),
         ("mdot_from_kg_per_s", "mf_from"), ("lambda", "lambda"), ("reynolds", "reynolds")
@@ -196,7 +193,6 @@
             ("v_mean_m_per_s", "v_gas_mean"), ("normfactor_from", "normfactor_from"),
             ("normfactor_to", "normfactor_to"), ("vdot_norm_m3_per_s", "vf")
         ])
->>>>>>> a6f9d6e6
     else:
         required_results_hyd.extend([("v_mean_m_per_s", "v_mps"), ("vdot_m3_per_s", "vf")])
 
@@ -220,10 +216,6 @@
     """
     if not only_active:
         return net["_pit"]["components"][component_name]
-<<<<<<< HEAD
-    in_service_elm = get_lookup(net, component_type, "active_%s" % mode)[f_all:t_all]
-=======
     f_all, t_all = get_lookup(net, component_type, "from_to")[component_name]
     in_service_elm = get_lookup(net, component_type, "active_%s"%mode)[f_all:t_all]
->>>>>>> a6f9d6e6
     return net["_pit"]["components"][component_name][in_service_elm]