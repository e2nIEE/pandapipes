# Copyright (c) 2020-2024 by Fraunhofer Institute for Energy Economics
# and Energy System Technology (IEE), Kassel, and University of Kassel. All rights reserved.
# Use of this source code is governed by a BSD-style license that can be found in the LICENSE file.

# branch types
CIRC = 1

# branch indices
TABLE_IDX = 0  # number of the table that this branch belongs to
ELEMENT_IDX = 1  # index of the element that this branch belongs to (within the given table)
FROM_NODE = 2  # f, from bus number
TO_NODE = 3  # t, to bus number
ACTIVE = 4
LENGTH = 5  # Pipe length in [m]
D = 6  # Diameter in [m]
AREA = 7  # Area in [m²]
K = 8  # Pipe roughness in [m]
MDOTINIT = 9  # mass in  [m/s]
RE = 10  # Reynolds number
LAMBDA = 11  # Lambda
JAC_DERIV_DM = 12  # Slot for the derivative by mass
JAC_DERIV_DP = 13  # Slot for the derivative by pressure from_node
JAC_DERIV_DP1 = 14  # Slot for the derivative by pressure to_node
LOAD_VEC_BRANCHES = 15  # Slot for the load vector for the branches
JAC_DERIV_DM_NODE = 16  # Slot for the derivative by mass for the nodes connected to branch
LOAD_VEC_NODES = 17  # Slot for the load vector of the nodes connected to branch
LOSS_COEFFICIENT = 18
ALPHA = 19  # Slot for heat transfer coefficient
JAC_DERIV_DT = 20
JAC_DERIV_DTOUT = 21
LOAD_VEC_BRANCHES_T = 22
TOUTINIT = 23  # Internal slot for outlet pipe temperature
<<<<<<< HEAD
JAC_DERIV_DT_NODE_B = 24  # Slot for the node equation derivative of T for the corresponding branch
JAC_DERIV_DT_NODE_N = 25  # Slot for the node equation derivative of T for the nodes branch is connected to
LOAD_VEC_NODES_T = 26
MDOTINIT_T = 27
FROM_NODE_T = 28
TO_NODE_T = 29
QEXT = 30  # heat input in [W]
TEXT = 31
PL = 32
TL = 33  # Temperature lift [K]
BRANCH_TYPE = 34  # branch type relevant for the pressure controller
PUMP_TYPE = 35

branch_cols = 36
=======
JAC_DERIV_DT_NODE = 24  # Slot for the derivative fpr T for the nodes connected to branch
LOAD_VEC_NODES_T = 25 # Slot for the load vector of the nodes connected to branch
FROM_NODE_T_SWITCHED = 26 # flag to indicate if the from and to node are switched in the thermal calculation
QEXT = 27  # heat input into the branch [W]
TEXT = 28 # temperature of surrounding [K]
PL = 29 # Pressure lift [bar]
TL = 30 # Temperature lift [K]
BRANCH_TYPE = 31  # branch type relevant for the pressure controller

branch_cols = 32
>>>>>>> 1cd36e98
<|MERGE_RESOLUTION|>--- conflicted
+++ resolved
@@ -16,7 +16,7 @@
 AREA = 7  # Area in [m²]
 K = 8  # Pipe roughness in [m]
 MDOTINIT = 9  # mass in  [m/s]
-RE = 10  # Reynolds number
+RE = 10 # Reynolds number
 LAMBDA = 11  # Lambda
 JAC_DERIV_DM = 12  # Slot for the derivative by mass
 JAC_DERIV_DP = 13  # Slot for the derivative by pressure from_node
@@ -30,30 +30,16 @@
 JAC_DERIV_DTOUT = 21
 LOAD_VEC_BRANCHES_T = 22
 TOUTINIT = 23  # Internal slot for outlet pipe temperature
-<<<<<<< HEAD
 JAC_DERIV_DT_NODE_B = 24  # Slot for the node equation derivative of T for the corresponding branch
 JAC_DERIV_DT_NODE_N = 25  # Slot for the node equation derivative of T for the nodes branch is connected to
-LOAD_VEC_NODES_T = 26
+LOAD_VEC_NODES_T = 26 # Slot for the load vector of the nodes connected to branch
 MDOTINIT_T = 27
-FROM_NODE_T = 28
-TO_NODE_T = 29
-QEXT = 30  # heat input in [W]
-TEXT = 31
-PL = 32
-TL = 33  # Temperature lift [K]
-BRANCH_TYPE = 34  # branch type relevant for the pressure controller
-PUMP_TYPE = 35
+FROM_NODE_T_SWITCHED = 28 # flag to indicate if the from and to node are switched in the thermal calculation
+QEXT = 29  # heat input into the branch [W]
+TEXT = 30 # temperature of surrounding [K]
+PL = 31 # Pressure lift [bar]
+TL = 32 # Temperature lift [K]
+BRANCH_TYPE = 33  # branch type relevant for the pressure controller
+PUMP_TYPE = 34
 
-branch_cols = 36
-=======
-JAC_DERIV_DT_NODE = 24  # Slot for the derivative fpr T for the nodes connected to branch
-LOAD_VEC_NODES_T = 25 # Slot for the load vector of the nodes connected to branch
-FROM_NODE_T_SWITCHED = 26 # flag to indicate if the from and to node are switched in the thermal calculation
-QEXT = 27  # heat input into the branch [W]
-TEXT = 28 # temperature of surrounding [K]
-PL = 29 # Pressure lift [bar]
-TL = 30 # Temperature lift [K]
-BRANCH_TYPE = 31  # branch type relevant for the pressure controller
-
-branch_cols = 32
->>>>>>> 1cd36e98
+branch_cols = 35