# Copyright (c) 2020-2024 by Fraunhofer Institute for Energy Economics
# and Energy System Technology (IEE), Kassel, and University of Kassel. All rights reserved.
# Use of this source code is governed by a BSD-style license that can be found in the LICENSE file.

# branch types
CIRC = 1

# branch indices
TABLE_IDX = 0  # number of the table that this branch belongs to
ELEMENT_IDX = 1  # index of the element that this branch belongs to (within the given table)
FROM_NODE = 2  # f, from bus number
TO_NODE = 3  # t, to bus number
ACTIVE = 4
LENGTH = 5  # Pipe length in [m]
D = 6  # Diameter in [m]
AREA = 7  # Area in [m²]
K = 8  # Pipe roughness in [m]
MDOTINIT = 9  # mass in  [m/s]
RE = 10 # Reynolds number
LAMBDA = 11  # Lambda
JAC_DERIV_DM = 12  # Slot for the derivative by mass
JAC_DERIV_DP = 13  # Slot for the derivative by pressure from_node
JAC_DERIV_DP1 = 14  # Slot for the derivative by pressure to_node
LOAD_VEC_BRANCHES = 15  # Slot for the load vector for the branches
JAC_DERIV_DM_NODE = 16  # Slot for the derivative by mass for the nodes connected to branch
LOAD_VEC_NODES = 17  # Slot for the load vector of the nodes connected to branch
LOSS_COEFFICIENT = 18
ALPHA = 19  # Slot for heat transfer coefficient
JAC_DERIV_DT = 20
JAC_DERIV_DTOUT = 21
LOAD_VEC_BRANCHES_T = 22
TOUTINIT = 23  # Internal slot for outlet pipe temperature
<<<<<<< HEAD
JAC_DERIV_DT_NODE = 24  # Slot for the derivative fpr T for the nodes connected to branch
LOAD_VEC_NODES_T = 25 # Slot for the load vector of the nodes connected to branch
FROM_NODE_T_SWITCHED = 26 # flag to indicate if the from and to node are switched in the thermal calculation
QEXT = 27  # heat input into the branch [W]
TEXT = 28 # temperature of surrounding [K]
PL = 29 # Pressure lift [bar]
TL = 30 # Temperature lift [K]
BRANCH_TYPE = 31  # branch type relevant for the pressure controller
PUMP_TYPE = 32
CIRC = 33

branch_cols = 34
=======
JAC_DERIV_DT_NODE_B = 24  # Slot for the node equation derivative of T for the corresponding branch
JAC_DERIV_DT_NODE_N = 25  # Slot for the node equation derivative of T for the nodes branch is connected to
LOAD_VEC_NODES_T = 26 # Slot for the load vector of the nodes connected to branch
MDOTINIT_T = 27
FROM_NODE_T_SWITCHED = 28 # flag to indicate if the from and to node are switched in the thermal calculation
QEXT = 29  # heat input into the branch [W]
TEXT = 30 # temperature of surrounding [K]
PL = 31 # Pressure lift [bar]
TL = 32 # Temperature lift [K]
BRANCH_TYPE = 33  # branch type relevant for the pressure controller
PUMP_TYPE = 34

branch_cols = 35
>>>>>>> a6f9d6e6
<|MERGE_RESOLUTION|>--- conflicted
+++ resolved
@@ -30,20 +30,6 @@
 JAC_DERIV_DTOUT = 21
 LOAD_VEC_BRANCHES_T = 22
 TOUTINIT = 23  # Internal slot for outlet pipe temperature
-<<<<<<< HEAD
-JAC_DERIV_DT_NODE = 24  # Slot for the derivative fpr T for the nodes connected to branch
-LOAD_VEC_NODES_T = 25 # Slot for the load vector of the nodes connected to branch
-FROM_NODE_T_SWITCHED = 26 # flag to indicate if the from and to node are switched in the thermal calculation
-QEXT = 27  # heat input into the branch [W]
-TEXT = 28 # temperature of surrounding [K]
-PL = 29 # Pressure lift [bar]
-TL = 30 # Temperature lift [K]
-BRANCH_TYPE = 31  # branch type relevant for the pressure controller
-PUMP_TYPE = 32
-CIRC = 33
-
-branch_cols = 34
-=======
 JAC_DERIV_DT_NODE_B = 24  # Slot for the node equation derivative of T for the corresponding branch
 JAC_DERIV_DT_NODE_N = 25  # Slot for the node equation derivative of T for the nodes branch is connected to
 LOAD_VEC_NODES_T = 26 # Slot for the load vector of the nodes connected to branch
@@ -56,5 +42,4 @@
 BRANCH_TYPE = 33  # branch type relevant for the pressure controller
 PUMP_TYPE = 34
 
-branch_cols = 35
->>>>>>> a6f9d6e6
+branch_cols = 35