--- conflicted
+++ resolved
@@ -4,7 +4,6 @@
 
 import numpy as np
 import pandas as pd
-from pandapower.auxiliary import _preserve_dtypes
 from pandapower.create import _get_multiple_index_with_check, _get_index_with_check, _set_entries, \
     _check_node_element, _check_multiple_node_elements, _set_multiple_entries, \
     _check_branch_element, _check_multiple_branch_elements
@@ -373,15 +372,9 @@
     return index
 
 
-<<<<<<< HEAD
 def create_pipe(net, from_junction, to_junction, std_type, length_km, k_mm=0.2, loss_coefficient=0,
-                sections=1, text_k=293, qext_w=0., name=None, index=None,
+                sections=1, text_k=0, qext_w=0., name=None, index=None,
                 geodata=None, in_service=True, type="pipe", **kwargs):
-=======
-def create_pipe(net, from_junction, to_junction, std_type, length_km, k_mm=0.2, loss_coefficient=0, sections=1,
-                alpha_w_per_m2k=0., text_k=None, qext_w=0.,name=None, index=None, geodata=None, in_service=True,
-                type="pipe", **kwargs):
->>>>>>> 103b75b5
     """
     Creates a pipe element in net["pipe"] from pipe parameters.
 
@@ -437,19 +430,10 @@
     _check_std_type(net, std_type, "pipe", "create_pipe")
 
     pipe_parameter = load_std_type(net, std_type, "pipe")
-<<<<<<< HEAD
-    v = {"name": name, "from_junction": from_junction, "to_junction": to_junction,
-         "std_type": std_type, "length_km": length_km,
-         "diameter_m": pipe_parameter["inner_diameter_mm"]/1000 , "k_mm": k_mm,
-         "loss_coefficient": loss_coefficient, "u_w_per_m2k": pipe_parameter['u_w_per_m2k'],
-         "sections": sections, "in_service": bool(in_service), "type": type, "qext_w": qext_w,
-         "text_k": text_k}
-=======
     v = {"name": name, "from_junction": from_junction, "to_junction": to_junction, "std_type": std_type,
          "length_km": length_km, "diameter_m": pipe_parameter["inner_diameter_mm"] / 1000, "k_mm": k_mm,
-         "loss_coefficient": loss_coefficient, "alpha_w_per_m2k": alpha_w_per_m2k, "sections": sections,
+         "loss_coefficient": loss_coefficient, "u_w_per_m2k": pipe_parameter['u_w_per_m2k'], "sections": sections,
          "in_service": bool(in_service), "type": type, "qext_w": qext_w, "text_k": text_k}
->>>>>>> 103b75b5
     _set_entries(net, "pipe", index, **v, **kwargs)
 
     if geodata is not None:
@@ -459,13 +443,8 @@
 
 
 def create_pipe_from_parameters(net, from_junction, to_junction, length_km, diameter_m, k_mm=0.2, loss_coefficient=0,
-<<<<<<< HEAD
-                                sections=1, u_w_per_m2k=0., text_k=293, qext_w=0., name=None, index=None, geodata=None,
-                                in_service=True, type="pipe", **kwargs):
-=======
-                                sections=1, alpha_w_per_m2k=0., text_k=None, qext_w=0., name=None, index=None,
+                                sections=1, u_w_per_m2k=0., text_k=None, qext_w=0., name=None, index=None,
                                 geodata=None, in_service=True, type="pipe", **kwargs):
->>>>>>> 103b75b5
     """
     Creates a pipe element in net["pipe"] from pipe parameters.
 
@@ -487,15 +466,10 @@
     :param sections: The number of internal pipe sections. Important for gas and temperature\
             calculations, where variables are dependent on pipe length.
     :type sections: int, default 1
-<<<<<<< HEAD
-    :param u_w_per_m2k: Heat transfer coefficient in [W/(m^2*K)]
-    :type u_w_per_m2k: float, default 0
-=======
     :param alpha_w_per_m2k: Heat transfer coefficient in [W/(m^2*K)]
     :type alpha_w_per_m2k: float, default 0
     :param text_k: Ambient temperature of pipe in [K]
     :type text_k: float, default None, will be set equal to the net ambient temperature
->>>>>>> 103b75b5
     :param qext_w: external heat feed-in to the pipe in [W]
     :type qext_w: float, default 0
     :param name: A name tag for this pipe
@@ -525,7 +499,6 @@
     index = _get_index_with_check(net, "pipe", index)
     _check_branch(net, "Pipe", index, from_junction, to_junction)
 
-<<<<<<< HEAD
 
     #Check if alpha parameter was declared (Alpha has been changed to U)
     if 'alpha_w_per_m2k' in kwargs:
@@ -541,12 +514,6 @@
          "sections": sections, "in_service": bool(in_service),
          "type": type, "qext_w": qext_w, "text_k": text_k}
 
-=======
-    v = {"name": name, "from_junction": from_junction, "to_junction": to_junction, "std_type": None,
-         "length_km": length_km, "diameter_m": diameter_m, "k_mm": k_mm, "loss_coefficient": loss_coefficient,
-         "alpha_w_per_m2k": alpha_w_per_m2k, "sections": sections, "in_service": bool(in_service), "type": type,
-         "qext_w": qext_w, "text_k": text_k}
->>>>>>> 103b75b5
     if 'std_type' in kwargs:
         raise UserWarning('you have defined a std_type, however, using this function you can only '
                           'create a pipe setting specific, individual parameters. If you want to '
@@ -1304,15 +1271,9 @@
     return index
 
 
-<<<<<<< HEAD
 def create_pipes(net, from_junctions, to_junctions, std_type, length_km, k_mm=0.2,
-                 loss_coefficient=0, sections=1, u_w_per_m2k=0., text_k=293, qext_w=0.,
+                 loss_coefficient=0, sections=1, u_w_per_m2k=0., text_k=None, qext_w=0.,
                  name=None, index=None, geodata=None, in_service=True, type="pipe", **kwargs):
-=======
-def create_pipes(net, from_junctions, to_junctions, std_type, length_km, k_mm=0.2, loss_coefficient=0, sections=1,
-                 alpha_w_per_m2k=0., text_k=None, qext_w=0., name=None, index=None, geodata=None, in_service=True,
-                 type="pipe", **kwargs):
->>>>>>> 103b75b5
     """
     Convenience function for creating many pipes at once. Parameters 'from_junctions' and \
     'to_junctions' must be arrays of equal length. Other parameters may be either arrays of the \
@@ -1378,19 +1339,12 @@
     _check_std_type(net, std_type, "pipe", "create_pipes")
 
     pipe_parameters = load_std_type(net, std_type, "pipe")
-<<<<<<< HEAD
     entries = {"name": name, "from_junction": from_junctions, "to_junction": to_junctions,
                "std_type": std_type, "length_km": length_km,
                "diameter_m": pipe_parameters["inner_diameter_mm"] / 1000, "k_mm": k_mm,
                "loss_coefficient": loss_coefficient, "u_w_per_m2k": u_w_per_m2k,
                "sections": sections, "in_service": in_service, "type": type, "qext_w": qext_w,
                "text_k": text_k}
-=======
-    entries = {"name": name, "from_junction": from_junctions, "to_junction": to_junctions, "std_type": std_type,
-               "length_km": length_km, "diameter_m": pipe_parameters["inner_diameter_mm"] / 1000, "k_mm": k_mm,
-               "loss_coefficient": loss_coefficient, "alpha_w_per_m2k": alpha_w_per_m2k, "sections": sections,
-               "in_service": in_service, "type": type, "qext_w": qext_w, "text_k": text_k}
->>>>>>> 103b75b5
     _set_multiple_entries(net, "pipe", index, **entries, **kwargs)
 
     if geodata is not None:
@@ -1398,16 +1352,10 @@
     return index
 
 
-<<<<<<< HEAD
 def create_pipes_from_parameters(net, from_junctions, to_junctions, length_km, diameter_m, k_mm=0.2,
-                                 loss_coefficient=0, sections=1, u_w_per_m2k=0., text_k=293,
+                                 loss_coefficient=0, sections=1, u_w_per_m2k=0., text_k=None,
                                  qext_w=0., name=None, index=None, geodata=None, in_service=True,
                                  type="pipe", **kwargs):
-=======
-def create_pipes_from_parameters(net, from_junctions, to_junctions, length_km, diameter_m, k_mm=0.2, loss_coefficient=0,
-                                 sections=1, alpha_w_per_m2k=0., text_k=None, qext_w=0., name=None, index=None,
-                                 geodata=None, in_service=True, type="pipe", **kwargs):
->>>>>>> 103b75b5
     """
     Convenience function for creating many pipes at once. Parameters 'from_junctions' and \
     'to_junctions' must be arrays of equal length. Other parameters may be either arrays of the \
@@ -1469,7 +1417,6 @@
     index = _get_multiple_index_with_check(net, "pipe", index, len(from_junctions))
     _check_branches(net, from_junctions, to_junctions, "pipe")
 
-<<<<<<< HEAD
     if 'alpha_w_per_m2k' in kwargs:
 
         if u_w_per_m2k == 0:
@@ -1490,12 +1437,6 @@
         raise UserWarning('you have defined a std_type, however, using this function you can only '
                           'create a pipe setting specific, individual parameters. If you want to '
                           'create a pipe from net.std_types, please use `create_pipe`')
-=======
-    entries = {"name": name, "from_junction": from_junctions, "to_junction": to_junctions, "std_type": None,
-               "length_km": length_km, "diameter_m": diameter_m, "k_mm": k_mm, "loss_coefficient": loss_coefficient,
-               "alpha_w_per_m2k": alpha_w_per_m2k, "sections": sections, "in_service": in_service, "type": type,
-               "qext_w": qext_w, "text_k": text_k}
->>>>>>> 103b75b5
     _set_multiple_entries(net, "pipe", index, **entries, **kwargs)
 
     if geodata is not None:
