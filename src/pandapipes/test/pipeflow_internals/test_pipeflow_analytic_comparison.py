# Copyright (c) 2020-2024 by Fraunhofer Institute for Energy Economics
# and Energy System Technology (IEE), Kassel, and University of Kassel. All rights reserved.
# Use of this source code is governed by a BSD-style license that can be found in the LICENSE file.

import os

import numpy as np
import pandas as pd
import pytest

import pandapipes
from pandapipes.component_models.junction_component import Junction
from pandapipes.component_models.pipe_component import Pipe
from pandapipes.idx_node import PINIT, TINIT
from pandapipes.pf.pipeflow_setup import get_lookup
from pandapipes.properties.fluids import _add_fluid_to_net
from pandapipes.test import data_path


def create_source_2pipes_sink(
    net,
    t_source_k,
    t_junctions_k,
    mdot_kg_per_s,
    length_km,
    diameter_m,
    pipe_name_suffix="",
    k_mm=0.1,
):
    j1, j2, j3 = pandapipes.create_junctions(
        net, nr_junctions=3, pn_bar=1, tfluid_k=t_junctions_k
    )
    pandapipes.create_pipe_from_parameters(
        net,
        from_junction=j1,
        to_junction=j2,
        name="pipe1" + pipe_name_suffix,
        length_km=length_km,
        diameter_m=diameter_m,
        k_mm=k_mm,
    )
    pandapipes.create_pipe_from_parameters(
        net,
        from_junction=j2,
        to_junction=j3,
        name="pipe2" + pipe_name_suffix,
        length_km=length_km,
        diameter_m=diameter_m,
        k_mm=k_mm,
    )
    pandapipes.create_ext_grid(net, junction=j1, p_bar=10, t_k=t_source_k)
    pandapipes.create_sink(net, junction=j3, mdot_kg_per_s=mdot_kg_per_s)


@pytest.mark.parametrize("use_numba", [True, False])
def test_gas_internal_nodes(use_numba):
    """

    :return:
    :rtype:
    """
    net = pandapipes.create_empty_network("net", add_stdtypes=False)
    d = 209.1e-3
    pandapipes.create_junction(net, pn_bar=51, tfluid_k=285.15)
    pandapipes.create_junction(net, pn_bar=51, tfluid_k=285.15)
    pandapipes.create_pipe_from_parameters(net, 0, 1, 12.0, d, k_mm=0.5, sections=12)
    pandapipes.create_ext_grid(net, 0, p_bar=51 - 1.01325, t_k=285.15, type="pt")
    pandapipes.create_sink(net, 1, mdot_kg_per_s=0.82752 * 45000 / 3600)
    _add_fluid_to_net(
        net,
        pandapipes.create_constant_fluid(
            name="natural_gas",
            fluid_type="gas",
            viscosity=11.93e-6,
            heat_capacity=2185,
            compressibility=1,
            der_compressibility=0,
            density=0.82752,
        ),
    )
    max_iter_hyd = 6 if use_numba else 6
    pandapipes.pipeflow(
        net,
        max_iter_hyd=max_iter_hyd,
        stop_condition="tol",
        friction_model="nikuradse",
        transient=False,
        nonlinear_method="automatic",
        tol_p=1e-4,
        tol_m=1e-4,
        use_numba=use_numba,
    )

    pipe_results = Pipe.get_internal_results(net, [0])

    data = pd.read_csv(
        os.path.join(data_path, "gas_sections_an.csv"),
        sep=";",
        header=0,
        keep_default_na=False,
    )
    p_an = data["p1"] / 1e5
    v_an = data["v"]
    v_an = v_an.drop([0])

    pipe_p_data_idx = np.where(pipe_results["PINIT"][:, 0] == 0)
    pipe_v_data_idx = np.where(pipe_results["VINIT_MEAN"][:, 0] == 0)
    pipe_p_data = pipe_results["PINIT"][pipe_p_data_idx, 1]
    pipe_v_data = pipe_results["VINIT_MEAN"][pipe_v_data_idx, 1]

    node_pit = net["_pit"]["node"]

    junction_idx_lookup = get_lookup(net, "node", "index")[Junction.table_name()]
    from_junction_nodes = junction_idx_lookup[net["pipe"]["from_junction"].values]
    to_junction_nodes = junction_idx_lookup[net["pipe"]["to_junction"].values]

    p_pandapipes = np.zeros(len(pipe_p_data[0]) + 2)
    p_pandapipes[0] = node_pit[from_junction_nodes[0], PINIT]
    p_pandapipes[1:-1] = pipe_p_data[:]
    p_pandapipes[-1] = node_pit[to_junction_nodes[0], PINIT]
    p_pandapipes = p_pandapipes + 1.01325
    v_pandapipes = pipe_v_data[0, :]

    p_diff = np.abs(1 - p_pandapipes / p_an)
    v_diff = np.abs(v_an - v_pandapipes)

    assert np.all(p_diff < 0.01)
    assert np.all(v_diff < 0.4)


@pytest.mark.parametrize("use_numba", [True, False])
def test_temperature_internal_nodes_single_pipe(use_numba):
    """

    :return:
    :rtype:
    """
    net = pandapipes.create_empty_network("net", add_stdtypes=False)
    d = 75e-3
    pandapipes.create_junction(net, pn_bar=5, tfluid_k=283)
    pandapipes.create_junction(net, pn_bar=5, tfluid_k=283)
    pandapipes.create_pipe_from_parameters(
        net, 0, 1, 6, d, k_mm=0.1, sections=6, u_w_per_m2k=5
    )
    pandapipes.create_ext_grid(net, 0, p_bar=5, t_k=330, type="pt")
    pandapipes.create_sink(net, 1, mdot_kg_per_s=1)

    pandapipes.create_fluid_from_lib(net, "water", overwrite=True)

    max_iter_hyd = 3 if use_numba else 3
    max_iter_therm = 4 if use_numba else 4
    pandapipes.pipeflow(
        net,
        stop_condition="tol",
        max_iter_hyd=max_iter_hyd,
        max_iter_therm=max_iter_therm,
        friction_model="nikuradse",
        mode="sequential",
        transient=False,
        nonlinear_method="automatic",
        tol_p=1e-4,
        tol_m=1e-4,
        use_numba=use_numba,
    )

    pipe_results = Pipe.get_internal_results(net, [0])

    data = pd.read_csv(
        os.path.join(data_path, "Temperature_one_pipe_an.csv"),
        sep=";",
        header=0,
        keep_default_na=False,
    )
    temp_an = data["T"]

    pipe_temp_data_idx = np.where(pipe_results["TINIT"][:, 0] == 0)
    pipe_temp_data = pipe_results["TINIT"][pipe_temp_data_idx, 1]

    node_pit = net["_pit"]["node"]

    junction_idx_lookup = get_lookup(net, "node", "index")[Junction.table_name()]
    from_junction_nodes = junction_idx_lookup[net["pipe"]["from_junction"].values]
    to_junction_nodes = junction_idx_lookup[net["pipe"]["to_junction"].values]

    temp_pandapipes = np.zeros(len(pipe_temp_data[0]) + 2)
    temp_pandapipes[0] = node_pit[from_junction_nodes[0], TINIT]
    temp_pandapipes[1:-1] = pipe_temp_data[:]
    temp_pandapipes[-1] = node_pit[to_junction_nodes[0], TINIT]

    temp_diff = np.abs(1 - temp_pandapipes / temp_an)

    assert np.all(temp_diff < 0.01)


@pytest.mark.parametrize("use_numba", [True, False])
def test_temperature_internal_nodes_tee_2ab_1zu(use_numba):
    """

    :return:
    :rtype:
    """
    net = pandapipes.create_empty_network("net", add_stdtypes=False)
    d = 75e-3
    j0 = pandapipes.create_junction(net, pn_bar=5, tfluid_k=283)
    j1 = pandapipes.create_junction(net, pn_bar=5, tfluid_k=283)
    j2 = pandapipes.create_junction(net, pn_bar=5, tfluid_k=283)
    j3 = pandapipes.create_junction(net, pn_bar=5, tfluid_k=283)
    pandapipes.create_ext_grid(net, j0, p_bar=5, t_k=350, type="pt")
    pandapipes.create_sink(net, j2, mdot_kg_per_s=1)
    pandapipes.create_sink(net, j3, mdot_kg_per_s=1)

    pandapipes.create_pipe_from_parameters(net, j0, j1, 2.5, d, k_mm=0.1, u_w_per_m2k=5)
    pandapipes.create_pipe_from_parameters(net, j1, j2, 2.5, d, k_mm=0.1, u_w_per_m2k=5)
    pandapipes.create_pipe_from_parameters(net, j1, j3, 2.5, d, k_mm=0.1, u_w_per_m2k=5)

    pandapipes.create_fluid_from_lib(net, "water", overwrite=True)

    max_iter_hyd = 4 if use_numba else 4
    max_iter_therm = 4 if use_numba else 4
    pandapipes.pipeflow(
        net,
        stop_condition="tol",
        max_iter_hyd=max_iter_hyd,
        max_iter_therm=max_iter_therm,
        friction_model="nikuradse",
        mode="sequential",
        transient=False,
        nonlinear_method="automatic",
        tol_p=1e-4,
        tol_m=1e-4,
        use_numba=use_numba,
    )

    data = pd.read_csv(
        os.path.join(data_path, "Temperature_tee_2ab_1zu_an.csv"),
        sep=";",
        header=0,
        keep_default_na=False,
    )
    temp_an = data["T"]

    temp_pandapipes = net.res_junction["t_k"]
    temp_diff = np.abs(1 - temp_pandapipes / temp_an)

    assert np.all(temp_diff < 0.01)


@pytest.mark.parametrize("use_numba", [True, False])
def test_temperature_internal_nodes_tee_2zu_1ab(use_numba):
    """

    :return:
    :rtype:
    """
    net = pandapipes.create_empty_network("net", add_stdtypes=False)
    d = 75e-3
    j0 = pandapipes.create_junction(net, pn_bar=5, tfluid_k=283)
    j1 = pandapipes.create_junction(net, pn_bar=5, tfluid_k=283)
    j2 = pandapipes.create_junction(net, pn_bar=5, tfluid_k=283)
    j3 = pandapipes.create_junction(net, pn_bar=5, tfluid_k=283)

    pandapipes.create_pipe_from_parameters(
        net, j0, j2, 2.5, d, k_mm=0.1, sections=3, u_w_per_m2k=5
    )
    pandapipes.create_pipe_from_parameters(
        net, j1, j2, 2.5, d, k_mm=0.1, sections=3, u_w_per_m2k=5
    )
    pandapipes.create_pipe_from_parameters(
        net, j2, j3, 2.5, d, k_mm=0.1, sections=3, u_w_per_m2k=5
    )
    pandapipes.create_ext_grid(net, j0, p_bar=5, t_k=350, type="pt")
    pandapipes.create_ext_grid(net, j1, p_bar=5, t_k=350, type="pt")
    pandapipes.create_sink(net, j3, mdot_kg_per_s=1)

    pandapipes.create_fluid_from_lib(net, "water", overwrite=True)

    max_iter_hyd = 3 if use_numba else 3
    max_iter_therm = 4 if use_numba else 4
    pandapipes.pipeflow(
        net,
        stop_condition="tol",
        max_iter_hyd=max_iter_hyd,
        max_iter_therm=max_iter_therm,
        friction_model="nikuradse",
        mode="sequential",
        transient=False,
        nonlinear_method="automatic",
        tol_p=1e-4,
        tol_m=1e-4,
        use_numba=use_numba,
    )

    data = pd.read_csv(
        os.path.join(data_path, "Temperature_tee_2zu_1ab_an.csv"),
        sep=";",
        header=0,
        keep_default_na=False,
    )
    temp_an = data["T"]

    temp_pandapipes = net.res_junction["t_k"]
    temp_diff = np.abs(1 - temp_pandapipes / temp_an)

    assert np.all(temp_diff < 0.01)


@pytest.mark.parametrize("use_numba", [True, False])
def test_temperature_internal_nodes_tee_2zu_1ab_direction_changed(use_numba):
    """

    :return:
    :rtype:
    """
    net = pandapipes.create_empty_network("net", add_stdtypes=False)
    d = 75e-3
    j0 = pandapipes.create_junction(net, pn_bar=5, tfluid_k=283)
    j1 = pandapipes.create_junction(net, pn_bar=5, tfluid_k=283)
    j2 = pandapipes.create_junction(net, pn_bar=5, tfluid_k=283)
    j3 = pandapipes.create_junction(net, pn_bar=5, tfluid_k=283)
    pandapipes.create_ext_grid(net, j0, p_bar=5, t_k=350, type="pt")
    pandapipes.create_ext_grid(net, j1, p_bar=5, t_k=350, type="pt")
    pandapipes.create_sink(net, j3, mdot_kg_per_s=1)

    pandapipes.create_pipe_from_parameters(
        net, j0, j2, 2.5, d, k_mm=0.1, sections=5, u_w_per_m2k=5
    )
    pandapipes.create_pipe_from_parameters(
        net, j2, j1, 2.5, d, k_mm=0.1, sections=5, u_w_per_m2k=5
    )
    pandapipes.create_pipe_from_parameters(
        net, j2, j3, 2.5, d, k_mm=0.1, sections=5, u_w_per_m2k=5
    )

    pandapipes.create_fluid_from_lib(net, "water", overwrite=True)

    max_iter_hyd = 6 if use_numba else 6
    max_iter_therm = 4 if use_numba else 4
    pandapipes.pipeflow(
        net,
        stop_condition="tol",
        max_iter_hyd=max_iter_hyd,
        max_iter_therm=max_iter_therm,
        friction_model="nikuradse",
        mode="sequential",
        transient=False,
        nonlinear_method="automatic",
        tol_p=1e-4,
        tol_m=1e-4,
        use_numba=use_numba,
    )

    data = pd.read_csv(
        os.path.join(data_path, "Temperature_tee_2zu_1ab_an.csv"),
        sep=";",
        header=0,
        keep_default_na=False,
    )
    temp_an = data["T"]

    temp_pandapipes = net.res_junction["t_k"]
    temp_diff = np.abs(1 - temp_pandapipes / temp_an)

    assert np.all(temp_diff < 0.01)


@pytest.mark.parametrize("use_numba", [True, False])
def test_temperature_internal_nodes_2zu_2ab(use_numba):
    """

    :return:
    :rtype:
    """
    net = pandapipes.create_empty_network("net", add_stdtypes=False)
    d = 75e-3
    j0 = pandapipes.create_junction(net, pn_bar=5, tfluid_k=283)
    j1 = pandapipes.create_junction(net, pn_bar=5, tfluid_k=283)
    j2 = pandapipes.create_junction(net, pn_bar=5, tfluid_k=283)
    j3 = pandapipes.create_junction(net, pn_bar=5, tfluid_k=283)
    j4 = pandapipes.create_junction(net, pn_bar=5, tfluid_k=283)
    pandapipes.create_ext_grid(net, j0, p_bar=5, t_k=350, type="pt")
    pandapipes.create_ext_grid(net, j1, p_bar=5, t_k=300, type="pt")
    pandapipes.create_sink(net, j3, mdot_kg_per_s=1)
    pandapipes.create_sink(net, j4, mdot_kg_per_s=1)

    pandapipes.create_pipe_from_parameters(net, j0, j2, 2.5, d, k_mm=0.1, u_w_per_m2k=5)
    pandapipes.create_pipe_from_parameters(net, j1, j2, 2.5, d, k_mm=0.1, u_w_per_m2k=5)
    pandapipes.create_pipe_from_parameters(net, j2, j3, 2.5, d, k_mm=0.1, u_w_per_m2k=5)
    pandapipes.create_pipe_from_parameters(net, j2, j4, 2.5, d, k_mm=0.1, u_w_per_m2k=5)

    pandapipes.create_fluid_from_lib(net, "water", overwrite=True)

    max_iter_hyd = 3 if use_numba else 3
<<<<<<< HEAD
    max_iter_therm = 5 if use_numba else 5
    pandapipes.pipeflow(net, stop_condition="tol", max_iter_hyd=max_iter_hyd,
                        max_iter_therm=max_iter_therm, friction_model="nikuradse",
                        mode='all', transient=False, nonlinear_method="automatic", tol_p=1e-4,
                        tol_m=1e-4, use_numba=use_numba)

    data = pd.read_csv(os.path.join(data_path, "Temperature_2zu_2ab_an.csv"), sep=';',
                       header=0, keep_default_na=False)
=======
    max_iter_therm = 4 if use_numba else 4
    pandapipes.pipeflow(
        net,
        stop_condition="tol",
        max_iter_hyd=max_iter_hyd,
        max_iter_therm=max_iter_therm,
        friction_model="nikuradse",
        mode="sequential",
        transient=False,
        nonlinear_method="automatic",
        tol_p=1e-4,
        tol_m=1e-4,
        use_numba=use_numba,
    )

    data = pd.read_csv(
        os.path.join(data_path, "Temperature_2zu_2ab_an.csv"),
        sep=";",
        header=0,
        keep_default_na=False,
    )
>>>>>>> 1cd36e98
    temp_an = data["T"]

    temp_pandapipes = net.res_junction["t_k"]
    temp_diff = np.abs(1 - temp_pandapipes / temp_an)

    assert np.all(temp_diff < 0.01)


@pytest.mark.parametrize("use_numba", [True, False])
def test_temperature_internal_nodes_masche_1load(use_numba):
    """

    :return:
    :rtype:
    """
    net = pandapipes.create_empty_network("net", add_stdtypes=False)
    d = 75e-3
    j0 = pandapipes.create_junction(net, pn_bar=5, tfluid_k=283)
    j1 = pandapipes.create_junction(net, pn_bar=5, tfluid_k=283)
    j2 = pandapipes.create_junction(net, pn_bar=5, tfluid_k=283)
    j3 = pandapipes.create_junction(net, pn_bar=5, tfluid_k=283)

    pandapipes.create_pipe_from_parameters(
        net, j0, j1, 2.5, d, k_mm=0.1, sections=6, u_w_per_m2k=5
    )
    pandapipes.create_pipe_from_parameters(
        net, j1, j2, 2.5, d, k_mm=0.1, sections=6, u_w_per_m2k=5
    )
    pandapipes.create_pipe_from_parameters(
        net, j1, j3, 2.5, d, k_mm=0.1, sections=6, u_w_per_m2k=5
    )
    pandapipes.create_pipe_from_parameters(
        net, j3, j2, 2.5, d, k_mm=0.1, sections=6, u_w_per_m2k=5
    )

    pandapipes.create_ext_grid(net, j0, p_bar=5, t_k=350, type="pt")
    pandapipes.create_sink(net, j2, mdot_kg_per_s=1)

    pandapipes.create_fluid_from_lib(net, "water", overwrite=True)

    max_iter_hyd = 3 if use_numba else 3
<<<<<<< HEAD
    max_iter_therm = 5 if use_numba else 5
    pandapipes.pipeflow(net, stop_condition="tol", max_iter_hyd=max_iter_hyd,
                        max_iter_therm=max_iter_therm, friction_model="nikuradse",
                        mode='all', transient=False, nonlinear_method="automatic", tol_p=1e-4,
                        tol_m=1e-4, use_numba=use_numba)

    data = pd.read_csv(os.path.join(data_path, "Temperature_masche_1load_an.csv"),
                       sep=';', header=0, keep_default_na=False)
=======
    max_iter_therm = 4 if use_numba else 4
    pandapipes.pipeflow(
        net,
        stop_condition="tol",
        max_iter_hyd=max_iter_hyd,
        max_iter_therm=max_iter_therm,
        friction_model="nikuradse",
        mode="sequential",
        transient=False,
        nonlinear_method="automatic",
        tol_p=1e-4,
        tol_m=1e-4,
        use_numba=use_numba,
    )

    data = pd.read_csv(
        os.path.join(data_path, "Temperature_masche_1load_an.csv"),
        sep=";",
        header=0,
        keep_default_na=False,
    )
>>>>>>> 1cd36e98
    temp_an = data["T"]

    temp_pandapipes = net.res_junction["t_k"]
    temp_diff = np.abs(1 - temp_pandapipes / temp_an)

    assert np.all(temp_diff < 0.01)


@pytest.mark.parametrize("use_numba", [True, False])
def test_temperature_internal_nodes_masche_1load_changed_direction(use_numba):
    """

    :return:
    :rtype:
    """
    net = pandapipes.create_empty_network("net", add_stdtypes=False)
    d = 75e-3
    j0 = pandapipes.create_junction(net, pn_bar=5, tfluid_k=283)
    j2 = pandapipes.create_junction(net, pn_bar=5, tfluid_k=283)
    j3 = pandapipes.create_junction(net, pn_bar=5, tfluid_k=283)

    pandapipes.create_pipe_from_parameters(
        net, j0, j2, 2.5, d, k_mm=0.1, sections=5, u_w_per_m2k=5
    )
    pandapipes.create_pipe_from_parameters(
        net, j0, j3, 2.5, d, k_mm=0.1, sections=5, u_w_per_m2k=5
    )
    pandapipes.create_pipe_from_parameters(
        net, j3, j2, 2.5, d, k_mm=0.1, sections=5, u_w_per_m2k=5
    )

    pandapipes.create_fluid_from_lib(net, "water", overwrite=True)

    pandapipes.create_ext_grid(net, j0, p_bar=5, t_k=350, type="pt")
    pandapipes.create_sink(net, j3, mdot_kg_per_s=1)

    max_iter_hyd = 5 if use_numba else 5
    max_iter_therm = 4 if use_numba else 4
    pandapipes.pipeflow(
        net,
        stop_condition="tol",
        max_iter_hyd=max_iter_hyd,
        max_iter_therm=max_iter_therm,
        friction_model="nikuradse",
        mode="sequential",
        transient=False,
        nonlinear_method="automatic",
        tol_p=1e-4,
        tol_m=1e-4,
        use_numba=use_numba,
    )

    data = pd.read_csv(
        os.path.join(data_path, "Temperature_masche_1load_direction_an.csv"),
        sep=";",
        header=0,
        keep_default_na=False,
    )
    temp_an = data["T"]

    temp_pandapipes = net.res_junction["t_k"]
    temp_diff = np.abs(1 - temp_pandapipes / temp_an)

    assert np.all(temp_diff < 0.01)


def test_example_hot_water():
    mdot_kg_per_s = 10
    temps_k = [300, 350]
    d_pipe = 0.1
    l_pipe = 1

    net = pandapipes.create_empty_network("network", fluid="water")

    for t_fluid in temps_k:
        for t_j_k in temps_k:
            create_source_2pipes_sink(
                net,
                t_source_k=t_fluid,
                t_junctions_k=t_j_k,
                pipe_name_suffix=f"_tj_{t_j_k}_tf_{t_fluid}",
                mdot_kg_per_s=mdot_kg_per_s,
                diameter_m=d_pipe,
                length_km=l_pipe,
            )

    pandapipes.pipeflow(net, mode="bidirectional", friction_model="colebrook")

    dp = net.res_pipe.p_from_bar - net.res_pipe.p_to_bar

    # Density (for velocity calculation) is calculated at 273.15 K, which is not the same as the actual temperature of the fluid
    velocities_equal = net.res_pipe["v_mean_m_per_s"].nunique() == 1
    assert not velocities_equal
    rho_from_v_mean = mdot_kg_per_s / (net.res_pipe.loc[:, "v_mean_m_per_s"] * np.pi * d_pipe**2 / 4).to_numpy()
    assert np.allclose(rho_from_v_mean[[0, 4]], net.fluid.get_density(temps_k))

    # dp is really calculated from v_mean, the default density and the various lambdas
    dp_calc = (
        net.res_pipe.loc[:, "lambda"]
        * l_pipe
        * 1000
        / d_pipe
        * 0.5
        * rho_from_v_mean
        * net.res_pipe.loc[:, "v_mean_m_per_s"] ** 2
        / 10**5
    )
    assert np.allclose(dp, dp_calc)


if __name__ == "__main__":
    pytest.main(
        [r"pandapipes/test/pipflow_internals/test_pipeflow_analytic_comparison.py"]
    )<|MERGE_RESOLUTION|>--- conflicted
+++ resolved
@@ -390,17 +390,7 @@
     pandapipes.create_fluid_from_lib(net, "water", overwrite=True)
 
     max_iter_hyd = 3 if use_numba else 3
-<<<<<<< HEAD
     max_iter_therm = 5 if use_numba else 5
-    pandapipes.pipeflow(net, stop_condition="tol", max_iter_hyd=max_iter_hyd,
-                        max_iter_therm=max_iter_therm, friction_model="nikuradse",
-                        mode='all', transient=False, nonlinear_method="automatic", tol_p=1e-4,
-                        tol_m=1e-4, use_numba=use_numba)
-
-    data = pd.read_csv(os.path.join(data_path, "Temperature_2zu_2ab_an.csv"), sep=';',
-                       header=0, keep_default_na=False)
-=======
-    max_iter_therm = 4 if use_numba else 4
     pandapipes.pipeflow(
         net,
         stop_condition="tol",
@@ -421,7 +411,6 @@
         header=0,
         keep_default_na=False,
     )
->>>>>>> 1cd36e98
     temp_an = data["T"]
 
     temp_pandapipes = net.res_junction["t_k"]
@@ -463,17 +452,7 @@
     pandapipes.create_fluid_from_lib(net, "water", overwrite=True)
 
     max_iter_hyd = 3 if use_numba else 3
-<<<<<<< HEAD
     max_iter_therm = 5 if use_numba else 5
-    pandapipes.pipeflow(net, stop_condition="tol", max_iter_hyd=max_iter_hyd,
-                        max_iter_therm=max_iter_therm, friction_model="nikuradse",
-                        mode='all', transient=False, nonlinear_method="automatic", tol_p=1e-4,
-                        tol_m=1e-4, use_numba=use_numba)
-
-    data = pd.read_csv(os.path.join(data_path, "Temperature_masche_1load_an.csv"),
-                       sep=';', header=0, keep_default_na=False)
-=======
-    max_iter_therm = 4 if use_numba else 4
     pandapipes.pipeflow(
         net,
         stop_condition="tol",
@@ -494,7 +473,6 @@
         header=0,
         keep_default_na=False,
     )
->>>>>>> 1cd36e98
     temp_an = data["T"]
 
     temp_pandapipes = net.res_junction["t_k"]
