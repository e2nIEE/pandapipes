--- conflicted
+++ resolved
@@ -391,15 +391,6 @@
 
     max_iter_hyd = 3 if use_numba else 3
     max_iter_therm = 5 if use_numba else 5
-<<<<<<< HEAD
-    pandapipes.pipeflow(net, stop_condition="tol", max_iter_hyd=max_iter_hyd,
-                        max_iter_therm=max_iter_therm, friction_model="nikuradse",
-                        mode='sequential', transient=False, nonlinear_method="automatic", tol_p=1e-4,
-                        tol_m=1e-4, use_numba=use_numba)
-
-    data = pd.read_csv(os.path.join(data_path, "Temperature_2zu_2ab_an.csv"), sep=';',
-                       header=0, keep_default_na=False)
-=======
     pandapipes.pipeflow(
         net,
         stop_condition="tol",
@@ -420,7 +411,6 @@
         header=0,
         keep_default_na=False,
     )
->>>>>>> ee3d138d
     temp_an = data["T"]
 
     temp_pandapipes = net.res_junction["t_k"]
@@ -463,15 +453,6 @@
 
     max_iter_hyd = 3 if use_numba else 3
     max_iter_therm = 5 if use_numba else 5
-<<<<<<< HEAD
-    pandapipes.pipeflow(net, stop_condition="tol", max_iter_hyd=max_iter_hyd,
-                        max_iter_therm=max_iter_therm, friction_model="nikuradse",
-                        mode='sequential', transient=False, nonlinear_method="automatic", tol_p=1e-4,
-                        tol_m=1e-4, use_numba=use_numba)
-
-    data = pd.read_csv(os.path.join(data_path, "Temperature_masche_1load_an.csv"),
-                       sep=';', header=0, keep_default_na=False)
-=======
     pandapipes.pipeflow(
         net,
         stop_condition="tol",
@@ -492,7 +473,6 @@
         header=0,
         keep_default_na=False,
     )
->>>>>>> ee3d138d
     temp_an = data["T"]
 
     temp_pandapipes = net.res_junction["t_k"]
