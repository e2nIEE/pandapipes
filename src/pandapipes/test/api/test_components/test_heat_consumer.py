# Copyright (c) 2020-2023 by Fraunhofer Institute for Energy Economics
# and Energy System Technology (IEE), Kassel, and University of Kassel. All rights reserved.
# Use of this source code is governed by a BSD-style license that can be found in the LICENSE file.
import copy

import numpy as np
import pytest

import pandapipes

MDOT = [3, 2]
QEXT = [150000, 75000]


@pytest.fixture(scope="module")
def simple_heat_net():
    net = pandapipes.create_empty_network("net", add_stdtypes=False, fluid="water")
    juncs = pandapipes.create_junctions(net, 6, pn_bar=5, tfluid_k=283.15,
                                        system=["flow"] * 3 + ["return"] * 3)
    pandapipes.create_pipes_from_parameters(
        net, juncs[[0, 1, 3, 4]], juncs[[1, 2, 4, 5]], k_mm=0.1, length_km=1, diameter_m=0.1022,
        system=["flow"] * 2 + ["return"] * 2, u_w_per_m2k=10, text_k=273.15
    )
    pandapipes.create_circ_pump_const_pressure(net, juncs[-1], juncs[0], 5, 2, 400, type='pt')
    return net


def test_heat_consumer_equivalence(simple_heat_net):
    net = copy.deepcopy(simple_heat_net)
    net2 = copy.deepcopy(simple_heat_net)
    juncs = net.junction.index

    pandapipes.create_heat_consumer(net, juncs[1], juncs[4], 0.1022, controlled_mdot_kg_per_s=MDOT[0], qext_w=QEXT[0])
    pandapipes.create_heat_consumer(net, juncs[2], juncs[3], 0.1022, controlled_mdot_kg_per_s=MDOT[1], qext_w=QEXT[1])
    pandapipes.pipeflow(net, mode='sequential')

    j_mid = pandapipes.create_junctions(net2, 2, pn_bar=5, tfluid_k=283.15)
    pandapipes.create_flow_controls(net2, juncs[[1, 2]], j_mid, MDOT, diameter_m=0.1022)
    pandapipes.create_heat_exchangers(net2, j_mid, juncs[[4, 3]], 0.1022, QEXT)
    pandapipes.pipeflow(net2, mode='sequential')

    assert np.allclose(net.res_junction.values, net2.res_junction.iloc[:-2, :].values)


def test_heat_consumer_equivalence_bulk(simple_heat_net):
    net = copy.deepcopy(simple_heat_net)
    net2 = copy.deepcopy(simple_heat_net)
    juncs = net.junction.index

    pandapipes.create_heat_consumers(net, juncs[[1, 2]], juncs[[4, 3]], 0.1022, controlled_mdot_kg_per_s=MDOT,
                                     qext_w=QEXT)
    pandapipes.pipeflow(net, mode='sequential')

    j_mid = pandapipes.create_junctions(net2, 2, pn_bar=5, tfluid_k=283.15)
    pandapipes.create_flow_controls(net2, juncs[[1, 2]], j_mid, MDOT, diameter_m=0.1022)
    pandapipes.create_heat_exchangers(net2, j_mid, juncs[[4, 3]], 0.1022, QEXT)
    pandapipes.pipeflow(net2, mode='sequential')

    assert np.allclose(net.res_junction.values, net2.res_junction.iloc[:-2, :].values)


def test_heat_consumer_equivalence2():
    net = pandapipes.create_empty_network("net", add_stdtypes=False, fluid="water")

    mdot = [1, 1]
    qext = [150000, 75000]

    juncs = pandapipes.create_junctions(net, 6, pn_bar=5, tfluid_k=286, system=["flow"] * 3 + ["return"] * 3)
    pandapipes.create_pipes_from_parameters(net, juncs[[0, 1, 3, 4]], juncs[[1, 2, 4, 5]], k_mm=0.1, length_km=1,
                                            diameter_m=0.1022, system=["flow"] * 2 + ["return"] * 2, alpha_w_per_m2k=10,
                                            text_k=273.15)
    pandapipes.create_circ_pump_const_pressure(net, juncs[-1], juncs[0], 5, 2, 300, type='pt')

    net2 = copy.deepcopy(net)
    net3 = copy.deepcopy(net)
    net4 = copy.deepcopy(net)
    net5 = copy.deepcopy(net)

    pandapipes.create_heat_consumer(net, juncs[1], juncs[4], 0.1022, controlled_mdot_kg_per_s=mdot[0], qext_w=qext[0])
    pandapipes.create_heat_consumer(net, juncs[2], juncs[3], 0.1022, controlled_mdot_kg_per_s=mdot[1], qext_w=qext[1])
    pandapipes.pipeflow(net, mode="bidirectional")

    pandapipes.create_heat_consumer(net2, juncs[1], juncs[4], 0.1022, controlled_mdot_kg_per_s=mdot[0], qext_w=qext[0])
    pandapipes.create_heat_consumer(net2, juncs[2], juncs[3], 0.1022, treturn_k=263.4459264973806, qext_w=qext[1])
<<<<<<< HEAD
    pandapipes.pipeflow(net2, mode="bidirectional", iter=28, alpha=0.5)
=======
    pandapipes.pipeflow(net2, mode="bidirectional", iter=25)
>>>>>>> ee3d138d

    pandapipes.create_heat_consumer(net3, juncs[1], juncs[4], 0.1022, controlled_mdot_kg_per_s=mdot[0], qext_w=qext[0])
    pandapipes.create_heat_consumer(net3, juncs[2], juncs[3], 0.1022, deltat_k=17.82611044059695, qext_w=qext[1])
    pandapipes.pipeflow(net3, mode="bidirectional")

    pandapipes.create_heat_consumer(net4, juncs[1], juncs[4], 0.1022, controlled_mdot_kg_per_s=mdot[0], qext_w=qext[0])
    pandapipes.create_heat_consumer(net4, juncs[2], juncs[3], 0.1022, controlled_mdot_kg_per_s=mdot[1],
                                    treturn_k=263.4459264973806)
    pandapipes.pipeflow(net4, mode="bidirectional")

    pandapipes.create_heat_consumer(net5, juncs[1], juncs[4], 0.1022, controlled_mdot_kg_per_s=mdot[0], qext_w=qext[0])
    pandapipes.create_heat_consumer(net5, juncs[2], juncs[3], 0.1022, controlled_mdot_kg_per_s=mdot[1],
                                    deltat_k=17.82611044059695)
    pandapipes.pipeflow(net5, mode="bidirectional")

    assert np.allclose(net2.res_junction, net.res_junction)
    assert np.allclose(net2.res_pipe, net.res_pipe)
    assert np.allclose(net3.res_junction, net.res_junction)
    assert np.allclose(net3.res_pipe, net.res_pipe)
    assert np.allclose(net4.res_junction, net.res_junction)
    assert np.allclose(net4.res_pipe, net.res_pipe)
    assert np.allclose(net5.res_junction, net.res_junction)
    assert np.allclose(net5.res_pipe, net.res_pipe)


def test_heat_consumer_creation_not_allowed(simple_heat_net):
    net = copy.deepcopy(simple_heat_net)
    juncs = net.junction.index

    with pytest.raises(AttributeError):
        # check for less than 2 set parameters
        pandapipes.create_heat_consumer(net, juncs[1], juncs[4], 0.1022, controlled_mdot_kg_per_s=MDOT[0], qext_w=None,
                                        treturn_k=None)
    with pytest.raises(AttributeError):
        # check for less than 2 set parameters in some consumers
        pandapipes.create_heat_consumers(net, juncs[[1, 2]], juncs[[4, 3]], 0.1022, controlled_mdot_kg_per_s=MDOT,
                                         qext_w=[QEXT[0], None])
    with pytest.raises(AttributeError):
        # check for less than 2 set parameters in some consumers
        pandapipes.create_heat_consumers(net, juncs[[1, 2]], juncs[[4, 3]], 0.1022, qext_w=QEXT,
                                         controlled_mdot_kg_per_s=[MDOT[0], None])
    with pytest.raises(AttributeError):
        # check for less than 2 set parameters in some consumers
        pandapipes.create_heat_consumers(net, juncs[[1, 2]], juncs[[4, 3]], 0.1022, qext_w=QEXT,
                                         controlled_mdot_kg_per_s=None)


def test_heat_consumer_creation_not_allowed_2(simple_heat_net):
    net = copy.deepcopy(simple_heat_net)
    juncs = net.junction.index
    with pytest.raises(AttributeError):
        # check for more than 2 set parameters
        pandapipes.create_heat_consumer(net, juncs[1], juncs[4], 0.1022, controlled_mdot_kg_per_s=MDOT[0],
                                        qext_w=QEXT[0], treturn_k=390)
    with pytest.raises(AttributeError):
        # check for deltat_k and treturn_k given
        pandapipes.create_heat_consumer(net, juncs[1], juncs[4], 0.1022, deltat_k=20, treturn_k=390)

    with pytest.raises(AttributeError):
        # check for more than 2 set parameters
        pandapipes.create_heat_consumers(net, juncs[[1, 2]], juncs[[4, 3]], 0.1022, deltat_k=[30, 40],
                                         treturn_k=[390, 385])
    with pytest.raises(AttributeError):
        # check for less than 2 set parameters in some consumers
        pandapipes.create_heat_consumers(net, juncs[[1, 2]], juncs[[4, 3]], 0.1022, controlled_mdot_kg_per_s=MDOT,
                                         deltat_k=[20, None])
    with pytest.raises(AttributeError):
        # check for less than 2 set parameters in some consumers
        pandapipes.create_heat_consumers(net, juncs[[1, 2]], juncs[[4, 3]], 0.1022, qext_w=QEXT, deltat_k=[20, None])
    with pytest.raises(AttributeError):
        # check for less than 2 set parameters in some consumers
        pandapipes.create_heat_consumers(net, juncs[[1, 2]], juncs[[4, 3]], 0.1022, controlled_mdot_kg_per_s=MDOT,
                                         treturn_k=[390, None])
    with pytest.raises(AttributeError):
        # check for less than 2 set parameters in some consumers
        pandapipes.create_heat_consumers(net, juncs[[1, 2]], juncs[[4, 3]], 0.1022, qext_w=QEXT, treturn_k=[390, None])
    with pytest.raises(AttributeError):
        # check for less than 2 set parameters in all consumers
        pandapipes.create_heat_consumers(net, juncs[[1, 2]], juncs[[4, 3]], 0.1022, qext_w=QEXT, treturn_k=None,
                                         controlled_mdot_kg_per_s=None)
    with pytest.raises(AttributeError):
        # check for deltat_k and treturn_k given
        pandapipes.create_heat_consumers(net, juncs[[1, 2]], juncs[[4, 3]], 0.1022, deltat_k=[30, 40],
                                         treturn_k=[390, 385])
    with pytest.raises(AttributeError):
        # check for deltat_k and treturn_k given as single values
        pandapipes.create_heat_consumers(net, juncs[[1, 2]], juncs[[4, 3]], 0.1022, deltat_k=30, treturn_k=390)


def test_heat_consumer_qext_zero():
    net = pandapipes.create_empty_network("net", add_stdtypes=False, fluid="water")

    juncs = pandapipes.create_junctions(net, 6, pn_bar=5, tfluid_k=286, system=["flow"] * 3 + ["return"] * 3)
    pandapipes.create_pipes_from_parameters(net, juncs[[0, 1, 3, 4]], juncs[[1, 2, 4, 5]], k_mm=0.1, length_km=1,
                                            diameter_m=0.1022, system=["flow"] * 2 + ["return"] * 2, alpha_w_per_m2k=10,
                                            text_k=273.15)
    pandapipes.create_circ_pump_const_pressure(net, juncs[-1], juncs[0], 5, 2, 300, type='pt')

    pandapipes.create_heat_consumer(net, juncs[1], juncs[4], 0.1022, treturn_k=263.4459264973806, qext_w=0)
    pandapipes.create_heat_consumer(net, juncs[2], juncs[3], 0.1022, controlled_mdot_kg_per_s=1, qext_w=7500)

<<<<<<< HEAD
    pandapipes.pipeflow(net, mode="bidirectional", iter=27, alpha=0.5)
=======
    pandapipes.pipeflow(net, mode="bidirectional")
>>>>>>> ee3d138d

    assert net.res_junction.at[juncs[4], 't_k'] != 263.4459264973806

def test_heat_consumer_result_extraction():
    net = pandapipes.create_empty_network("net", add_stdtypes=False, fluid="water")

    juncs = pandapipes.create_junctions(net, 6, pn_bar=5, tfluid_k=286, system=["flow"] * 3 + ["return"] * 3)
    pandapipes.create_pipes_from_parameters(net, juncs[[0, 1, 3, 4]], juncs[[1, 2, 4, 5]], k_mm=0.1, length_km=1,
                                            diameter_m=0.1022, system=["flow"] * 2 + ["return"] * 2, alpha_w_per_m2k=10,
                                            text_k=273.15)
    pandapipes.create_circ_pump_const_pressure(net, juncs[-1], juncs[0], 5, 2, 300, type='pt')
    pandapipes.create_heat_consumer(net, juncs[1], juncs[4], 0.1022, treturn_k=263.4459264973806, qext_w=7500)
    pandapipes.create_heat_consumer(net, juncs[2], juncs[3], 0.1022, controlled_mdot_kg_per_s=1, qext_w=7500)

    # create not connected pipe to test for active inactive missmatch
    pandapipes.create_junctions(net, 2, pn_bar=5, tfluid_k=286)
    pandapipes.create_pipe_from_parameters(net, 6, 7, k_mm=0.1, length_km=1,
                                           diameter_m=0.1022, alpha_w_per_m2k=10, text_k=273.15)

<<<<<<< HEAD
    pandapipes.pipeflow(net, mode="bidirectional", iter=27, alpha=0.5)
=======
    pandapipes.pipeflow(net, mode="bidirectional")
>>>>>>> ee3d138d

    #hydraulics only to check for lookup heat transfer error
    pandapipes.pipeflow(net)


if __name__ == '__main__':
    pytest.main([__file__])<|MERGE_RESOLUTION|>--- conflicted
+++ resolved
@@ -82,11 +82,7 @@
 
     pandapipes.create_heat_consumer(net2, juncs[1], juncs[4], 0.1022, controlled_mdot_kg_per_s=mdot[0], qext_w=qext[0])
     pandapipes.create_heat_consumer(net2, juncs[2], juncs[3], 0.1022, treturn_k=263.4459264973806, qext_w=qext[1])
-<<<<<<< HEAD
-    pandapipes.pipeflow(net2, mode="bidirectional", iter=28, alpha=0.5)
-=======
     pandapipes.pipeflow(net2, mode="bidirectional", iter=25)
->>>>>>> ee3d138d
 
     pandapipes.create_heat_consumer(net3, juncs[1], juncs[4], 0.1022, controlled_mdot_kg_per_s=mdot[0], qext_w=qext[0])
     pandapipes.create_heat_consumer(net3, juncs[2], juncs[3], 0.1022, deltat_k=17.82611044059695, qext_w=qext[1])
@@ -188,11 +184,7 @@
     pandapipes.create_heat_consumer(net, juncs[1], juncs[4], 0.1022, treturn_k=263.4459264973806, qext_w=0)
     pandapipes.create_heat_consumer(net, juncs[2], juncs[3], 0.1022, controlled_mdot_kg_per_s=1, qext_w=7500)
 
-<<<<<<< HEAD
-    pandapipes.pipeflow(net, mode="bidirectional", iter=27, alpha=0.5)
-=======
     pandapipes.pipeflow(net, mode="bidirectional")
->>>>>>> ee3d138d
 
     assert net.res_junction.at[juncs[4], 't_k'] != 263.4459264973806
 
@@ -212,11 +204,7 @@
     pandapipes.create_pipe_from_parameters(net, 6, 7, k_mm=0.1, length_km=1,
                                            diameter_m=0.1022, alpha_w_per_m2k=10, text_k=273.15)
 
-<<<<<<< HEAD
-    pandapipes.pipeflow(net, mode="bidirectional", iter=27, alpha=0.5)
-=======
     pandapipes.pipeflow(net, mode="bidirectional")
->>>>>>> ee3d138d
 
     #hydraulics only to check for lookup heat transfer error
     pandapipes.pipeflow(net)
