--- conflicted
+++ resolved
@@ -6,17 +6,8 @@
 from numpy import linalg
 from scipy.sparse.linalg import spsolve
 
-<<<<<<< HEAD
-from pandapipes.idx_branch import FROM_NODE, TO_NODE, FROM_NODE_T, TO_NODE_T, MDOTINIT, TOUTINIT, MDOTINIT_T
+from pandapipes.idx_branch import MDOTINIT, TOUTINIT, FROM_NODE_T_SWITCHED
 from pandapipes.idx_node import PINIT, TINIT, MDOTSLACKINIT, NODE_TYPE, P
-from pandapipes.pf.build_system_matrix import build_system_matrix
-from pandapipes.pf.derivative_calculation import calculate_derivatives_hydraulic, calculate_derivatives_thermal
-from pandapipes.pf.pipeflow_setup import get_net_option, get_net_options, set_net_option, init_options, \
-    create_internal_results, write_internal_results, get_lookup, create_lookups, initialize_pit, reduce_pit, \
-    set_user_pf_options, init_all_result_tables, identify_active_nodes_branches, PipeflowNotConverged
-=======
-from pandapipes.idx_branch import MDOTINIT, TOUTINIT, FROM_NODE_T_SWITCHED
-from pandapipes.idx_node import PINIT, TINIT
 from pandapipes.pf.build_system_matrix import build_system_matrix
 from pandapipes.pf.derivative_calculation import (calculate_derivatives_hydraulic,
                                                   calculate_derivatives_thermal)
@@ -26,7 +17,6 @@
     set_user_pf_options, init_all_result_tables, identify_active_nodes_branches,
     PipeflowNotConverged
 )
->>>>>>> a6f9d6e6
 from pandapipes.pf.result_extraction import extract_all_results, extract_results_active_pit
 
 try:
@@ -88,13 +78,8 @@
     calculate_heat = calculation_mode in ["heat", 'sequential']
     calculate_bidrect = calculation_mode == "bidirectional"
 
-<<<<<<< HEAD
-    # cannot be moved to calculate_hydraulics as the active node/branch hydraulics lookup is also required to
-    # determine the active node/branch heat transfer lookup
-=======
     # cannot be moved to calculate_hydraulics as the active node/branch hydraulics lookup is also
     # required to determine the active node/branch heat transfer lookup
->>>>>>> a6f9d6e6
     identify_active_nodes_branches(net)
 
     if calculation_mode == 'heat':
@@ -125,13 +110,6 @@
         branch_pit[:, MDOTINIT] = sol_vec[len(node_pit):]
 
 
-<<<<<<< HEAD
-def newton_raphson(net, funct, mode, vars, tols, pit_names, iter_name):
-    max_iter, nonlinear_method, tol_res = get_net_options(net, iter_name, "nonlinear_method", "tol_res")
-    niter = 0
-    # This branch is used to stop the solver after a specified error tolerance is reached
-    errors = {var: [] for var in vars}
-=======
 def newton_raphson(net, funct, mode, solver_vars, tols, pit_names, iter_name):
     max_iter, nonlinear_method, tol_res = get_net_options(
         net, iter_name, "nonlinear_method", "tol_res"
@@ -139,7 +117,6 @@
     niter = 0
     # This branch is used to stop the solver after a specified error tolerance is reached
     errors = {var: [] for var in solver_vars}
->>>>>>> a6f9d6e6
     create_internal_results(net)
     residual_norm = None
     # This loop is left as soon as the solver converged
@@ -150,17 +127,6 @@
         results, residual = funct(net)
         residual_norm = linalg.norm(residual / len(residual))
         logger.debug("residual: %s" % residual_norm.round(4))
-<<<<<<< HEAD
-        pos = np.arange(len(vars) * 2)
-        results = np.array(results, object)
-        vals_new = results[pos[::2]]
-        vals_old = results[pos[1::2]]
-        for var, val_new, val_old in zip(vars, vals_new, vals_old):
-            dval = val_new - val_old
-            errors[var].append(linalg.norm(dval) / len(dval) if len(dval) else 0)
-        finalize_iteration(net, niter, residual_norm, nonlinear_method, errors=errors, tols=tols, tol_res=tol_res,
-                           vals_old=vals_old, vars=vars, pit_names=pit_names)
-=======
         pos = np.arange(len(solver_vars) * 2)
         results = np.array(results, object)
         vals_new = results[pos[::2]]
@@ -172,37 +138,25 @@
             net, niter, residual_norm, nonlinear_method, errors=errors, tols=tols, tol_res=tol_res,
             vals_old=vals_old, solver_vars=solver_vars, pit_names=pit_names
         )
->>>>>>> a6f9d6e6
         niter += 1
     write_internal_results(net, **errors)
     kwargs = dict()
     kwargs['residual_norm_%s' % mode] = residual_norm
     kwargs['iterations_%s' % mode] = niter
     write_internal_results(net, **kwargs)
-<<<<<<< HEAD
-    log_final_results(net, mode, niter, residual_norm, vars, tols)
-=======
     log_final_results(net, mode, niter, residual_norm, solver_vars, tols)
->>>>>>> a6f9d6e6
 
 
 def bidirectional(net):
     net.converged = False
     if not get_net_option(net, "reuse_internal_data") or "_internal_data" not in net:
         net["_internal_data"] = dict()
-<<<<<<< HEAD
-    vars = ['mdot', 'p', 'TOUT', 'T']
-    tol_m, tol_p, tol_T = get_net_options(net, 'tol_m', 'tol_p', 'tol_T')
-    newton_raphson(net, solve_bidirectional, 'bidirectional', vars, [tol_m, tol_p, tol_T, tol_T],
-                   ['branch', 'node', 'branch', 'node'], 'max_iter_bidirect')
-=======
     solver_vars = ['mdot', 'p', 'TOUT', 'T']
     tol_m, tol_p, tol_T = get_net_options(net, 'tol_m', 'tol_p', 'tol_T')
     newton_raphson(
         net, solve_bidirectional, 'bidirectional', solver_vars, [tol_m, tol_p, tol_T, tol_T],
         ['branch', 'node', 'branch', 'node'], 'max_iter_bidirect'
     )
->>>>>>> a6f9d6e6
     if net.converged:
         set_user_pf_options(net, hyd_flag=True)
     if not get_net_option(net, "reuse_internal_data"):
@@ -218,17 +172,10 @@
     reduce_pit(net, mode="hydraulics")
     if not get_net_option(net, "reuse_internal_data") or "_internal_data" not in net:
         net["_internal_data"] = dict()
-<<<<<<< HEAD
-    vars = ['mdot', 'p', 'mdotslack']
-    tol_p, tol_m, tol_msl = get_net_options(net, 'tol_m', 'tol_p', 'tol_m')
-    newton_raphson(net, solve_hydraulics, 'hydraulics', vars, [tol_m, tol_p, tol_msl], ['branch', 'node', 'node'],
-                   'max_iter_hyd')
-=======
     solver_vars = ['mdot', 'p']
     tol_p, tol_m = get_net_options(net, 'tol_m', 'tol_p')
     newton_raphson(net, solve_hydraulics, 'hydraulics', solver_vars, [tol_m, tol_p],
                    ['branch', 'node'], 'max_iter_hyd')
->>>>>>> a6f9d6e6
     if net.converged:
         set_user_pf_options(net, hyd_flag=True)
 
@@ -238,13 +185,8 @@
     if not net.converged:
         raise PipeflowNotConverged("The hydraulic calculation did not converge to a solution.")
     extract_results_active_pit(net, mode="hydraulics")
-<<<<<<< HEAD
-
-
-=======
-
-
->>>>>>> a6f9d6e6
+
+
 def heat_transfer(net):
     # Start of nonlinear loop
     # ---------------------------------------------------------------------------------------------
@@ -254,16 +196,10 @@
     if net.fluid.is_gas:
         logger.info("Caution! Temperature calculation does currently not affect hydraulic "
                     "properties!")
-<<<<<<< HEAD
-    vars = ['Tout', 'T']
-    tol_T = next(get_net_options(net, 'tol_T'))
-    newton_raphson(net, solve_temperature, 'heat', vars, [tol_T, tol_T], ['branch', 'node'], 'max_iter_therm')
-=======
     solver_vars = ['Tout', 'T']
     tol_T = next(get_net_options(net, 'tol_T'))
     newton_raphson(net, solve_temperature, 'heat', solver_vars, [tol_T, tol_T], ['branch', 'node'],
                    'max_iter_therm')
->>>>>>> a6f9d6e6
     if not net.converged:
         raise PipeflowNotConverged("The heat transfer calculation did not converge to a "
                                    "solution.")
@@ -300,19 +236,12 @@
 
     branch_lookups = get_lookup(net, "branch", "from_to_active_hydraulics")
     for comp in net['component_list']:
-<<<<<<< HEAD
-        comp.adaption_before_derivatives_hydraulic(net, branch_pit, node_pit, branch_lookups, options)
-    calculate_derivatives_hydraulic(net, branch_pit, node_pit, options)
-    for comp in net['component_list']:
-        comp.adaption_after_derivatives_hydraulic(net, branch_pit, node_pit, branch_lookups, options)
-=======
         comp.adaption_before_derivatives_hydraulic(net, branch_pit, node_pit, branch_lookups,
                                                    options)
     calculate_derivatives_hydraulic(net, branch_pit, node_pit, options)
     for comp in net['component_list']:
         comp.adaption_after_derivatives_hydraulic(net, branch_pit, node_pit, branch_lookups,
                                                   options)
->>>>>>> a6f9d6e6
     jacobian, epsilon = build_system_matrix(net, branch_pit, node_pit, False)
 
     m_init_old = branch_pit[:, MDOTINIT].copy()
@@ -322,20 +251,12 @@
 
     x = spsolve(jacobian, epsilon)
 
-<<<<<<< HEAD
     branch_pit[:, MDOTINIT] -= x[len(node_pit):len(node_pit) + len(branch_pit)]
-=======
-    branch_pit[:, MDOTINIT] -= x[len(node_pit):]
->>>>>>> a6f9d6e6
     node_pit[:, PINIT] -= x[:len(node_pit)] * options["alpha"]
     node_pit[slack_nodes, MDOTSLACKINIT] -= x[len(node_pit) + len(branch_pit):]
 
-<<<<<<< HEAD
     return [branch_pit[:, MDOTINIT], m_init_old, node_pit[:, PINIT], p_init_old, msl_init_old,
             node_pit[slack_nodes, MDOTSLACKINIT]], epsilon
-=======
-    return [branch_pit[:, MDOTINIT], m_init_old, node_pit[:, PINIT], p_init_old], epsilon
->>>>>>> a6f9d6e6
 
 
 def solve_temperature(net):
@@ -403,67 +324,39 @@
     return error_increased
 
 
-<<<<<<< HEAD
-def finalize_iteration(net, niter, residual_norm, nonlinear_method, errors, tols, tol_res, vals_old, vars, pit_names):
-=======
 def finalize_iteration(net, niter, residual_norm, nonlinear_method, errors, tols, tol_res, vals_old,
                        solver_vars, pit_names):
->>>>>>> a6f9d6e6
     # Control of damping factor
     if nonlinear_method == "automatic":
         errors_increased = set_damping_factor(net, niter, errors)
         logger.debug("alpha: %s" % get_net_option(net, "alpha"))
-<<<<<<< HEAD
-        for error_increased, var, val, pit in zip(errors_increased, vars, vals_old, pit_names):
-            if error_increased:
-                # todo: not working in bidirectional mode as bidirectional is not distinguishing between \
-                #  hydraulics and heat transfer active pit
-=======
         for error_increased, var, val, pit in zip(errors_increased, solver_vars, vals_old,
                                                   pit_names):
             if error_increased:
                 # todo: not working in bidirectional mode as bidirectional is not distinguishing \
                 #  between hydraulics and heat transfer active pit
->>>>>>> a6f9d6e6
                 net["_active_pit"][pit][:, globals()[var.upper() + 'INIT']] = val
         if get_net_option(net, "alpha") != 1:
             net.converged = False
             return
     elif nonlinear_method != "constant":
         logger.warning("No proper nonlinear method chosen. Using constant settings.")
-<<<<<<< HEAD
-    for error, var, tol in zip(errors.values(), vars, tols):
+    for error, var, tol in zip(errors.values(), solver_vars, tols):
         converged = error[niter] <= tol
         if not converged: break
-=======
-    converged = True
-    for error, var, tol in zip(errors.values(), solver_vars, tols):
-        converged = converged and error[niter] <= tol
->>>>>>> a6f9d6e6
         logger.debug("error_%s: %s" % (var, error[niter]))
     net.converged = converged and residual_norm <= tol_res
 
 
-<<<<<<< HEAD
-def log_final_results(net, solver, niter, residual_norm, vars, tols):
-    logger.debug("--------------------------------------------------------------------------------")
-    if not net.converged:
-        logger.debug("Maximum number of iterations reached but %s solver did not converge." % solver)
-=======
 def log_final_results(net, solver, niter, residual_norm, solver_vars, tols):
     logger.debug("--------------------------------------------------------------------------------")
     if not net.converged:
         logger.debug(
             "Maximum number of iterations reached but %s solver did not converge." % solver)
->>>>>>> a6f9d6e6
         logger.debug("Norm of residual: %s" % residual_norm)
     else:
         logger.debug("Calculation completed. Preparing results...")
         logger.debug("Converged after %d iterations." % niter)
         logger.debug("Norm of residual: %s" % residual_norm)
-<<<<<<< HEAD
-        for var, tol in zip(vars, tols):
-=======
         for var, tol in zip(solver_vars, tols):
->>>>>>> a6f9d6e6
             logger.debug("tolerance for %s: %s" % (var, tol))