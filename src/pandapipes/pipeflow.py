# Copyright (c) 2020-2024 by Fraunhofer Institute for Energy Economics
# and Energy System Technology (IEE), Kassel, and University of Kassel. All rights reserved.
# Use of this source code is governed by a BSD-style license that can be found in the LICENSE file.

import numpy as np
from numpy import linalg
from scipy.sparse.linalg import spsolve

<<<<<<< HEAD
from pandapipes.idx_branch import FROM_NODE, TO_NODE, FROM_NODE_T, TO_NODE_T, MDOTINIT, TOUTINIT, MDOTINIT_T
from pandapipes.idx_node import PINIT, TINIT, MDOTSLACKINIT, NODE_TYPE, P
=======
from pandapipes.idx_branch import (FROM_NODE, TO_NODE, FROM_NODE_T, TO_NODE_T, MDOTINIT, TOUTINIT,
                                   MDOTINIT_T)
from pandapipes.idx_node import PINIT, TINIT
>>>>>>> bddfa77a
from pandapipes.pf.build_system_matrix import build_system_matrix
from pandapipes.pf.derivative_calculation import (calculate_derivatives_hydraulic,
                                                  calculate_derivatives_thermal)
from pandapipes.pf.pipeflow_setup import (
    get_net_option, get_net_options, set_net_option, init_options, create_internal_results,
    write_internal_results, get_lookup, create_lookups, initialize_pit, reduce_pit,
    set_user_pf_options, init_all_result_tables, identify_active_nodes_branches,
    PipeflowNotConverged
)
from pandapipes.pf.result_extraction import extract_all_results, extract_results_active_pit

try:
    import pandaplan.core.pplog as logging
except ImportError:
    import logging

logger = logging.getLogger(__name__)


def set_logger_level_pipeflow(level):
    """
    Set logger level from outside to reduce/extend pipeflow() printout.
    :param level: levels according to 'logging' (i.e. DEBUG, INFO, WARNING, ERROR and CRITICAL)
    :type level: str
    :return: No output

    EXAMPLE:
        set_logger_level_pipeflow('WARNING')

    """
    logger.setLevel(level)


def pipeflow(net, sol_vec=None, **kwargs):
    """
    The main method used to start the solver to calculate the velocity, pressure and temperature\
    distribution for a given net. Different options can be entered for \\**kwargs, which control\
    the solver behaviour (see function :func:`init_options` for more information).

    :param net: The pandapipes net for which to perform the pipeflow
    :type net: pandapipesNet
    :param sol_vec: Initializes the start values for the heating network calculation
    :type sol_vec: numpy.ndarray, default None
    :param kwargs: A list of options controlling the solver behaviour
    :return: No output

    :Example:
        >>> pipeflow(net, mode="hydraulics")

    """
    local_params = dict(locals())

    # Inputs & initialization of variables
    # ------------------------------------------------------------------------------------------

    # Init physical constants and options
    init_options(net, local_params)

    # init result tables
    net.converged = False
    init_all_result_tables(net)

    create_lookups(net)
    initialize_pit(net)

    calculation_mode = get_net_option(net, "mode")
    calculate_hydraulics = calculation_mode in ["hydraulics", 'sequential']
    calculate_heat = calculation_mode in ["heat", 'sequential']
    calculate_bidrect = calculation_mode == "bidirectional"

    # cannot be moved to calculate_hydraulics as the active node/branch hydraulics lookup is also
    # required to determine the active node/branch heat transfer lookup
    identify_active_nodes_branches(net)

    if calculation_mode == 'heat':
        use_given_hydraulic_results(net, sol_vec)

    if not (calculate_hydraulics | calculate_heat | calculate_bidrect):
        raise UserWarning("No proper calculation mode chosen.")
    elif calculate_bidrect:
        bidirectional(net)
    else:
        if calculate_hydraulics:
            hydraulics(net)
        if calculate_heat:
            heat_transfer(net)

    extract_all_results(net, calculation_mode)


def use_given_hydraulic_results(net, sol_vec):
    node_pit = net["_pit"]["node"]
    branch_pit = net["_pit"]["branch"]

    if not net.user_pf_options["hyd_flag"]:
        raise UserWarning("Converged flag not set. Make sure that hydraulic calculation "
                          "results are available.")
    else:
        node_pit[:, PINIT] = sol_vec[:len(node_pit)]
        branch_pit[:, MDOTINIT] = sol_vec[len(node_pit):]


def newton_raphson(net, funct, mode, solver_vars, tols, pit_names, iter_name):
    max_iter, nonlinear_method, tol_res = get_net_options(
        net, iter_name, "nonlinear_method", "tol_res"
    )
    niter = 0
    # This branch is used to stop the solver after a specified error tolerance is reached
    errors = {var: [] for var in solver_vars}
    create_internal_results(net)
    residual_norm = None
    # This loop is left as soon as the solver converged
    while not net.converged and niter < max_iter:
        logger.debug("niter %d" % niter)

        # solve_hydraulics is where the calculation takes place
        results, residual = funct(net)
        residual_norm = linalg.norm(residual / len(residual))
        logger.debug("residual: %s" % residual_norm.round(4))
        pos = np.arange(len(solver_vars) * 2)
        results = np.array(results, object)
        vals_new = results[pos[::2]]
        vals_old = results[pos[1::2]]
        for var, val_new, val_old in zip(solver_vars, vals_new, vals_old):
            dval = val_new - val_old
            errors[var].append(linalg.norm(dval) / len(dval) if len(dval) else 0)
        finalize_iteration(
            net, niter, residual_norm, nonlinear_method, errors=errors, tols=tols, tol_res=tol_res,
            vals_old=vals_old, solver_vars=solver_vars, pit_names=pit_names
        )
        niter += 1
    write_internal_results(net, **errors)
    kwargs = dict()
    kwargs['residual_norm_%s' % mode] = residual_norm
    kwargs['iterations_%s' % mode] = niter
    write_internal_results(net, **kwargs)
    log_final_results(net, mode, niter, residual_norm, solver_vars, tols)


def bidirectional(net):
    net.converged = False
    if not get_net_option(net, "reuse_internal_data") or "_internal_data" not in net:
        net["_internal_data"] = dict()
    solver_vars = ['mdot', 'p', 'TOUT', 'T']
    tol_m, tol_p, tol_T = get_net_options(net, 'tol_m', 'tol_p', 'tol_T')
    newton_raphson(
        net, solve_bidirectional, 'bidirectional', solver_vars, [tol_m, tol_p, tol_T, tol_T],
        ['branch', 'node', 'branch', 'node'], 'max_iter_bidirect'
    )
    if net.converged:
        set_user_pf_options(net, hyd_flag=True)
    if not get_net_option(net, "reuse_internal_data"):
        net.pop("_internal_data", None)
    if not net.converged:
        raise PipeflowNotConverged("The bidrectional calculation did not converge to a solution.")


def hydraulics(net):
    # Start of nonlinear loop
    # ---------------------------------------------------------------------------------------------
    net.converged = False
    reduce_pit(net, mode="hydraulics")
    if not get_net_option(net, "reuse_internal_data") or "_internal_data" not in net:
        net["_internal_data"] = dict()
<<<<<<< HEAD
    vars = ['mdot', 'p', 'mdotslack']
    tol_p, tol_m, tol_msl = get_net_options(net, 'tol_m', 'tol_p', 'tol_m')
    newton_raphson(net, solve_hydraulics, 'hydraulics', vars, [tol_m, tol_p, tol_msl], ['branch', 'node', 'node'],
                   'max_iter_hyd')
=======
    solver_vars = ['mdot', 'p']
    tol_p, tol_m = get_net_options(net, 'tol_m', 'tol_p')
    newton_raphson(net, solve_hydraulics, 'hydraulics', solver_vars, [tol_m, tol_p],
                   ['branch', 'node'], 'max_iter_hyd')
>>>>>>> bddfa77a
    if net.converged:
        set_user_pf_options(net, hyd_flag=True)

    if not get_net_option(net, "reuse_internal_data"):
        net.pop("_internal_data", None)

    if not net.converged:
        raise PipeflowNotConverged("The hydraulic calculation did not converge to a solution.")
    extract_results_active_pit(net, mode="hydraulics")


def heat_transfer(net):
    # Start of nonlinear loop
    # ---------------------------------------------------------------------------------------------
    net.converged = False
    identify_active_nodes_branches(net, False)
    reduce_pit(net, mode="heat_transfer")
    if net.fluid.is_gas:
        logger.info("Caution! Temperature calculation does currently not affect hydraulic "
                    "properties!")
    solver_vars = ['Tout', 'T']
    tol_T = next(get_net_options(net, 'tol_T'))
    newton_raphson(net, solve_temperature, 'heat', solver_vars, [tol_T, tol_T], ['branch', 'node'],
                   'max_iter_therm')
    if not net.converged:
        raise PipeflowNotConverged("The heat transfer calculation did not converge to a "
                                   "solution.")
    extract_results_active_pit(net, mode="heat_transfer")


def solve_bidirectional(net):
    reduce_pit(net, mode="hydraulics")
    res_hyd, residual_hyd = solve_hydraulics(net)
    extract_results_active_pit(net, mode="hydraulics")
    identify_active_nodes_branches(net, False)
    reduce_pit(net, mode="heat_transfer")
    res_heat, residual_heat = solve_temperature(net)
    extract_results_active_pit(net, mode="heat_transfer")
    residual = np.concatenate([residual_hyd, residual_heat])
    res = res_hyd + res_heat
    return res, residual


def solve_hydraulics(net):
    """
    Create and solve the linearized system of equations (based on a jacobian in form of a scipy
    sparse matrix and a load vector in form of a numpy array) in order to calculate the hydraulic
    magnitudes (pressure and velocity) for the network nodes and branches.

    :param net: The pandapipesNet for which to solve the hydraulic matrix
    :type net: pandapipesNet
    :return:

    """
    options = net["_options"]
    branch_pit = net["_active_pit"]["branch"]
    node_pit = net["_active_pit"]["node"]

    branch_lookups = get_lookup(net, "branch", "from_to_active_hydraulics")
    for comp in net['component_list']:
        comp.adaption_before_derivatives_hydraulic(net, branch_pit, node_pit, branch_lookups,
                                                   options)
    calculate_derivatives_hydraulic(net, branch_pit, node_pit, options)
    for comp in net['component_list']:
        comp.adaption_after_derivatives_hydraulic(net, branch_pit, node_pit, branch_lookups,
                                                  options)
    jacobian, epsilon = build_system_matrix(net, branch_pit, node_pit, False)

    m_init_old = branch_pit[:, MDOTINIT].copy()
    p_init_old = node_pit[:, PINIT].copy()
    slack_nodes = np.where(node_pit[:, NODE_TYPE] == P)[0]
    msl_init_old = node_pit[slack_nodes, MDOTSLACKINIT].copy()

    x = spsolve(jacobian, epsilon)

    branch_pit[:, MDOTINIT] -= x[len(node_pit):len(node_pit) + len(branch_pit)]
    node_pit[:, PINIT] -= x[:len(node_pit)] * options["alpha"]
    node_pit[slack_nodes, MDOTSLACKINIT] -= x[len(node_pit) + len(branch_pit):]

    return [branch_pit[:, MDOTINIT], m_init_old, node_pit[:, PINIT], p_init_old, msl_init_old,
            node_pit[slack_nodes, MDOTSLACKINIT]], epsilon


def solve_temperature(net):
    """
    This function contains the procedure to build and solve a linearized system of equation based on
    an underlying net and the necessary graph data structures. Temperature values are calculated.
    Returned are the solution vectors for the new iteration, the original solution vectors and a
    vector containing component indices for the system matrix entries

    :param net: The pandapipesNet for which to solve the temperature matrix
    :type net: pandapipesNet
    :return: branch_pit

    """

    options = net["_options"]
    branch_pit = net["_active_pit"]["branch"]
    node_pit = net["_active_pit"]["node"]
    branch_lookups = get_lookup(net, "branch", "from_to_active_heat_transfer")

    # Negative velocity values are turned to positive ones (including exchange of from_node and
    # to_node for temperature calculation
    branch_pit[:, MDOTINIT_T] = branch_pit[:, MDOTINIT]
    branch_pit[:, FROM_NODE_T] = branch_pit[:, FROM_NODE]
    branch_pit[:, TO_NODE_T] = branch_pit[:, TO_NODE]
    mask = branch_pit[:, MDOTINIT] < 0
    branch_pit[mask, MDOTINIT_T] = -branch_pit[mask, MDOTINIT]
    branch_pit[mask, FROM_NODE_T] = branch_pit[mask, TO_NODE]
    branch_pit[mask, TO_NODE_T] = branch_pit[mask, FROM_NODE]

    for comp in net['component_list']:
        comp.adaption_before_derivatives_thermal(net, branch_pit, node_pit, branch_lookups, options)
    calculate_derivatives_thermal(net, branch_pit, node_pit, options)
    for comp in net['component_list']:
        comp.adaption_after_derivatives_thermal(net, branch_pit, node_pit, branch_lookups, options)
    jacobian, epsilon = build_system_matrix(net, branch_pit, node_pit, True)

    t_init_old = node_pit[:, TINIT].copy()
    t_out_old = branch_pit[:, TOUTINIT].copy()

    x = spsolve(jacobian, epsilon)

    node_pit[:, TINIT] -= x[:len(node_pit)] * options["alpha"]
    branch_pit[:, TOUTINIT] -= x[len(node_pit):]

    return [branch_pit[:, TOUTINIT], t_out_old, node_pit[:, TINIT], t_init_old], epsilon


def set_damping_factor(net, niter, errors):
    """
    Set the value of the damping factor (factor for the newton step width) from current results.

    :param net: the net for which to perform the pipeflow
    :type net: pandapipesNet
    :param niter:
    :type niter:
    :param errors: an array containing the current residuals of all field variables solved for
    :return: No Output.

    EXAMPLE:
        set_damping_factor(net, niter, [error_p, error_v])
    """
    error_increased = []
    for error in errors.values():
        error_increased.append(error[niter] > error[niter - 1])
    current_alpha = get_net_option(net, "alpha")
    if np.all(error_increased):
        set_net_option(net, "alpha", current_alpha / 10 if current_alpha >= 0.1 else current_alpha)
    else:
        set_net_option(net, "alpha", current_alpha * 10 if current_alpha <= 0.1 else 1.0)
    return error_increased


def finalize_iteration(net, niter, residual_norm, nonlinear_method, errors, tols, tol_res, vals_old,
                       solver_vars, pit_names):
    # Control of damping factor
    if nonlinear_method == "automatic":
        errors_increased = set_damping_factor(net, niter, errors)
        logger.debug("alpha: %s" % get_net_option(net, "alpha"))
        for error_increased, var, val, pit in zip(errors_increased, solver_vars, vals_old,
                                                  pit_names):
            if error_increased:
                # todo: not working in bidirectional mode as bidirectional is not distinguishing \
                #  between hydraulics and heat transfer active pit
                net["_active_pit"][pit][:, globals()[var.upper() + 'INIT']] = val
        if get_net_option(net, "alpha") != 1:
            net.converged = False
            return
    elif nonlinear_method != "constant":
        logger.warning("No proper nonlinear method chosen. Using constant settings.")
    converged = True
    for error, var, tol in zip(errors.values(), solver_vars, tols):
        converged = converged and error[niter] <= tol
        logger.debug("error_%s: %s" % (var, error[niter]))
    net.converged = converged and residual_norm <= tol_res


def log_final_results(net, solver, niter, residual_norm, solver_vars, tols):
    logger.debug("--------------------------------------------------------------------------------")
    if not net.converged:
        logger.debug(
            "Maximum number of iterations reached but %s solver did not converge." % solver)
        logger.debug("Norm of residual: %s" % residual_norm)
    else:
        logger.debug("Calculation completed. Preparing results...")
        logger.debug("Converged after %d iterations." % niter)
        logger.debug("Norm of residual: %s" % residual_norm)
        for var, tol in zip(solver_vars, tols):
            logger.debug("tolerance for %s: %s" % (var, tol))<|MERGE_RESOLUTION|>--- conflicted
+++ resolved
@@ -6,14 +6,8 @@
 from numpy import linalg
 from scipy.sparse.linalg import spsolve
 
-<<<<<<< HEAD
 from pandapipes.idx_branch import FROM_NODE, TO_NODE, FROM_NODE_T, TO_NODE_T, MDOTINIT, TOUTINIT, MDOTINIT_T
 from pandapipes.idx_node import PINIT, TINIT, MDOTSLACKINIT, NODE_TYPE, P
-=======
-from pandapipes.idx_branch import (FROM_NODE, TO_NODE, FROM_NODE_T, TO_NODE_T, MDOTINIT, TOUTINIT,
-                                   MDOTINIT_T)
-from pandapipes.idx_node import PINIT, TINIT
->>>>>>> bddfa77a
 from pandapipes.pf.build_system_matrix import build_system_matrix
 from pandapipes.pf.derivative_calculation import (calculate_derivatives_hydraulic,
                                                   calculate_derivatives_thermal)
@@ -178,17 +172,10 @@
     reduce_pit(net, mode="hydraulics")
     if not get_net_option(net, "reuse_internal_data") or "_internal_data" not in net:
         net["_internal_data"] = dict()
-<<<<<<< HEAD
-    vars = ['mdot', 'p', 'mdotslack']
+    solver_vars = ['mdot', 'p', 'mdotslack']
     tol_p, tol_m, tol_msl = get_net_options(net, 'tol_m', 'tol_p', 'tol_m')
-    newton_raphson(net, solve_hydraulics, 'hydraulics', vars, [tol_m, tol_p, tol_msl], ['branch', 'node', 'node'],
-                   'max_iter_hyd')
-=======
-    solver_vars = ['mdot', 'p']
-    tol_p, tol_m = get_net_options(net, 'tol_m', 'tol_p')
-    newton_raphson(net, solve_hydraulics, 'hydraulics', solver_vars, [tol_m, tol_p],
-                   ['branch', 'node'], 'max_iter_hyd')
->>>>>>> bddfa77a
+    newton_raphson(net, solve_hydraulics, 'hydraulics', solver_vars, [tol_m, tol_p, tol_msl],
+                   ['branch', 'node', 'node'], 'max_iter_hyd')
     if net.converged:
         set_user_pf_options(net, hyd_flag=True)
 
