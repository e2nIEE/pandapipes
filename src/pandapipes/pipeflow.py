# Copyright (c) 2020-2024 by Fraunhofer Institute for Energy Economics
# and Energy System Technology (IEE), Kassel, and University of Kassel. All rights reserved.
# Use of this source code is governed by a BSD-style license that can be found in the LICENSE file.

import numpy as np
from numpy import linalg
from scipy.sparse.linalg import spsolve

from pandapipes.idx_branch import MDOTINIT, TOUTINIT, FROM_NODE_T_SWITCHED
from pandapipes.idx_node import PINIT, TINIT, MDOTSLACKINIT, NODE_TYPE, P
from pandapipes.pf.build_system_matrix import build_system_matrix
from pandapipes.pf.derivative_calculation import (calculate_derivatives_hydraulic,
                                                  calculate_derivatives_thermal)
from pandapipes.pf.pipeflow_setup import (
    get_net_option, get_net_options, set_net_option, init_options, create_internal_results,
    write_internal_results, get_lookup, create_lookups, initialize_pit, reduce_pit,
    set_user_pf_options, init_all_result_tables, identify_active_nodes_branches, check_infeed_number,
    PipeflowNotConverged
)
from pandapipes.pf.result_extraction import extract_all_results, extract_results_active_pit

try:
    import pandaplan.core.pplog as logging
except ImportError:
    import logging

logger = logging.getLogger(__name__)


def set_logger_level_pipeflow(level):
    """
    Set logger level from outside to reduce/extend pipeflow() printout.
    :param level: levels according to 'logging' (i.e. DEBUG, INFO, WARNING, ERROR and CRITICAL)
    :type level: str
    :return: No output

    EXAMPLE:
        set_logger_level_pipeflow('WARNING')

    """
    logger.setLevel(level)


def pipeflow(net, sol_vec=None, **kwargs):
    """
    The main method used to start the solver to calculate the velocity, pressure and temperature\
    distribution for a given net. Different options can be entered for \\**kwargs, which control\
    the solver behaviour (see function :func:`init_options` for more information).

    :param net: The pandapipes net for which to perform the pipeflow
    :type net: pandapipesNet
    :param sol_vec: Initializes the start values for the heating network calculation
    :type sol_vec: numpy.ndarray, default None
    :param kwargs: A list of options controlling the solver behaviour
    :return: No output

    :Example:
        >>> pipeflow(net, mode="hydraulics")

    """
    local_params = dict(locals())

    # Inputs & initialization of variables
    # ------------------------------------------------------------------------------------------

    # Init physical constants and options
    init_options(net, local_params)

    # init result tables
    net.converged = False
    init_all_result_tables(net)

    create_lookups(net)
    initialize_pit(net)

    calculation_mode = get_net_option(net, "mode")
    calculate_hydraulics = calculation_mode in ["hydraulics", 'sequential']
    calculate_heat = calculation_mode in ["heat", 'sequential']
    calculate_bidrect = calculation_mode == "bidirectional"

    # cannot be moved to calculate_hydraulics as the active node/branch hydraulics lookup is also
    # required to determine the active node/branch heat transfer lookup
    identify_active_nodes_branches(net)

    if calculation_mode == 'heat':
        use_given_hydraulic_results(net, sol_vec)

    if not (calculate_hydraulics | calculate_heat | calculate_bidrect):
        raise UserWarning("No proper calculation mode chosen.")
    elif calculate_bidrect:
        bidirectional(net)
    else:
        if calculate_hydraulics:
            hydraulics(net)
        if calculate_heat:
            heat_transfer(net)

    extract_all_results(net, calculation_mode)


def use_given_hydraulic_results(net, sol_vec):
    node_pit = net["_pit"]["node"]
    branch_pit = net["_pit"]["branch"]

    if not net.user_pf_options["hyd_flag"]:
        raise UserWarning("Converged flag not set. Make sure that hydraulic calculation "
                          "results are available.")
    else:
        node_pit[:, PINIT] = sol_vec[:len(node_pit)]
        branch_pit[:, MDOTINIT] = sol_vec[len(node_pit):]


def newton_raphson(net, funct, mode, solver_vars, tols, pit_names, iter_name):
    max_iter, nonlinear_method, tol_res = get_net_options(
        net, iter_name, "nonlinear_method", "tol_res"
    )
    niter = 0
    # This branch is used to stop the solver after a specified error tolerance is reached
    errors = {var: [] for var in solver_vars}
    create_internal_results(net)
    residual_norm = None
    # This loop is left as soon as the solver converged
    while not net.converged and niter < max_iter:
        logger.debug("niter %d" % niter)

        # solve_hydraulics is where the calculation takes place
        results, residual = funct(net)
        residual_norm = linalg.norm(residual / len(residual))
        logger.debug("residual: %s" % residual_norm.round(4))
        pos = np.arange(len(solver_vars) * 2)
        results = np.array(results, object)
        vals_new = results[pos[::2]]
        vals_old = results[pos[1::2]]
        for var, val_new, val_old in zip(solver_vars, vals_new, vals_old):
            dval = val_new - val_old
            errors[var].append(linalg.norm(dval) / len(dval) if len(dval) else 0)
        finalize_iteration(
            net, niter, residual_norm, nonlinear_method, errors=errors, tols=tols, tol_res=tol_res,
            vals_old=vals_old, solver_vars=solver_vars, pit_names=pit_names
        )
        niter += 1
    write_internal_results(net, **errors)
    kwargs = dict()
    kwargs['residual_norm_%s' % mode] = residual_norm
    kwargs['iterations_%s' % mode] = niter
    write_internal_results(net, **kwargs)
    log_final_results(net, mode, niter, residual_norm, solver_vars, tols)


def bidirectional(net):
    net.converged = False
    if not get_net_option(net, "reuse_internal_data") or "_internal_data" not in net:
        net["_internal_data"] = dict()
    solver_vars = ['mdot', 'p', 'TOUT', 'T']
    tol_m, tol_p, tol_T = get_net_options(net, 'tol_m', 'tol_p', 'tol_T')
    newton_raphson(
        net, solve_bidirectional, 'bidirectional', solver_vars, [tol_m, tol_p, tol_T, tol_T],
        ['branch', 'node', 'branch', 'node'], 'max_iter_bidirect'
    )
    if net.converged:
        set_user_pf_options(net, hyd_flag=True)
    if not get_net_option(net, "reuse_internal_data"):
        net.pop("_internal_data", None)
    if not net.converged:
        raise PipeflowNotConverged("The bidrectional calculation did not converge to a solution.")


def hydraulics(net):
    # Start of nonlinear loop
    # ---------------------------------------------------------------------------------------------
    net.converged = False
    reduce_pit(net, mode="hydraulics")
    if not get_net_option(net, "reuse_internal_data") or "_internal_data" not in net:
        net["_internal_data"] = dict()
    solver_vars = ['mdot', 'p', 'mdotslack']
    tol_p, tol_m, tol_msl = get_net_options(net, 'tol_m', 'tol_p', 'tol_m')
<<<<<<< HEAD
    newton_raphson(net, solve_hydraulics, 'hydraulics', solver_vars, [tol_m, tol_p, tol_msl], ['branch', 'node', 'node'],
                   'max_iter_hyd')

=======
    newton_raphson(net, solve_hydraulics, 'hydraulics', solver_vars, [tol_m, tol_p, tol_msl],
                   ['branch', 'node', 'node'], 'max_iter_hyd')
>>>>>>> 941ee4d4
    if net.converged:
        set_user_pf_options(net, hyd_flag=True)

    if not get_net_option(net, "reuse_internal_data"):
        net.pop("_internal_data", None)

    if not net.converged:
        raise PipeflowNotConverged("The hydraulic calculation did not converge to a solution.")
    extract_results_active_pit(net, mode="hydraulics")


def heat_transfer(net):
    # Start of nonlinear loop
    # ---------------------------------------------------------------------------------------------
    net.converged = False
    identify_active_nodes_branches(net, False)
    reduce_pit(net, mode="heat_transfer")
    if net.fluid.is_gas:
        logger.info("Caution! Temperature calculation does currently not affect hydraulic "
                    "properties!")
    solver_vars = ['Tout', 'T']
    tol_T = next(get_net_options(net, 'tol_T'))
    newton_raphson(net, solve_temperature, 'heat', solver_vars, [tol_T, tol_T], ['branch', 'node'],
                   'max_iter_therm')
    if not net.converged:
        raise PipeflowNotConverged("The heat transfer calculation did not converge to a "
                                   "solution.")
    extract_results_active_pit(net, mode="heat_transfer")


def solve_bidirectional(net):
    reduce_pit(net, mode="hydraulics")
    res_hyd, residual_hyd = solve_hydraulics(net)
    extract_results_active_pit(net, mode="hydraulics")
    identify_active_nodes_branches(net, False)
    reduce_pit(net, mode="heat_transfer")
    res_heat, residual_heat = solve_temperature(net)
    extract_results_active_pit(net, mode="heat_transfer")
    residual = np.concatenate([residual_hyd, residual_heat])
    res = res_hyd + res_heat
    return res, residual


def solve_hydraulics(net):
    """
    Create and solve the linearized system of equations (based on a jacobian in form of a scipy
    sparse matrix and a load vector in form of a numpy array) in order to calculate the hydraulic
    magnitudes (pressure and velocity) for the network nodes and branches.

    :param net: The pandapipesNet for which to solve the hydraulic matrix
    :type net: pandapipesNet
    :return:

    """
    options = net["_options"]
    branch_pit = net["_active_pit"]["branch"]
    node_pit = net["_active_pit"]["node"]

    branch_lookups = get_lookup(net, "branch", "from_to_active_hydraulics")
    for comp in net['component_list']:
        comp.adaption_before_derivatives_hydraulic(net, branch_pit, node_pit, branch_lookups,
                                                   options)
    calculate_derivatives_hydraulic(net, branch_pit, node_pit, options)
    for comp in net['component_list']:
        comp.adaption_after_derivatives_hydraulic(net, branch_pit, node_pit, branch_lookups,
                                                  options)
    jacobian, epsilon = build_system_matrix(net, branch_pit, node_pit, False)

    m_init_old = branch_pit[:, MDOTINIT].copy()
    p_init_old = node_pit[:, PINIT].copy()
    slack_nodes = np.where(node_pit[:, NODE_TYPE] == P)[0]
    msl_init_old = node_pit[slack_nodes, MDOTSLACKINIT].copy()

    x = spsolve(jacobian, epsilon)

    branch_pit[:, MDOTINIT] -= x[len(node_pit):len(node_pit) + len(branch_pit)] * options["alpha"]
    node_pit[:, PINIT] -= x[:len(node_pit)] * options["alpha"]
    node_pit[slack_nodes, MDOTSLACKINIT] -= x[len(node_pit) + len(branch_pit):]

    return [branch_pit[:, MDOTINIT], m_init_old, node_pit[:, PINIT], p_init_old, msl_init_old,
            node_pit[slack_nodes, MDOTSLACKINIT]], epsilon


def solve_temperature(net):
    """
    This function contains the procedure to build and solve a linearized system of equation based on
    an underlying net and the necessary graph data structures. Temperature values are calculated.
    Returned are the solution vectors for the new iteration, the original solution vectors and a
    vector containing component indices for the system matrix entries

    :param net: The pandapipesNet for which to solve the temperature matrix
    :type net: pandapipesNet
    :return: branch_pit

    """

    options = net["_options"]
    branch_pit = net["_active_pit"]["branch"]
    node_pit = net["_active_pit"]["node"]
    branch_lookups = get_lookup(net, "branch", "from_to_active_heat_transfer")

    # Negative velocity values are turned to positive ones (including exchange of from_node and
    # to_node for temperature calculation
    branch_pit[:, FROM_NODE_T_SWITCHED] = branch_pit[:, MDOTINIT] < 0

    for comp in net['component_list']:
        comp.adaption_before_derivatives_thermal(net, branch_pit, node_pit, branch_lookups, options)
    calculate_derivatives_thermal(net, branch_pit, node_pit, options)
    for comp in net['component_list']:
        comp.adaption_after_derivatives_thermal(net, branch_pit, node_pit, branch_lookups, options)
    check_infeed_number(node_pit)

    jacobian, epsilon = build_system_matrix(net, branch_pit, node_pit, True)

    t_init_old = node_pit[:, TINIT].copy()
    t_out_old = branch_pit[:, TOUTINIT].copy()

    x = spsolve(jacobian, epsilon)

    node_pit[:, TINIT] -= x[:len(node_pit)] * options["alpha"]
    branch_pit[:, TOUTINIT] -= x[len(node_pit):]

    return [branch_pit[:, TOUTINIT], t_out_old, node_pit[:, TINIT], t_init_old], epsilon


def set_damping_factor(net, niter, errors):
    """
    Set the value of the damping factor (factor for the newton step width) from current results.

    :param net: the net for which to perform the pipeflow
    :type net: pandapipesNet
    :param niter:
    :type niter:
    :param errors: an array containing the current residuals of all field variables solved for
    :return: No Output.

    EXAMPLE:
        set_damping_factor(net, niter, [error_p, error_v])
    """
    error_increased = []
    for error in errors.values():
        error_increased.append(error[niter] > error[niter - 1])
    current_alpha = get_net_option(net, "alpha")
    if np.all(error_increased):
        set_net_option(net, "alpha", current_alpha / 10 if current_alpha >= 0.1 else current_alpha)
    else:
        set_net_option(net, "alpha", current_alpha * 10 if current_alpha <= 0.1 else 1.0)
    return error_increased


def finalize_iteration(net, niter, residual_norm, nonlinear_method, errors, tols, tol_res, vals_old,
                       solver_vars, pit_names):
    # Control of damping factor
    if nonlinear_method == "automatic":
        errors_increased = set_damping_factor(net, niter, errors)
        logger.debug("alpha: %s" % get_net_option(net, "alpha"))
        for error_increased, var, val, pit in zip(errors_increased, solver_vars, vals_old,
                                                  pit_names):
            if error_increased:
                # todo: not working in bidirectional mode as bidirectional is not distinguishing \
                #  between hydraulics and heat transfer active pit
                net["_active_pit"][pit][:, globals()[var.upper() + 'INIT']] = val
        if get_net_option(net, "alpha") != 1:
            net.converged = False
            return
    elif nonlinear_method != "constant":
        logger.warning("No proper nonlinear method chosen. Using constant settings.")
    for error, var, tol in zip(errors.values(), solver_vars, tols):
        converged = error[niter] <= tol
        if not converged: break
        logger.debug("error_%s: %s" % (var, error[niter]))
    net.converged = converged and residual_norm <= tol_res


def log_final_results(net, solver, niter, residual_norm, solver_vars, tols):
    logger.debug("--------------------------------------------------------------------------------")
    if not net.converged:
        logger.debug(
            "Maximum number of iterations reached but %s solver did not converge." % solver)
        logger.debug("Norm of residual: %s" % residual_norm)
    else:
        logger.debug("Calculation completed. Preparing results...")
        logger.debug("Converged after %d iterations." % niter)
        logger.debug("Norm of residual: %s" % residual_norm)
        for var, tol in zip(solver_vars, tols):
            logger.debug("tolerance for %s: %s" % (var, tol))<|MERGE_RESOLUTION|>--- conflicted
+++ resolved
@@ -174,14 +174,8 @@
         net["_internal_data"] = dict()
     solver_vars = ['mdot', 'p', 'mdotslack']
     tol_p, tol_m, tol_msl = get_net_options(net, 'tol_m', 'tol_p', 'tol_m')
-<<<<<<< HEAD
-    newton_raphson(net, solve_hydraulics, 'hydraulics', solver_vars, [tol_m, tol_p, tol_msl], ['branch', 'node', 'node'],
-                   'max_iter_hyd')
-
-=======
     newton_raphson(net, solve_hydraulics, 'hydraulics', solver_vars, [tol_m, tol_p, tol_msl],
                    ['branch', 'node', 'node'], 'max_iter_hyd')
->>>>>>> 941ee4d4
     if net.converged:
         set_user_pf_options(net, hyd_flag=True)
 
