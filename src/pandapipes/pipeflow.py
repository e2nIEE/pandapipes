# Copyright (c) 2020-2024 by Fraunhofer Institute for Energy Economics
# and Energy System Technology (IEE), Kassel, and University of Kassel. All rights reserved.
# Use of this source code is governed by a BSD-style license that can be found in the LICENSE file.

import numpy as np
from numpy import linalg
from scipy.sparse.linalg import spsolve

from pandapipes.idx_branch import MDOTINIT, TOUTINIT, FROM_NODE_T_SWITCHED
from pandapipes.idx_node import PINIT, TINIT
from pandapipes.pf.build_system_matrix import build_system_matrix
from pandapipes.pf.derivative_calculation import (calculate_derivatives_hydraulic,
                                                  calculate_derivatives_thermal)
from pandapipes.pf.pipeflow_setup import (
    get_net_option, get_net_options, set_net_option, init_options, create_internal_results,
    write_internal_results, get_lookup, create_lookups, initialize_pit, reduce_pit,
    set_user_pf_options, init_all_result_tables, identify_active_nodes_branches,
    PipeflowNotConverged
)
from pandapipes.pf.result_extraction import extract_all_results, extract_results_active_pit

try:
    import pandaplan.core.pplog as logging
except ImportError:
    import logging

logger = logging.getLogger(__name__)


def set_logger_level_pipeflow(level):
    """
    Set logger level from outside to reduce/extend pipeflow() printout.
    :param level: levels according to 'logging' (i.e. DEBUG, INFO, WARNING, ERROR and CRITICAL)
    :type level: str
    :return: No output

    EXAMPLE:
        set_logger_level_pipeflow('WARNING')

    """
    logger.setLevel(level)


def pipeflow(net, sol_vec=None, **kwargs):
    """
    The main method used to start the solver to calculate the velocity, pressure and temperature\
    distribution for a given net. Different options can be entered for \\**kwargs, which control\
    the solver behaviour (see function :func:`init_options` for more information).

    :param net: The pandapipes net for which to perform the pipeflow
    :type net: pandapipesNet
    :param sol_vec: Initializes the start values for the heating network calculation
    :type sol_vec: numpy.ndarray, default None
    :param kwargs: A list of options controlling the solver behaviour
    :return: No output

    :Example:
        >>> pipeflow(net, mode="hydraulics")

    """
    local_params = dict(locals())

    # Inputs & initialization of variables
    # ------------------------------------------------------------------------------------------

    # Init physical constants and options
    init_options(net, local_params)

    # init result tables
    net.converged = False
    init_all_result_tables(net)

    create_lookups(net)
    initialize_pit(net)

    calculation_mode = get_net_option(net, "mode")
    calculate_hydraulics = calculation_mode in ["hydraulics", 'sequential']
    calculate_heat = calculation_mode in ["heat", 'sequential']
    calculate_bidrect = calculation_mode == "bidirectional"

    # cannot be moved to calculate_hydraulics as the active node/branch hydraulics lookup is also
    # required to determine the active node/branch heat transfer lookup
    identify_active_nodes_branches(net)

    if calculation_mode == 'heat':
        use_given_hydraulic_results(net, sol_vec)

    if not (calculate_hydraulics | calculate_heat | calculate_bidrect):
        raise UserWarning("No proper calculation mode chosen.")
    elif calculate_bidrect:
        bidirectional(net)
    else:
        if calculate_hydraulics:
            hydraulics(net)
        if calculate_heat:
            heat_transfer(net)

    extract_all_results(net, calculation_mode)


def use_given_hydraulic_results(net, sol_vec):
    node_pit = net["_pit"]["node"]
    branch_pit = net["_pit"]["branch"]

    if not net.user_pf_options["hyd_flag"]:
        raise UserWarning("Converged flag not set. Make sure that hydraulic calculation "
                          "results are available.")
    else:
        node_pit[:, PINIT] = sol_vec[:len(node_pit)]
        branch_pit[:, MDOTINIT] = sol_vec[len(node_pit):]


def newton_raphson(net, funct, mode, solver_vars, tols, pit_names, iter_name):
    max_iter, nonlinear_method, tol_res = get_net_options(
        net, iter_name, "nonlinear_method", "tol_res"
    )
    niter = 0
    # This branch is used to stop the solver after a specified error tolerance is reached
    errors = {var: [] for var in solver_vars}
    create_internal_results(net)
    residual_norm = None
    # This loop is left as soon as the solver converged
    while not net.converged and niter < max_iter:
        logger.debug("niter %d" % niter)

        # solve_hydraulics is where the calculation takes place
        results, residual = funct(net)
        residual_norm = linalg.norm(residual / len(residual))
        logger.debug("residual: %s" % residual_norm.round(4))
        pos = np.arange(len(solver_vars) * 2)
        results = np.array(results, object)
        vals_new = results[pos[::2]]
        vals_old = results[pos[1::2]]
        for var, val_new, val_old in zip(solver_vars, vals_new, vals_old):
            dval = val_new - val_old
            errors[var].append(linalg.norm(dval) / len(dval) if len(dval) else 0)
        finalize_iteration(
            net, niter, residual_norm, nonlinear_method, errors=errors, tols=tols, tol_res=tol_res,
            vals_old=vals_old, solver_vars=solver_vars, pit_names=pit_names
        )
        niter += 1
    write_internal_results(net, **errors)
    kwargs = dict()
    kwargs['residual_norm_%s' % mode] = residual_norm
    kwargs['iterations_%s' % mode] = niter
    write_internal_results(net, **kwargs)
    log_final_results(net, mode, niter, residual_norm, solver_vars, tols)


def bidirectional(net):
    net.converged = False
    if not get_net_option(net, "reuse_internal_data") or "_internal_data" not in net:
        net["_internal_data"] = dict()
    solver_vars = ['mdot', 'p', 'TOUT', 'T']
    tol_m, tol_p, tol_T = get_net_options(net, 'tol_m', 'tol_p', 'tol_T')
    newton_raphson(
        net, solve_bidirectional, 'bidirectional', solver_vars, [tol_m, tol_p, tol_T, tol_T],
        ['branch', 'node', 'branch', 'node'], 'max_iter_bidirect'
    )
    if net.converged:
        set_user_pf_options(net, hyd_flag=True)
    if not get_net_option(net, "reuse_internal_data"):
        net.pop("_internal_data", None)
    if not net.converged:
        raise PipeflowNotConverged("The bidrectional calculation did not converge to a solution.")


def hydraulics(net):
    # Start of nonlinear loop
    # ---------------------------------------------------------------------------------------------
    net.converged = False
    reduce_pit(net, mode="hydraulics")
    if not get_net_option(net, "reuse_internal_data") or "_internal_data" not in net:
        net["_internal_data"] = dict()
    solver_vars = ['mdot', 'p']
    tol_p, tol_m = get_net_options(net, 'tol_m', 'tol_p')
    newton_raphson(net, solve_hydraulics, 'hydraulics', solver_vars, [tol_m, tol_p],
                   ['branch', 'node'], 'max_iter_hyd')
    if net.converged:
        set_user_pf_options(net, hyd_flag=True)

    if not get_net_option(net, "reuse_internal_data"):
        net.pop("_internal_data", None)

    if not net.converged:
        raise PipeflowNotConverged("The hydraulic calculation did not converge to a solution.")
    extract_results_active_pit(net, mode="hydraulics")


def heat_transfer(net):
    # Start of nonlinear loop
    # ---------------------------------------------------------------------------------------------
    net.converged = False
    identify_active_nodes_branches(net, False)
    reduce_pit(net, mode="heat_transfer")
    if net.fluid.is_gas:
        logger.info("Caution! Temperature calculation does currently not affect hydraulic "
                    "properties!")
    solver_vars = ['Tout', 'T']
    tol_T = next(get_net_options(net, 'tol_T'))
    newton_raphson(net, solve_temperature, 'heat', solver_vars, [tol_T, tol_T], ['branch', 'node'],
                   'max_iter_therm')
    if not net.converged:
        raise PipeflowNotConverged("The heat transfer calculation did not converge to a "
                                   "solution.")
    extract_results_active_pit(net, mode="heat_transfer")


def solve_bidirectional(net):
    reduce_pit(net, mode="hydraulics")
    res_hyd, residual_hyd = solve_hydraulics(net)
    extract_results_active_pit(net, mode="hydraulics")
    identify_active_nodes_branches(net, False)
    reduce_pit(net, mode="heat_transfer")
    res_heat, residual_heat = solve_temperature(net)
    extract_results_active_pit(net, mode="heat_transfer")
    residual = np.concatenate([residual_hyd, residual_heat])
    res = res_hyd + res_heat
    return res, residual


def solve_hydraulics(net):
    """
    Create and solve the linearized system of equations (based on a jacobian in form of a scipy
    sparse matrix and a load vector in form of a numpy array) in order to calculate the hydraulic
    magnitudes (pressure and velocity) for the network nodes and branches.

    :param net: The pandapipesNet for which to solve the hydraulic matrix
    :type net: pandapipesNet
    :return:

    """
    options = net["_options"]
    branch_pit = net["_active_pit"]["branch"]
    node_pit = net["_active_pit"]["node"]

    branch_lookups = get_lookup(net, "branch", "from_to_active_hydraulics")
    for comp in net['component_list']:
        comp.adaption_before_derivatives_hydraulic(net, branch_pit, node_pit, branch_lookups,
                                                   options)
    calculate_derivatives_hydraulic(net, branch_pit, node_pit, options)
    for comp in net['component_list']:
        comp.adaption_after_derivatives_hydraulic(net, branch_pit, node_pit, branch_lookups,
                                                  options)
    jacobian, epsilon = build_system_matrix(net, branch_pit, node_pit, False)

    m_init_old = branch_pit[:, MDOTINIT].copy()
    p_init_old = node_pit[:, PINIT].copy()

    x = spsolve(jacobian, epsilon)

    branch_pit[:, MDOTINIT] -= x[len(node_pit):]
    node_pit[:, PINIT] -= x[:len(node_pit)] * options["alpha"]

    return [branch_pit[:, MDOTINIT], m_init_old, node_pit[:, PINIT], p_init_old], epsilon


def solve_temperature(net):
    """
    This function contains the procedure to build and solve a linearized system of equation based on
    an underlying net and the necessary graph data structures. Temperature values are calculated.
    Returned are the solution vectors for the new iteration, the original solution vectors and a
    vector containing component indices for the system matrix entries

    :param net: The pandapipesNet for which to solve the temperature matrix
    :type net: pandapipesNet
    :return: branch_pit

    """

    options = net["_options"]
    branch_pit = net["_active_pit"]["branch"]
    node_pit = net["_active_pit"]["node"]
    branch_lookups = get_lookup(net, "branch", "from_to_active_heat_transfer")

    # Negative velocity values are turned to positive ones (including exchange of from_node and
    # to_node for temperature calculation
    branch_pit[:, FROM_NODE_T_SWITCHED] = branch_pit[:, MDOTINIT] < 0

    for comp in net['component_list']:
        comp.adaption_before_derivatives_thermal(net, branch_pit, node_pit, branch_lookups, options)
    calculate_derivatives_thermal(net, branch_pit, node_pit, options)
    for comp in net['component_list']:
        comp.adaption_after_derivatives_thermal(net, branch_pit, node_pit, branch_lookups, options)
    jacobian, epsilon = build_system_matrix(net, branch_pit, node_pit, True)

    t_init_old = node_pit[:, TINIT].copy()
    t_out_old = branch_pit[:, TOUTINIT].copy()

    x = spsolve(jacobian, epsilon)
<<<<<<< HEAD
    node_pit[:, TINIT] -= x[:len(node_pit)] * options["alpha"]
    branch_pit[:, TOUTINIT] -= x[len(node_pit):]
=======

    node_pit[:, TINIT] += x[:len(node_pit)] * options["alpha"]
    branch_pit[:, TOUTINIT] += x[len(node_pit):]
>>>>>>> 1cd36e98

    return [branch_pit[:, TOUTINIT], t_out_old, node_pit[:, TINIT], t_init_old], epsilon


def set_damping_factor(net, niter, errors):
    """
    Set the value of the damping factor (factor for the newton step width) from current results.

    :param net: the net for which to perform the pipeflow
    :type net: pandapipesNet
    :param niter:
    :type niter:
    :param errors: an array containing the current residuals of all field variables solved for
    :return: No Output.

    EXAMPLE:
        set_damping_factor(net, niter, [error_p, error_v])
    """
    error_increased = []
    for error in errors.values():
        error_increased.append(error[niter] > error[niter - 1])
    current_alpha = get_net_option(net, "alpha")
    if np.all(error_increased):
        set_net_option(net, "alpha", current_alpha / 10 if current_alpha >= 0.1 else current_alpha)
    else:
        set_net_option(net, "alpha", current_alpha * 10 if current_alpha <= 0.1 else 1.0)
    return error_increased


def finalize_iteration(net, niter, residual_norm, nonlinear_method, errors, tols, tol_res, vals_old,
                       solver_vars, pit_names):
    # Control of damping factor
    if nonlinear_method == "automatic":
        errors_increased = set_damping_factor(net, niter, errors)
        logger.debug("alpha: %s" % get_net_option(net, "alpha"))
        for error_increased, var, val, pit in zip(errors_increased, solver_vars, vals_old,
                                                  pit_names):
            if error_increased:
                # todo: not working in bidirectional mode as bidirectional is not distinguishing \
                #  between hydraulics and heat transfer active pit
                net["_active_pit"][pit][:, globals()[var.upper() + 'INIT']] = val
        if get_net_option(net, "alpha") != 1:
            net.converged = False
            return
    elif nonlinear_method != "constant":
        logger.warning("No proper nonlinear method chosen. Using constant settings.")
    converged = True
    for error, var, tol in zip(errors.values(), solver_vars, tols):
        converged = converged and error[niter] <= tol
        logger.debug("error_%s: %s" % (var, error[niter]))
    net.converged = converged and residual_norm <= tol_res


def log_final_results(net, solver, niter, residual_norm, solver_vars, tols):
    logger.debug("--------------------------------------------------------------------------------")
    if not net.converged:
        logger.debug(
            "Maximum number of iterations reached but %s solver did not converge." % solver)
        logger.debug("Norm of residual: %s" % residual_norm)
    else:
        logger.debug("Calculation completed. Preparing results...")
        logger.debug("Converged after %d iterations." % niter)
        logger.debug("Norm of residual: %s" % residual_norm)
        for var, tol in zip(solver_vars, tols):
            logger.debug("tolerance for %s: %s" % (var, tol))<|MERGE_RESOLUTION|>--- conflicted
+++ resolved
@@ -288,14 +288,9 @@
     t_out_old = branch_pit[:, TOUTINIT].copy()
 
     x = spsolve(jacobian, epsilon)
-<<<<<<< HEAD
+
     node_pit[:, TINIT] -= x[:len(node_pit)] * options["alpha"]
     branch_pit[:, TOUTINIT] -= x[len(node_pit):]
-=======
-
-    node_pit[:, TINIT] += x[:len(node_pit)] * options["alpha"]
-    branch_pit[:, TOUTINIT] += x[len(node_pit):]
->>>>>>> 1cd36e98
 
     return [branch_pit[:, TOUTINIT], t_out_old, node_pit[:, TINIT], t_init_old], epsilon
 
