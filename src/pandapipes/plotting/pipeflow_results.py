# Copyright (c) 2020-2024 by Fraunhofer Institute for Energy Economics
# and Energy System Technology (IEE), Kassel, and University of Kassel. All rights reserved.
# Use of this source code is governed by a BSD-style license that can be found in the LICENSE file.


import pandapipes.topology as top
import pandas as pd
import matplotlib.pyplot as plt
import numpy as np
from warnings import warn


def pressure_profile_to_junction_geodata(net):
    """
    Calculates pressure profile for a pandapipes network.

     INPUT:
        **net** (pandapipesNet) - Variable that contains a pandapipes network.

     OUTPUT:
        **bgd** - Returns a pandas DataFrame containing distance to the closest ext_grid as x \
                  coordinate and pressure level as y coordinate for each junction.

     EXAMPLE:
        import pandapipes.networks as nw
        import pandapipes.plotting as plotting
        import pandapipes as pp

        net = nw.schutterwald()
        pp.pipeflow(net)
        bgd = plotting.pressure_profile_to_junction_geodata(net)

    """
    if "res_junction" not in net:
        raise ValueError("no results in this pandapipes network")

    dist = top.calc_minimum_distance_to_junctions(net, net.ext_grid.junction.values)
    junctions = net.junction.index.values
    return pd.DataFrame({"x": dist.loc[junctions].values,
                         "y": net.res_junction.p_bar.loc[junctions].values},
                        index=junctions)


def plot_pressure_profile(net, ax=None, x0_junctions=None, plot_pressure_controller=True, xlabel="Distance from Slack in km",
                          ylabel="Pressure in bar", x0=0, pipe_color="tab:grey", pc_color="r",
                          junction_color="tab:blue", junction_size=3, pipes=None, **kwargs):
    """Plot the pressure profile depending on the distance from the x0_junction (slack).

    Parameters
    ----------
    net : pp.PandapowerNet
        net including pipeflow results
    ax : matplotlib.axes, optional
        axis to plot to, by default None
    x0_junctions : Any[list[int], pd.Index[int]], optional
        list of junction indices which should be at position x0. If None, all in service slack junctions are considered,
        by default None
    plot_pressure_controller : bool, optional
        Whether vertical lines should be plotted to display the pressure drop of the pressure controller,
        by default True
    xlabel : str, optional
        xlable of the figure, by default "Distance from Slack in km"
    ylabel : str, optional
        ylable of the figure, by default "Pressure in bar"
    x0 : int, optional
        x0_junction position at the xaxis, by default 0
    pipe_color : str, optional
        color used to plot the pipes, by default "tab:grey"
    pc_color : str, optional
        color used to plot the pressure controller, by default "r"
    junction_color : [str, dict[int, str]], optional
        colors used to plot the junctions. Can be passed as string (to give all junctions the same color),
        or as dict, by default "tab:blue"
    junction_size : int, optional
        size of junction representations, by default 3
    pipes : Any[list[int], pd.Index[int]], optional
        list of pipe indices which should be plottet. If None, all pipes are plotted, by default None

    Returns
    -------
    matplotlib.axes
        axis of the plot

    """
    if ax is None:
        plt.figure(facecolor="white", dpi=120)
        ax = plt.gca()
    if not net.converged:
        raise ValueError("no results in this pandapipes network")
    if pipes is None:
        pipes = net.pipe.index
    if x0_junctions is None:
<<<<<<< HEAD
        x0_junctions = list(set(net.ext_grid[net.ext_grid.in_service].junction.values)|\
                       set(net.circ_pump_pressure[net.circ_pump_pressure.in_service].junction.values)|\
                       set(net.circ_pump_pressure[net.circ_pump_pressure.in_service].junction.values))
    unsupplied_junctions = list(top.unsupplied_junctions(net, slacks=set(x0_junctions)))
    net.junction.in_service.loc[unsupplied_junctions] = False
    d = top.calc_distance_to_junctions(net, x0_junctions)
    in_service_junctions = net.junction[net.junction['in_service']==True].index
    pipe_table = net.pipe[net.pipe.in_service & net.pipe.index.isin(pipes) &
                          net.pipe.from_junction.isin(in_service_junctions) &
                          net.pipe.to_junction.isin(in_service_junctions)]
=======
        x0_junctions = set(net.ext_grid[net.ext_grid.in_service].junction.values)
        if hasattr(net, "circ_pump_pressure"):
            x0_junctions |= set(net.circ_pump_pressure[net.circ_pump_pressure.in_service].junction.values)
        if hasattr(net, "circ_pump_mass"):
            x0_junctions |= set(net.circ_pump_mass[net.circ_pump_mass.in_service].junction.values)
        x0_junctions = list(x0_junctions)

    unsupplied_junctions = list(top.unsupplied_junctions(net, slacks=set(x0_junctions)))
    if len(unsupplied_junctions) > 0:
        warn(UserWarning(f'There are unsupplied junctions in the net, they will not be plottet: {unsupplied_junctions}'))
    pipe_table = net.pipe[net.pipe.in_service & net.pipe.index.isin(pipes) &
                          ~net.pipe.from_junction.isin(unsupplied_junctions) &
                          ~net.pipe.to_junction.isin(unsupplied_junctions)]

    d = top.calc_distance_to_junctions(net, x0_junctions)
>>>>>>> b6a99b0b

    x = np.array([d.loc[pipe_table.from_junction].values, d.loc[pipe_table.to_junction].values]) + x0
    y = np.array([net.res_junction.p_bar.loc[pipe_table.from_junction].values, net.res_junction.p_bar.loc[pipe_table.to_junction].values])
    net.junction.in_service.loc[unsupplied_junctions] = True
    linewidth = kwargs.get("linewidth", 1)
    ax.plot(x, y, linewidth=linewidth, color=pipe_color, **kwargs)

    x = d.values + x0
    y = net.res_junction.p_bar.loc[d.index]
    ax.plot(x, y, 'o', color=junction_color, ms=junction_size)

    if plot_pressure_controller and ("press_control" in net.keys()):
        pressure_controller = net.press_control.query('in_service')
        x = np.array([d.loc[pressure_controller.from_junction].values, d.loc[pressure_controller.to_junction].values]) + x0
        y = np.array([net.res_junction.p_bar.loc[pressure_controller.from_junction].values, net.res_junction.p_bar.loc[pressure_controller.to_junction].values])
        ax.plot(x, y, color=pc_color, **{k: v for k, v in kwargs.items() if not k == "color"})

    if xlabel is not None:
        ax.set_xlabel(xlabel)
    if ylabel is not None:
        ax.set_ylabel(ylabel)
    return ax<|MERGE_RESOLUTION|>--- conflicted
+++ resolved
@@ -90,18 +90,6 @@
     if pipes is None:
         pipes = net.pipe.index
     if x0_junctions is None:
-<<<<<<< HEAD
-        x0_junctions = list(set(net.ext_grid[net.ext_grid.in_service].junction.values)|\
-                       set(net.circ_pump_pressure[net.circ_pump_pressure.in_service].junction.values)|\
-                       set(net.circ_pump_pressure[net.circ_pump_pressure.in_service].junction.values))
-    unsupplied_junctions = list(top.unsupplied_junctions(net, slacks=set(x0_junctions)))
-    net.junction.in_service.loc[unsupplied_junctions] = False
-    d = top.calc_distance_to_junctions(net, x0_junctions)
-    in_service_junctions = net.junction[net.junction['in_service']==True].index
-    pipe_table = net.pipe[net.pipe.in_service & net.pipe.index.isin(pipes) &
-                          net.pipe.from_junction.isin(in_service_junctions) &
-                          net.pipe.to_junction.isin(in_service_junctions)]
-=======
         x0_junctions = set(net.ext_grid[net.ext_grid.in_service].junction.values)
         if hasattr(net, "circ_pump_pressure"):
             x0_junctions |= set(net.circ_pump_pressure[net.circ_pump_pressure.in_service].junction.values)
@@ -117,11 +105,9 @@
                           ~net.pipe.to_junction.isin(unsupplied_junctions)]
 
     d = top.calc_distance_to_junctions(net, x0_junctions)
->>>>>>> b6a99b0b
 
     x = np.array([d.loc[pipe_table.from_junction].values, d.loc[pipe_table.to_junction].values]) + x0
     y = np.array([net.res_junction.p_bar.loc[pipe_table.from_junction].values, net.res_junction.p_bar.loc[pipe_table.to_junction].values])
-    net.junction.in_service.loc[unsupplied_junctions] = True
     linewidth = kwargs.get("linewidth", 1)
     ax.plot(x, y, linewidth=linewidth, color=pipe_color, **kwargs)
 
