--- conflicted
+++ resolved
@@ -81,12 +81,8 @@
     branch_pit[:, JAC_DERIV_DM_NODE] = df_dm_nodes
 
 
-<<<<<<< HEAD
-def calculate_derivatives_thermal(net, branch_pit, node_pit, options):
+def calculate_derivatives_thermal(net, branch_pit, node_pit, _):
     node_pit[:, INFEED] = False
-=======
-def calculate_derivatives_thermal(net, branch_pit, node_pit, _):
->>>>>>> 1cd36e98
     fluid = get_fluid(net)
     cp = get_branch_cp(fluid, node_pit, branch_pit)
     m_init = np.abs(branch_pit[:, MDOTINIT])
