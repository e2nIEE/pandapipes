--- conflicted
+++ resolved
@@ -1,26 +1,19 @@
 import numpy as np
 
+from build.lib.pandapipes.pf.internals_toolbox import get_to_nodes_corrected
+from pandapipes.idx_branch import LENGTH, D, K, RE, LAMBDA, LOAD_VEC_BRANCHES, \
 from pandapipes.constants import NORMAL_TEMPERATURE
-<<<<<<< HEAD
-from pandapipes.idx_branch import LENGTH, D, K, RE, LAMBDA, LOAD_VEC_BRANCHES, JAC_DERIV_DM, JAC_DERIV_DP, \
-    JAC_DERIV_DP1, LOAD_VEC_NODES, JAC_DERIV_DM_NODE, FROM_NODE, TO_NODE, FROM_NODE_T, TOUTINIT, TEXT, AREA, ALPHA, TL, \
-    QEXT, LOAD_VEC_NODES_T, LOAD_VEC_BRANCHES_T, JAC_DERIV_DT, JAC_DERIV_DTOUT, JAC_DERIV_DT_NODE_B, \
-    JAC_DERIV_DT_NODE_N, MDOTINIT, MDOTINIT_T, TO_NODE_T, PUMP_TYPE, CIRC
-from pandapipes.idx_node import TINIT as TINIT_NODE, INFEED, NODE_TYPE_T, T
-from pandapipes.properties.fluids import get_fluid
-from pandapipes.pf.pipeflow_setup import PipeflowNotConverged
-from pandapipes.properties.properties_toolbox import get_branch_real_density, get_branch_real_eta, get_branch_cp
-=======
 from pandapipes.idx_branch import LENGTH, D, K, RE, LAMBDA, LOAD_VEC_BRANCHES, \
     JAC_DERIV_DM, JAC_DERIV_DP, JAC_DERIV_DP1, LOAD_VEC_NODES, JAC_DERIV_DM_NODE, \
     FROM_NODE, TO_NODE, TOUTINIT, TEXT, AREA, ALPHA, TL, QEXT, LOAD_VEC_NODES_T, \
-    LOAD_VEC_BRANCHES_T, JAC_DERIV_DT, JAC_DERIV_DTOUT, JAC_DERIV_DT_NODE, MDOTINIT
-from pandapipes.idx_node import TINIT as TINIT_NODE
-from pandapipes.pf.internals_toolbox import get_from_nodes_corrected
+    LOAD_VEC_BRANCHES_T, JAC_DERIV_DT, JAC_DERIV_DTOUT, JAC_DERIV_DT_NODE_B, \
+    JAC_DERIV_DT_NODE_N, MDOTINIT, PUMP_TYPE, CIRC
+from pandapipes.idx_node import TINIT as TINIT_NODE, INFEED, NODE_TYPE_T, T
+from pandapipes.pf.internals_toolbox import get_from_nodes_corrected, get_to_nodes_corrected
 from pandapipes.properties.fluids import get_fluid
+from pandpaipes.pf.pipeflow_setup import PipeflowNotConverged
 from pandapipes.properties.properties_toolbox import get_branch_real_density, get_branch_real_eta, \
     get_branch_cp
->>>>>>> 1cd36e98
 
 
 def calculate_derivatives_hydraulic(net, branch_pit, node_pit, options):
@@ -43,48 +36,46 @@
     rho = get_branch_real_density(fluid, node_pit, branch_pit)
     eta = get_branch_real_eta(fluid, node_pit, branch_pit)
 
-    lambda_, re = calc_lambda(branch_pit[:, MDOTINIT], eta, branch_pit[:, D], branch_pit[:, K], gas_mode,
-        friction_model, branch_pit[:, LENGTH], options, branch_pit[:, AREA])
-    der_lambda = calc_der_lambda(branch_pit[:, MDOTINIT], eta, branch_pit[:, D], branch_pit[:, K], friction_model,
-                                 lambda_, branch_pit[:, AREA])
+    lambda_, re = calc_lambda(
+        branch_pit[:, MDOTINIT], eta, branch_pit[:, D],
+        branch_pit[:, K], gas_mode, friction_model, branch_pit[:, LENGTH], options, branch_pit[:, AREA])
+    der_lambda = calc_der_lambda(branch_pit[:, MDOTINIT], eta,
+                                 branch_pit[:, D], branch_pit[:, K], friction_model, lambda_, branch_pit[:, AREA])
     branch_pit[:, RE] = re
     branch_pit[:, LAMBDA] = lambda_
     from_nodes = branch_pit[:, FROM_NODE].astype(np.int32)
     to_nodes = branch_pit[:, TO_NODE].astype(np.int32)
-    tinit_branch, height_difference, p_init_i_abs, p_init_i1_abs = get_derived_values(node_pit, from_nodes, to_nodes,
-                                                                                      options["use_numba"])
+    tinit_branch, height_difference, p_init_i_abs, p_init_i1_abs = \
+        get_derived_values(node_pit, from_nodes, to_nodes, options["use_numba"])
 
     if not gas_mode:
         if options["use_numba"]:
-            from pandapipes.pf.derivative_toolbox_numba import \
-                derivatives_hydraulic_incomp_numba as derivatives_hydraulic_incomp
+            from pandapipes.pf.derivative_toolbox_numba import derivatives_hydraulic_incomp_numba \
+                as derivatives_hydraulic_incomp
         else:
-            from pandapipes.pf.derivative_toolbox import derivatives_hydraulic_incomp_np as derivatives_hydraulic_incomp
-
-<<<<<<< HEAD
-        load_vec, load_vec_nodes, df_dm, df_dm_nodes, df_dp, df_dp1 = derivatives_hydraulic_incomp(branch_pit,
-            der_lambda, p_init_i_abs, p_init_i1_abs, height_difference, rho, rho_n)
-=======
+            from pandapipes.pf.derivative_toolbox import derivatives_hydraulic_incomp_np \
+                as derivatives_hydraulic_incomp
+
         load_vec, load_vec_nodes, df_dm, df_dm_nodes, df_dp, df_dp1 = derivatives_hydraulic_incomp(
             branch_pit, der_lambda, p_init_i_abs, p_init_i1_abs, height_difference, rho)
->>>>>>> 1cd36e98
     else:
         if options["use_numba"]:
-            from pandapipes.pf.derivative_toolbox_numba import \
-                derivatives_hydraulic_comp_numba as derivatives_hydraulic_comp, \
-                calc_medium_pressure_with_derivative_numba as calc_medium_pressure_with_derivative
+            from pandapipes.pf.derivative_toolbox_numba import derivatives_hydraulic_comp_numba \
+                as derivatives_hydraulic_comp, calc_medium_pressure_with_derivative_numba as \
+                calc_medium_pressure_with_derivative
         else:
-            from pandapipes.pf.derivative_toolbox import derivatives_hydraulic_comp_np as derivatives_hydraulic_comp, \
-                calc_medium_pressure_with_derivative_np as calc_medium_pressure_with_derivative
+            from pandapipes.pf.derivative_toolbox import derivatives_hydraulic_comp_np \
+                as derivatives_hydraulic_comp, calc_medium_pressure_with_derivative_np as \
+                calc_medium_pressure_with_derivative
         p_m, der_p_m, der_p_m1 = calc_medium_pressure_with_derivative(p_init_i_abs, p_init_i1_abs)
         rho_n = np.full(len(branch_pit), fluid.get_density(NORMAL_TEMPERATURE))
         comp_fact = fluid.get_compressibility(p_m)
         # TODO: this might not be required
         der_comp = fluid.get_der_compressibility() * der_p_m
         der_comp1 = fluid.get_der_compressibility() * der_p_m1
-        load_vec, load_vec_nodes, df_dm, df_dm_nodes, df_dp, df_dp1 = derivatives_hydraulic_comp(node_pit, branch_pit,
-            lambda_, der_lambda, p_init_i_abs, p_init_i1_abs, height_difference, comp_fact, der_comp, der_comp1, rho,
-            rho_n)
+        load_vec, load_vec_nodes, df_dm, df_dm_nodes, df_dp, df_dp1 = derivatives_hydraulic_comp(
+            node_pit, branch_pit, lambda_, der_lambda, p_init_i_abs, p_init_i1_abs, height_difference,
+            comp_fact, der_comp, der_comp1, rho, rho_n)
 
     branch_pit[:, LOAD_VEC_BRANCHES] = load_vec
     branch_pit[:, JAC_DERIV_DM] = df_dm
@@ -96,16 +87,10 @@
 
 def calculate_derivatives_thermal(net, branch_pit, node_pit, _):
     fluid = get_fluid(net)
-<<<<<<< HEAD
-    cp = get_branch_cp(net, fluid, node_pit, branch_pit)
-    m_init = branch_pit[:, MDOTINIT_T]
-    from_nodes = branch_pit[:, FROM_NODE_T].astype(np.int32)
-    to_nodes = branch_pit[:, TO_NODE_T].astype(np.int32)
-=======
     cp = get_branch_cp(fluid, node_pit, branch_pit)
     m_init = np.abs(branch_pit[:, MDOTINIT])
     from_nodes = get_from_nodes_corrected(branch_pit)
->>>>>>> 1cd36e98
+    to_nodes = get_to_nodes_corrected(branch_pit)
     t_init_i = node_pit[from_nodes, TINIT_NODE]
     t_init_i1 = branch_pit[:, TOUTINIT]
     cp_out = fluid.get_heat_capacity(t_init_i1)
@@ -173,12 +158,13 @@
     :rtype:
     """
     if options["use_numba"]:
-        from pandapipes.pf.derivative_toolbox_numba import \
-            calc_lambda_nikuradse_incomp_numba as calc_lambda_nikuradse_incomp, colebrook_numba as colebrook, \
+        from pandapipes.pf.derivative_toolbox_numba import calc_lambda_nikuradse_incomp_numba as \
+            calc_lambda_nikuradse_incomp, colebrook_numba as colebrook, \
             calc_lambda_nikuradse_comp_numba as calc_lambda_nikuradse_comp
     else:
-        from pandapipes.pf.derivative_toolbox import calc_lambda_nikuradse_incomp_np as calc_lambda_nikuradse_incomp, \
-            colebrook_np as colebrook, calc_lambda_nikuradse_comp_np as calc_lambda_nikuradse_comp
+        from pandapipes.pf.derivative_toolbox import calc_lambda_nikuradse_incomp_np as \
+            calc_lambda_nikuradse_incomp, colebrook_np as colebrook, \
+            calc_lambda_nikuradse_comp_np as calc_lambda_nikuradse_comp
     if gas_mode:
         re, lambda_laminar, lambda_nikuradse = calc_lambda_nikuradse_comp(m, d, k, eta, area)
     else:
@@ -191,9 +177,10 @@
         dummy = (lengths != 0).astype(np.float64)
         converged, lambda_colebrook = colebrook(re, d, k, lambda_nikuradse, dummy, max_iter)
         if not converged:
-            raise PipeflowNotConverged("The Colebrook-White algorithm did not converge. There might be model "
-                                       "inconsistencies. The maximum iterations can be given as 'max_iter_colebrook' "
-                                       "argument to the pipeflow.")
+            raise PipeflowNotConverged(
+                "The Colebrook-White algorithm did not converge. There might be model "
+                "inconsistencies. The maximum iterations can be given as 'max_iter_colebrook' "
+                "argument to the pipeflow.")
         return lambda_colebrook, re
     elif friction_model == "swamee-jain":
         lambda_swamee_jain = 0.25 / ((np.log10(k / (3.7 * d) + 5.74 / (re ** 0.9))) ** 2)
@@ -235,24 +222,25 @@
     pos = m != 0
 
     if friction_model == "colebrook":
-        b_term[pos] = (2.51 * eta[pos] * area[pos] / (m[pos] * d[pos] * np.sqrt(lambda_pipe[pos])) + k[pos] / (
-                    3.71 * d[pos]))
-
-        df_dm[pos] = -2 * 2.51 * eta[pos] * area[pos] / (m[pos] ** 2 * np.sqrt(lambda_pipe[pos]) * d[pos]) / (
-                    np.log(10) * b_term[pos])
-
-        df_dlambda[pos] = -0.5 * lambda_pipe[pos] ** (-3 / 2) - (2.51 * eta[pos] * area[pos] / (d[pos] * m[pos])) * \
-                          lambda_pipe[pos] ** (-3 / 2) / (np.log(10) * b_term[pos])
+        b_term[pos] = (2.51 * eta[pos] * area[pos] / (m[pos] * d[pos] * np.sqrt(lambda_pipe[pos])) +
+                       k[pos] / (3.71 * d[pos]))
+
+        df_dm[pos] = -2 * 2.51 * eta[pos] * area[pos] / (m[pos] ** 2 * np.sqrt(lambda_pipe[pos]) * d[pos]) \
+                / (np.log(10) * b_term[pos])
+
+        df_dlambda[pos] = -0.5 * lambda_pipe[pos] ** (-3 / 2) - (2.51 * eta[pos] * area[pos] / (d[pos] * m[pos])) \
+                     * lambda_pipe[pos] ** (-3 / 2) / (np.log(10) * b_term[pos])
 
         lambda_der[pos] = df_dm[pos] / df_dlambda[pos]
 
         return lambda_der
     elif friction_model == "swamee-jain":
-        param = (k[pos] / (3.7 * d[pos]) + 5.74 * ((eta[pos] * area[pos]) / (np.abs(m[pos]) * d[pos])) ** 0.9)
+        param = (k[pos] / (3.7 * d[pos]) + 5.74 * ((eta[pos] * area[pos]) /
+                 (np.abs(m[pos]) * d[pos])) ** 0.9)
         # 0.5 / (log(10) * log(param)^3 * param) * 5.166 * abs(eta)^0.9  / (abs(rho * d)^0.9
         # * abs(v_corr)^1.9)
-        lambda_der[pos] = 0.5 * np.log(10) ** 2 / (np.log(param) ** 3) / param * 5.166 * (
-                    (eta[pos] * area[pos]) / (d[pos])) ** 0.9 * np.abs(m[pos]) ** -1.9
+        lambda_der[pos] = 0.5 * np.log(10) ** 2 / (np.log(param) ** 3) / param * 5.166 \
+                                 * ((eta[pos] * area[pos]) / (d[pos])) ** 0.9 * np.abs(m[pos]) ** -1.9
         return lambda_der
     else:
         lambda_der[pos] = -(64 * eta[pos] * area[pos]) / (m[pos] ** 2 * d[pos])
