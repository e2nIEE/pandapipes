# Copyright (c) 2020-2024 by Fraunhofer Institute for Energy Economics
# and Energy System Technology (IEE), Kassel, and University of Kassel. All rights reserved.
# Use of this source code is governed by a BSD-style license that can be found in the LICENSE file.

import numpy as np
from scipy.sparse import csr_matrix

from pandapipes.idx_branch import FROM_NODE, TO_NODE, JAC_DERIV_DM, JAC_DERIV_DP, JAC_DERIV_DP1, \
<<<<<<< HEAD
    JAC_DERIV_DM_NODE, LOAD_VEC_NODES, LOAD_VEC_BRANCHES, JAC_DERIV_DT, JAC_DERIV_DTOUT, CIRC, PUMP_TYPE, \
    JAC_DERIV_DT_NODE_B, JAC_DERIV_DT_NODE_N, LOAD_VEC_NODES_T, LOAD_VEC_BRANCHES_T, FROM_NODE_T, TO_NODE_T, BRANCH_TYPE
from pandapipes.idx_node import P, PC, NODE_TYPE, T, NODE_TYPE_T, LOAD, INFEED
from pandapipes.pf.internals_toolbox import _sum_by_group_sorted, _sum_by_group
=======
    JAC_DERIV_DM_NODE, LOAD_VEC_NODES, LOAD_VEC_BRANCHES, JAC_DERIV_DT, JAC_DERIV_DTOUT, \
    JAC_DERIV_DT_NODE, LOAD_VEC_NODES_T, LOAD_VEC_BRANCHES_T, BRANCH_TYPE
from pandapipes.idx_node import LOAD, TINIT
from pandapipes.idx_node import P, PC, NODE_TYPE, T, NODE_TYPE_T
from pandapipes.pf.internals_toolbox import _sum_by_group_sorted, _sum_by_group, \
    get_from_nodes_corrected, get_to_nodes_corrected
>>>>>>> 1cd36e98
from pandapipes.pf.pipeflow_setup import get_net_option


def build_system_matrix(net, branch_pit, node_pit, heat_mode):
    """
    Builds the system matrix.

    :param net: The pandapipes network
    :type net: pandapipesNet
    :param branch_pit: pandapipes internal table for branching components such as pipes or valves
    :type branch_pit: numpy.ndarray
    :param node_pit:  pandapipes internal table for node components
    :type node_pit: numpy.ndarray
    :param heat_mode: Is it a heat network calculation: True or False
    :type heat_mode: bool
    :return: system_matrix, load_vector
    :rtype: system_matrix - scipy.sparse.csr.csr_matrix, load_vector - numpy.ndarray
    """
    update_option = get_net_option(net, "only_update_hydraulic_matrix")
    update_only = update_option and "hydraulic_data_sorting" in net["_internal_data"] \
                  and "hydraulic_matrix" in net["_internal_data"]
    use_numba = get_net_option(net, "use_numba")

    len_b = len(branch_pit)
    len_n = len(node_pit)
    branch_matrix_indices = np.arange(len_b) + len_n
<<<<<<< HEAD
    fn_col, tn_col, ntyp_col, slack_type, pc_type, num_der = \
        (FROM_NODE, TO_NODE, NODE_TYPE, P, PC, 3) \
            if not heat_mode else (FROM_NODE_T, TO_NODE_T, NODE_TYPE_T, T, PC, 2)
    pc_nodes = np.where(node_pit[:, ntyp_col] == pc_type)[0]
    fn = branch_pit[:, fn_col].astype(np.int32)
    tn = branch_pit[:, tn_col].astype(np.int32)

=======
    ntyp_col, slack_type, pc_type, num_der = \
        (NODE_TYPE, P, PC, 3) if not heat_mode else (NODE_TYPE_T, T, PC, 2)
    pc_nodes = np.where(node_pit[:, ntyp_col] == pc_type)[0]

    if not heat_mode:
        fn = branch_pit[:, FROM_NODE].astype(np.int32)
        tn = branch_pit[:, TO_NODE].astype(np.int32)
    else:
        fn = get_from_nodes_corrected(branch_pit)
        tn = get_to_nodes_corrected(branch_pit)
    not_slack_fn_branch_mask = node_pit[fn, ntyp_col] != slack_type
    not_slack_tn_branch_mask = node_pit[tn, ntyp_col] != slack_type
>>>>>>> 1cd36e98
    pc_branch_mask = branch_pit[:, BRANCH_TYPE] == pc_type
    slack_nodes = np.where(node_pit[:, ntyp_col] == slack_type)[0]
    pc_matrix_indices = branch_matrix_indices[pc_branch_mask]

    # size of the matrix
    if not heat_mode:
        not_slack_fn_branch_mask = node_pit[fn, ntyp_col] != slack_type
        not_slack_tn_branch_mask = node_pit[tn, ntyp_col] != slack_type
        len_fn_not_slack = np.sum(not_slack_fn_branch_mask)
        len_tn_not_slack = np.sum(not_slack_tn_branch_mask)
        len_fn1 = num_der * len_b + len_fn_not_slack
        len_tn1 = len_fn1 + len_tn_not_slack
        len_pc = len_tn1 + pc_nodes.shape[0]
        full_len = len_pc + slack_nodes.shape[0]
    else:
        not_slack_branch_mask =  branch_pit[:, PUMP_TYPE] != CIRC
        len_tn_not_slack = np.sum(not_slack_branch_mask)
        infeed_node = np.arange(len_n)[node_pit[:, INFEED].astype(np.bool_)]
        len_tn1 = num_der * len_b + len_tn_not_slack
        len_tn2 = len_tn1 + len_tn_not_slack
        full_len = len_tn2 + slack_nodes.shape[0]

    system_data = np.zeros(full_len, dtype=np.float64)

    # entries in the matrix
    if not heat_mode:

        # branch equations
        # ----------------
        # branch_dF_dm
        system_data[:len_b] = branch_pit[:, JAC_DERIV_DM]
        # branch_dF_dp_from
        system_data[len_b:2 * len_b] = branch_pit[:, JAC_DERIV_DP]
        # branch_dF_dp_to
        system_data[2 * len_b:3 * len_b] = branch_pit[:, JAC_DERIV_DP1]

        # node equations
        # --------------
        # from_node_dF_dm
        system_data[3 * len_b:len_fn1] = branch_pit[not_slack_fn_branch_mask, JAC_DERIV_DM_NODE] * (-1)
        # to_node_dF_dm
        system_data[len_fn1:len_tn1] = branch_pit[not_slack_tn_branch_mask, JAC_DERIV_DM_NODE]

        # fixed pressure equations
        # ------------------------
        # pc_nodes and slack_nodes
        system_data[len_tn1:] = 1
    else:

        # branch equations
        # ----------------
        # branch_dF_dT_from
        system_data[:len_b] = branch_pit[:, JAC_DERIV_DT]
        # branch_dF_dT_out
        system_data[len_b:2 * len_b] = branch_pit[:, JAC_DERIV_DTOUT]

        # node equations
        # --------------
        # node_dF_dT_to
        system_data[2 * len_b:len_tn1] = branch_pit[not_slack_branch_mask, JAC_DERIV_DT_NODE_N]
        # node_dF_dT_out
        system_data[len_tn1:len_tn2] = branch_pit[not_slack_branch_mask, JAC_DERIV_DT_NODE_B]

        # fixed temperature equations
        # ---------------------------
        # t_nodes
        system_data[len_tn2:] = 1

    # position in the matrix
    if not update_only:
        system_cols = np.zeros(full_len, dtype=np.int32)
        system_rows = np.zeros(full_len, dtype=np.int32)

        if not heat_mode:

            # branch equations
            # ----------------
            # branch_dF_dm
            system_cols[:len_b] = branch_matrix_indices
            system_rows[:len_b] = branch_matrix_indices
            # branch_dF_dp_from
            system_cols[len_b:2 * len_b] = fn
            system_rows[len_b:2 * len_b] = branch_matrix_indices
            # branch_dF_dp_to
            system_cols[2 * len_b:3 * len_b] = tn
            system_rows[2 * len_b:3 * len_b] = branch_matrix_indices

            # node equations
            # --------------
            # from_node_dF_dm
            system_cols[3 * len_b:len_fn1] = branch_matrix_indices[not_slack_fn_branch_mask]
            system_rows[3 * len_b:len_fn1] = fn[not_slack_fn_branch_mask]
            # to_node_dF_dm
            system_cols[len_fn1:len_tn1] = branch_matrix_indices[not_slack_tn_branch_mask]
            system_rows[len_fn1:len_tn1] = tn[not_slack_tn_branch_mask]

            # fixed pressure equations
            # -----------------------
            # pc_nodes
            system_cols[len_tn1:len_pc] = pc_nodes
            system_rows[len_tn1:len_pc] = pc_matrix_indices
            # slack_nodes
            system_cols[len_pc:] = slack_nodes
            system_rows[len_pc:] = slack_nodes
        else:
            # branch equations
            # ----------------
            # branch_dF_dT_from
            system_cols[:len_b] = fn
            system_rows[:len_b] = branch_matrix_indices
            # branch_dF_dT_out
            system_cols[len_b:2 * len_b] = branch_matrix_indices
            system_rows[len_b:2 * len_b] = branch_matrix_indices

            # node equations
            # --------------
            # node_dF_dT_to
            system_cols[2 * len_b:len_tn1] = tn[not_slack_branch_mask]
            system_rows[2 * len_b:len_tn1] = tn[not_slack_branch_mask]
            # node_dF_dT_out
            system_cols[len_tn1:len_tn2] = branch_matrix_indices[not_slack_branch_mask]
            system_rows[len_tn1:len_tn2] = tn[not_slack_branch_mask]

            # fixed temperature equations
            # ---------------------------
            # t_nodes (overwrites only infeeding nodes' equation)
            system_cols[len_tn2:] = slack_nodes
            system_rows[len_tn2:] = infeed_node

        if not update_option:
            system_matrix = csr_matrix((system_data, (system_rows, system_cols)),
                                       shape=(len_n + len_b, len_n + len_b))

        else:
            data_order = np.lexsort([system_cols, system_rows])
            system_data = system_data[data_order]
            system_cols = system_cols[data_order]
            system_rows = system_rows[data_order]

            row_counter = np.zeros(len_b + len_n + 1, dtype=np.int32)
            unique_rows, row_counts = _sum_by_group_sorted(system_rows, np.ones_like(system_rows))
            row_counter[unique_rows + 1] += row_counts
            ptr = row_counter.cumsum()
            system_matrix = csr_matrix((system_data, system_cols, ptr),
                                       shape=(len_n + len_b, len_n + len_b))
            net["_internal_data"]["hydraulic_data_sorting"] = data_order
            net["_internal_data"]["hydraulic_matrix"] = system_matrix
    else:
        data_order = net["_internal_data"]["hydraulic_data_sorting"]
        system_data = system_data[data_order]
        system_matrix = net["_internal_data"]["hydraulic_matrix"]
        system_matrix.data = system_data

    # load vector on the right side
    if not heat_mode:
        load_vector = np.empty(len_n + len_b)
        load_vector[len_n:] = branch_pit[:, LOAD_VEC_BRANCHES]
        load_vector[:len_n] = node_pit[:, LOAD] * (-1)
        fn_unique, fn_sums = _sum_by_group(use_numba, fn, branch_pit[:, LOAD_VEC_NODES])
        tn_unique, tn_sums = _sum_by_group(use_numba, tn, branch_pit[:, LOAD_VEC_NODES])
        load_vector[fn_unique] -= fn_sums
        load_vector[tn_unique] += tn_sums
        load_vector[slack_nodes] = 0
        load_vector[pc_matrix_indices] = 0
    else:
        load_vector = np.zeros(len_n + len_b)
        load_vector[len_n:] = branch_pit[:, LOAD_VEC_BRANCHES_T]
        tn_unique_n, tn_sums_n = _sum_by_group(use_numba, tn, branch_pit[:, LOAD_VEC_NODES_T])
        load_vector[tn_unique_n] += tn_sums_n
        load_vector[infeed_node] = 0

    return system_matrix, load_vector<|MERGE_RESOLUTION|>--- conflicted
+++ resolved
@@ -6,19 +6,11 @@
 from scipy.sparse import csr_matrix
 
 from pandapipes.idx_branch import FROM_NODE, TO_NODE, JAC_DERIV_DM, JAC_DERIV_DP, JAC_DERIV_DP1, \
-<<<<<<< HEAD
     JAC_DERIV_DM_NODE, LOAD_VEC_NODES, LOAD_VEC_BRANCHES, JAC_DERIV_DT, JAC_DERIV_DTOUT, CIRC, PUMP_TYPE, \
-    JAC_DERIV_DT_NODE_B, JAC_DERIV_DT_NODE_N, LOAD_VEC_NODES_T, LOAD_VEC_BRANCHES_T, FROM_NODE_T, TO_NODE_T, BRANCH_TYPE
+    JAC_DERIV_DT_NODE_B, JAC_DERIV_DT_NODE_N, LOAD_VEC_NODES_T, LOAD_VEC_BRANCHES_T, BRANCH_TYPE
 from pandapipes.idx_node import P, PC, NODE_TYPE, T, NODE_TYPE_T, LOAD, INFEED
-from pandapipes.pf.internals_toolbox import _sum_by_group_sorted, _sum_by_group
-=======
-    JAC_DERIV_DM_NODE, LOAD_VEC_NODES, LOAD_VEC_BRANCHES, JAC_DERIV_DT, JAC_DERIV_DTOUT, \
-    JAC_DERIV_DT_NODE, LOAD_VEC_NODES_T, LOAD_VEC_BRANCHES_T, BRANCH_TYPE
-from pandapipes.idx_node import LOAD, TINIT
-from pandapipes.idx_node import P, PC, NODE_TYPE, T, NODE_TYPE_T
 from pandapipes.pf.internals_toolbox import _sum_by_group_sorted, _sum_by_group, \
     get_from_nodes_corrected, get_to_nodes_corrected
->>>>>>> 1cd36e98
 from pandapipes.pf.pipeflow_setup import get_net_option
 
 
@@ -39,21 +31,12 @@
     """
     update_option = get_net_option(net, "only_update_hydraulic_matrix")
     update_only = update_option and "hydraulic_data_sorting" in net["_internal_data"] \
-                  and "hydraulic_matrix" in net["_internal_data"]
+        and "hydraulic_matrix" in net["_internal_data"]
     use_numba = get_net_option(net, "use_numba")
 
     len_b = len(branch_pit)
     len_n = len(node_pit)
     branch_matrix_indices = np.arange(len_b) + len_n
-<<<<<<< HEAD
-    fn_col, tn_col, ntyp_col, slack_type, pc_type, num_der = \
-        (FROM_NODE, TO_NODE, NODE_TYPE, P, PC, 3) \
-            if not heat_mode else (FROM_NODE_T, TO_NODE_T, NODE_TYPE_T, T, PC, 2)
-    pc_nodes = np.where(node_pit[:, ntyp_col] == pc_type)[0]
-    fn = branch_pit[:, fn_col].astype(np.int32)
-    tn = branch_pit[:, tn_col].astype(np.int32)
-
-=======
     ntyp_col, slack_type, pc_type, num_der = \
         (NODE_TYPE, P, PC, 3) if not heat_mode else (NODE_TYPE_T, T, PC, 2)
     pc_nodes = np.where(node_pit[:, ntyp_col] == pc_type)[0]
@@ -64,9 +47,6 @@
     else:
         fn = get_from_nodes_corrected(branch_pit)
         tn = get_to_nodes_corrected(branch_pit)
-    not_slack_fn_branch_mask = node_pit[fn, ntyp_col] != slack_type
-    not_slack_tn_branch_mask = node_pit[tn, ntyp_col] != slack_type
->>>>>>> 1cd36e98
     pc_branch_mask = branch_pit[:, BRANCH_TYPE] == pc_type
     slack_nodes = np.where(node_pit[:, ntyp_col] == slack_type)[0]
     pc_matrix_indices = branch_matrix_indices[pc_branch_mask]
