# Copyright (c) 2020-2024 by Fraunhofer Institute for Energy Economics
# and Energy System Technology (IEE), Kassel, and University of Kassel. All rights reserved.
# Use of this source code is governed by a BSD-style license that can be found in the LICENSE file.

import numpy as np
from scipy.sparse import csr_matrix

from pandapipes.idx_branch import FROM_NODE, TO_NODE, JAC_DERIV_DM, JAC_DERIV_DP, JAC_DERIV_DP1, \
<<<<<<< HEAD
    JAC_DERIV_DM_NODE, LOAD_VEC_NODES, LOAD_VEC_BRANCHES, JAC_DERIV_DT, JAC_DERIV_DTOUT, CIRC, PC as PC_BRANCH, \
    JAC_DERIV_DT_NODE_B, JAC_DERIV_DT_NODE_N, LOAD_VEC_NODES_T, LOAD_VEC_BRANCHES_T, FROM_NODE_T, TO_NODE_T, BRANCH_TYPE

from pandapipes.idx_node import (P, PC as PC_NODE, NODE_TYPE, T, NODE_TYPE_T, LOAD, INFEED,
                                 MDOTSLACKINIT, JAC_DERIV_MSL)
from pandapipes.pf.internals_toolbox import _sum_by_group_sorted, _sum_by_group
=======
    JAC_DERIV_DM_NODE, LOAD_VEC_NODES, LOAD_VEC_BRANCHES, JAC_DERIV_DT, JAC_DERIV_DTOUT, CIRC, PUMP_TYPE, \
    JAC_DERIV_DT_NODE_B, JAC_DERIV_DT_NODE_N, LOAD_VEC_NODES_T, LOAD_VEC_BRANCHES_T, BRANCH_TYPE
from pandapipes.idx_node import P, PC, NODE_TYPE, T, NODE_TYPE_T, LOAD, INFEED, MDOTSLACKINIT, JAC_DERIV_MSL
from pandapipes.pf.internals_toolbox import _sum_by_group_sorted, _sum_by_group, \
    get_from_nodes_corrected, get_to_nodes_corrected
>>>>>>> ee3d138d
from pandapipes.pf.pipeflow_setup import get_net_option


def build_system_matrix(net, branch_pit, node_pit, heat_mode):
    """
    Builds the system matrix.

    :param net: The pandapipes network
    :type net: pandapipesNet
    :param branch_pit: pandapipes internal table for branching components such as pipes or valves
    :type branch_pit: numpy.ndarray
    :param node_pit:  pandapipes internal table for node components
    :type node_pit: numpy.ndarray
    :param heat_mode: Is it a heat network calculation: True or False
    :type heat_mode: bool
    :return: system_matrix, load_vector
    :rtype: system_matrix - scipy.sparse.csr.csr_matrix, load_vector - numpy.ndarray
    """
    update_option = get_net_option(net, "only_update_hydraulic_matrix")
    update_only = update_option and "hydraulic_data_sorting" in net["_internal_data"] \
                  and "hydraulic_matrix" in net["_internal_data"]
    use_numba = get_net_option(net, "use_numba")

    len_b = len(branch_pit)
    len_n = len(node_pit)
    branch_matrix_indices = np.arange(len_b) + len_n
<<<<<<< HEAD
    fn_col, tn_col, ntyp_col, slack_type, pcn_type, pcb_type, branch_type, num_der = \
        (FROM_NODE, TO_NODE, NODE_TYPE, P, PC_NODE, PC_BRANCH, BRANCH_TYPE, 3) \
            if not heat_mode else (FROM_NODE_T, TO_NODE_T, NODE_TYPE_T, T, None, None, BRANCH_TYPE, 2)
    pc_nodes = np.where(node_pit[:, ntyp_col] == pcn_type)[0]
    fn = branch_pit[:, fn_col].astype(np.int32)
    tn = branch_pit[:, tn_col].astype(np.int32)

    pc_branch_mask = branch_pit[:, branch_type] == pcb_type
=======
    ntyp_col, slack_type, pc_type, num_der = \
        (NODE_TYPE, P, PC, 3) if not heat_mode else (NODE_TYPE_T, T, PC, 2)
    pc_nodes = np.where(node_pit[:, ntyp_col] == pc_type)[0]

    if not heat_mode:
        fn = branch_pit[:, FROM_NODE].astype(np.int32)
        tn = branch_pit[:, TO_NODE].astype(np.int32)
    else:
        fn = get_from_nodes_corrected(branch_pit)
        tn = get_to_nodes_corrected(branch_pit)
    pc_branch_mask = branch_pit[:, BRANCH_TYPE] == pc_type
>>>>>>> ee3d138d
    slack_nodes = np.where(node_pit[:, ntyp_col] == slack_type)[0]
    pc_matrix_indices = branch_matrix_indices[pc_branch_mask]

    # size of the matrix
    if not heat_mode:
        len_sl = len(slack_nodes)
        slack_mass_matrix_indices = np.arange(len_sl) + len_b + len_n
<<<<<<< HEAD
        slack_masses_from, slack_branches_from = np.where(branch_pit[:, fn_col] == slack_nodes[:, None])
        slack_masses_to, slack_branches_to = np.where(branch_pit[:, tn_col] == slack_nodes[:, None])
=======
        slack_masses_from, slack_branches_from = np.where(branch_pit[:, FROM_NODE] == slack_nodes[:, None])
        slack_masses_to, slack_branches_to = np.where(branch_pit[:, TO_NODE] == slack_nodes[:, None])
>>>>>>> ee3d138d
        not_slack_fn_branch_mask = node_pit[fn, ntyp_col] != slack_type
        not_slack_tn_branch_mask = node_pit[tn, ntyp_col] != slack_type
        len_fn_not_slack = np.sum(not_slack_fn_branch_mask)
        len_tn_not_slack = np.sum(not_slack_tn_branch_mask)
        len_fn1 = num_der * len_b + len_fn_not_slack
        len_tn1 = len_fn1 + len_tn_not_slack
        len_pc = len_tn1 + pc_nodes.shape[0]
        len_slack = len_pc + slack_nodes.shape[0]
        len_fsb = len_slack + len(slack_branches_from)
        len_tsb = len_fsb + len(slack_branches_to)
        full_len = len_tsb + slack_nodes.shape[0]
    else:
        len_sl = 0
<<<<<<< HEAD
        not_slack_branch_mask = branch_pit[:, branch_type] != CIRC
=======
        not_slack_branch_mask = branch_pit[:, PUMP_TYPE] != CIRC
>>>>>>> ee3d138d
        len_tn_not_slack = np.sum(not_slack_branch_mask)
        infeed_node = np.arange(len_n)[node_pit[:, INFEED].astype(np.bool_)]
        len_tn1 = num_der * len_b + len_tn_not_slack
        len_tn2 = len_tn1 + len_tn_not_slack
        full_len = len_tn2 + slack_nodes.shape[0]

    system_data = np.zeros(full_len, dtype=np.float64)

    # entries in the matrix
    if not heat_mode:

        # branch equations
        # ----------------
        # branch_dF_dm
        system_data[:len_b] = branch_pit[:, JAC_DERIV_DM]
        # branch_dF_dp_from
        system_data[len_b:2 * len_b] = branch_pit[:, JAC_DERIV_DP]
        # branch_dF_dp_to
        system_data[2 * len_b:3 * len_b] = branch_pit[:, JAC_DERIV_DP1]

        # node equations
        # --------------
        # from_node_dF_dm
        system_data[3 * len_b:len_fn1] = branch_pit[not_slack_fn_branch_mask, JAC_DERIV_DM_NODE] * (-1)
        # to_node_dF_dm
        system_data[len_fn1:len_tn1] = branch_pit[not_slack_tn_branch_mask, JAC_DERIV_DM_NODE]

        # fixed pressure equations
        # ------------------------
        # pc_nodes and slack_nodes
        system_data[len_tn1:len_slack] = 1

        # mass flow slack equation
        # --------------
        # from_slack_dF_dm
        system_data[len_slack:len_fsb] = branch_pit[slack_branches_from, JAC_DERIV_DM_NODE] * (-1)
        # to_slack_dF_dm
        system_data[len_fsb:len_tsb] = branch_pit[slack_branches_to, JAC_DERIV_DM_NODE]
        # slackmass_dF_dmslack
        system_data[len_tsb:] = node_pit[slack_nodes, JAC_DERIV_MSL]
    else:

        # branch equations
        # ----------------
        # branch_dF_dT_from
        system_data[:len_b] = branch_pit[:, JAC_DERIV_DT]
        # branch_dF_dT_out
        system_data[len_b:2 * len_b] = branch_pit[:, JAC_DERIV_DTOUT]

        # node equations
        # --------------
        # node_dF_dT_to
        system_data[2 * len_b:len_tn1] = branch_pit[not_slack_branch_mask, JAC_DERIV_DT_NODE_N]
        # node_dF_dT_out
        system_data[len_tn1:len_tn2] = branch_pit[not_slack_branch_mask, JAC_DERIV_DT_NODE_B]

        # fixed temperature equations
        # ---------------------------
        # t_nodes
        system_data[len_tn2:] = 1

    # position in the matrix
    if not update_only:
        system_cols = np.zeros(full_len, dtype=np.int32)
        system_rows = np.zeros(full_len, dtype=np.int32)

        if not heat_mode:

            # branch equations
            # ----------------
            # branch_dF_dm
            system_cols[:len_b] = branch_matrix_indices
            system_rows[:len_b] = branch_matrix_indices
            # branch_dF_dp_from
            system_cols[len_b:2 * len_b] = fn
            system_rows[len_b:2 * len_b] = branch_matrix_indices
            # branch_dF_dp_to
            system_cols[2 * len_b:3 * len_b] = tn
            system_rows[2 * len_b:3 * len_b] = branch_matrix_indices

            # node equations
            # --------------
            # from_node_dF_dm
            system_cols[3 * len_b:len_fn1] = branch_matrix_indices[not_slack_fn_branch_mask]
            system_rows[3 * len_b:len_fn1] = fn[not_slack_fn_branch_mask]
            # to_node_dF_dm
            system_cols[len_fn1:len_tn1] = branch_matrix_indices[not_slack_tn_branch_mask]
            system_rows[len_fn1:len_tn1] = tn[not_slack_tn_branch_mask]

            # fixed pressure equations
            # -----------------------
            # pc_nodes
            system_cols[len_tn1:len_pc] = pc_nodes
            system_rows[len_tn1:len_pc] = pc_matrix_indices
            # slack_nodes
            system_cols[len_pc:len_slack] = slack_nodes
            system_rows[len_pc:len_slack] = slack_nodes

            # mass flow slack equation
            # --------------
            # from_slack_dF_dm
            system_cols[len_slack:len_fsb] = branch_matrix_indices[slack_branches_from]
            system_rows[len_slack:len_fsb] = slack_mass_matrix_indices[slack_masses_from]
            # to_slack_dF_dm
            system_cols[len_fsb:len_tsb] = branch_matrix_indices[slack_branches_to]
            system_rows[len_fsb:len_tsb] = slack_mass_matrix_indices[slack_masses_to]
            # to_slack_dF_dm
            system_cols[len_fsb:len_tsb] = branch_matrix_indices[slack_branches_to]
            system_rows[len_fsb:len_tsb] = slack_mass_matrix_indices[slack_masses_to]
            # slackmass_dF_dmslack
            system_cols[len_tsb:] = slack_mass_matrix_indices
            system_rows[len_tsb:] = slack_mass_matrix_indices

        else:
            # branch equations
            # ----------------
            # branch_dF_dT_from
            system_cols[:len_b] = fn
            system_rows[:len_b] = branch_matrix_indices
            # branch_dF_dT_out
            system_cols[len_b:2 * len_b] = branch_matrix_indices
            system_rows[len_b:2 * len_b] = branch_matrix_indices

            # node equations
            # --------------
            # node_dF_dT_to
            system_cols[2 * len_b:len_tn1] = tn[not_slack_branch_mask]
            system_rows[2 * len_b:len_tn1] = tn[not_slack_branch_mask]
            # node_dF_dT_out
            system_cols[len_tn1:len_tn2] = branch_matrix_indices[not_slack_branch_mask]
            system_rows[len_tn1:len_tn2] = tn[not_slack_branch_mask]

            # fixed temperature equations
            # ---------------------------
            # t_nodes (overwrites only infeeding nodes' equation)
            system_cols[len_tn2:] = slack_nodes
            system_rows[len_tn2:] = infeed_node

        if not update_option:
            system_matrix = csr_matrix((system_data, (system_rows, system_cols)),
                                       shape=(len_n + len_b + len_sl, len_n + len_b + len_sl))

        else:
            data_order = np.lexsort([system_cols, system_rows])
            system_data = system_data[data_order]
            system_cols = system_cols[data_order]
            system_rows = system_rows[data_order]

            row_counter = np.zeros(len_b + len_n + len_sl + 1, dtype=np.int32)
            unique_rows, row_counts = _sum_by_group_sorted(system_rows, np.ones_like(system_rows))
            row_counter[unique_rows + 1] += row_counts
            ptr = row_counter.cumsum()
            system_matrix = csr_matrix((system_data, system_cols, ptr),
                                       shape=(len_n + len_b + len_sl, len_n + len_b + len_sl))
            net["_internal_data"]["hydraulic_data_sorting"] = data_order
            net["_internal_data"]["hydraulic_matrix"] = system_matrix
    else:
        data_order = net["_internal_data"]["hydraulic_data_sorting"]
        system_data = system_data[data_order]
        system_matrix = net["_internal_data"]["hydraulic_matrix"]
        system_matrix.data = system_data

    # load vector on the right side
    if not heat_mode:
        load_vector = np.empty(len_n + len_b + len_sl)
        load_vector[len_n:len_b + len_n] = branch_pit[:, LOAD_VEC_BRANCHES]
        load_vector[:len_n] = node_pit[:, LOAD] * (-1)
        fn_unique, fn_sums = _sum_by_group(use_numba, fn, branch_pit[:, LOAD_VEC_NODES])
        tn_unique, tn_sums = _sum_by_group(use_numba, tn, branch_pit[:, LOAD_VEC_NODES])
        load_vector[fn_unique] -= fn_sums
        load_vector[tn_unique] += tn_sums
        load_vector[slack_nodes] = 0
        load_vector[pc_matrix_indices] = 0

        load_vector[slack_mass_matrix_indices] = node_pit[slack_nodes, LOAD] * (-1)
        fsb_unique, fsb_sums = _sum_by_group(use_numba, slack_masses_from, branch_pit[slack_branches_from, LOAD_VEC_NODES])
        tsb_unique, tsb_sums = _sum_by_group(use_numba, slack_masses_to, branch_pit[slack_branches_to, LOAD_VEC_NODES])
        load_vector[slack_mass_matrix_indices[fsb_unique]] -= fsb_sums
        load_vector[slack_mass_matrix_indices[tsb_unique]] += tsb_sums
        load_vector[slack_mass_matrix_indices] -= node_pit[slack_nodes, MDOTSLACKINIT]
    else:
        load_vector = np.zeros(len_n + len_b)
        load_vector[len_n:] = branch_pit[:, LOAD_VEC_BRANCHES_T]
        tn_unique_n, tn_sums_n = _sum_by_group(use_numba, tn, branch_pit[:, LOAD_VEC_NODES_T])
        load_vector[tn_unique_n] += tn_sums_n
        load_vector[infeed_node] = 0

    return system_matrix, load_vector<|MERGE_RESOLUTION|>--- conflicted
+++ resolved
@@ -6,20 +6,13 @@
 from scipy.sparse import csr_matrix
 
 from pandapipes.idx_branch import FROM_NODE, TO_NODE, JAC_DERIV_DM, JAC_DERIV_DP, JAC_DERIV_DP1, \
-<<<<<<< HEAD
     JAC_DERIV_DM_NODE, LOAD_VEC_NODES, LOAD_VEC_BRANCHES, JAC_DERIV_DT, JAC_DERIV_DTOUT, CIRC, PC as PC_BRANCH, \
     JAC_DERIV_DT_NODE_B, JAC_DERIV_DT_NODE_N, LOAD_VEC_NODES_T, LOAD_VEC_BRANCHES_T, FROM_NODE_T, TO_NODE_T, BRANCH_TYPE
 
 from pandapipes.idx_node import (P, PC as PC_NODE, NODE_TYPE, T, NODE_TYPE_T, LOAD, INFEED,
                                  MDOTSLACKINIT, JAC_DERIV_MSL)
-from pandapipes.pf.internals_toolbox import _sum_by_group_sorted, _sum_by_group
-=======
-    JAC_DERIV_DM_NODE, LOAD_VEC_NODES, LOAD_VEC_BRANCHES, JAC_DERIV_DT, JAC_DERIV_DTOUT, CIRC, PUMP_TYPE, \
-    JAC_DERIV_DT_NODE_B, JAC_DERIV_DT_NODE_N, LOAD_VEC_NODES_T, LOAD_VEC_BRANCHES_T, BRANCH_TYPE
-from pandapipes.idx_node import P, PC, NODE_TYPE, T, NODE_TYPE_T, LOAD, INFEED, MDOTSLACKINIT, JAC_DERIV_MSL
 from pandapipes.pf.internals_toolbox import _sum_by_group_sorted, _sum_by_group, \
     get_from_nodes_corrected, get_to_nodes_corrected
->>>>>>> ee3d138d
 from pandapipes.pf.pipeflow_setup import get_net_option
 
 
@@ -46,19 +39,10 @@
     len_b = len(branch_pit)
     len_n = len(node_pit)
     branch_matrix_indices = np.arange(len_b) + len_n
-<<<<<<< HEAD
-    fn_col, tn_col, ntyp_col, slack_type, pcn_type, pcb_type, branch_type, num_der = \
-        (FROM_NODE, TO_NODE, NODE_TYPE, P, PC_NODE, PC_BRANCH, BRANCH_TYPE, 3) \
-            if not heat_mode else (FROM_NODE_T, TO_NODE_T, NODE_TYPE_T, T, None, None, BRANCH_TYPE, 2)
+    ntyp_col, slack_type, pcn_type, pcb_type, branch_type, num_der = \
+        (NODE_TYPE, P, PC_NODE, PC_BRANCH, BRANCH_TYPE, 3) \
+            if not heat_mode else (NODE_TYPE_T, T, None, None, BRANCH_TYPE, 2)
     pc_nodes = np.where(node_pit[:, ntyp_col] == pcn_type)[0]
-    fn = branch_pit[:, fn_col].astype(np.int32)
-    tn = branch_pit[:, tn_col].astype(np.int32)
-
-    pc_branch_mask = branch_pit[:, branch_type] == pcb_type
-=======
-    ntyp_col, slack_type, pc_type, num_der = \
-        (NODE_TYPE, P, PC, 3) if not heat_mode else (NODE_TYPE_T, T, PC, 2)
-    pc_nodes = np.where(node_pit[:, ntyp_col] == pc_type)[0]
 
     if not heat_mode:
         fn = branch_pit[:, FROM_NODE].astype(np.int32)
@@ -66,8 +50,7 @@
     else:
         fn = get_from_nodes_corrected(branch_pit)
         tn = get_to_nodes_corrected(branch_pit)
-    pc_branch_mask = branch_pit[:, BRANCH_TYPE] == pc_type
->>>>>>> ee3d138d
+    pc_branch_mask = branch_pit[:, branch_type] == pcb_type
     slack_nodes = np.where(node_pit[:, ntyp_col] == slack_type)[0]
     pc_matrix_indices = branch_matrix_indices[pc_branch_mask]
 
@@ -75,13 +58,8 @@
     if not heat_mode:
         len_sl = len(slack_nodes)
         slack_mass_matrix_indices = np.arange(len_sl) + len_b + len_n
-<<<<<<< HEAD
-        slack_masses_from, slack_branches_from = np.where(branch_pit[:, fn_col] == slack_nodes[:, None])
-        slack_masses_to, slack_branches_to = np.where(branch_pit[:, tn_col] == slack_nodes[:, None])
-=======
         slack_masses_from, slack_branches_from = np.where(branch_pit[:, FROM_NODE] == slack_nodes[:, None])
         slack_masses_to, slack_branches_to = np.where(branch_pit[:, TO_NODE] == slack_nodes[:, None])
->>>>>>> ee3d138d
         not_slack_fn_branch_mask = node_pit[fn, ntyp_col] != slack_type
         not_slack_tn_branch_mask = node_pit[tn, ntyp_col] != slack_type
         len_fn_not_slack = np.sum(not_slack_fn_branch_mask)
@@ -95,11 +73,7 @@
         full_len = len_tsb + slack_nodes.shape[0]
     else:
         len_sl = 0
-<<<<<<< HEAD
         not_slack_branch_mask = branch_pit[:, branch_type] != CIRC
-=======
-        not_slack_branch_mask = branch_pit[:, PUMP_TYPE] != CIRC
->>>>>>> ee3d138d
         len_tn_not_slack = np.sum(not_slack_branch_mask)
         infeed_node = np.arange(len_n)[node_pit[:, INFEED].astype(np.bool_)]
         len_tn1 = num_der * len_b + len_tn_not_slack
