import numpy as np

from pandapipes.constants import NORMAL_PRESSURE, NORMAL_TEMPERATURE
from pandapipes.idx_branch import ELEMENT_IDX, FROM_NODE, TO_NODE, MDOTINIT, RE, \
    LAMBDA, FROM_NODE_T, TO_NODE_T, PL, TOUTINIT, AREA, TEXT
from pandapipes.idx_node import TABLE_IDX as TABLE_IDX_NODE, PINIT, PAMB, TINIT as TINIT_NODE
from pandapipes.pf.internals_toolbox import _sum_by_group
from pandapipes.pf.pipeflow_setup import get_table_number, get_lookup, get_net_option
from pandapipes.properties.fluids import get_fluid
from pandapipes.properties.properties_toolbox import get_branch_real_density

try:
    from numba import jit
except ImportError:
    from pandapower.pf.no_numba import jit


def extract_all_results(net, calculation_mode):
    """
    Extract results from branch pit and node pit and write them to the different tables of the net,\
    as defined by the component models.

    :param net: pandapipes net for which to extract results into net.res_xy
    :type net: pandapipesNet
    :param net: mode of the simulation (e.g. "hydraulics" or "heat" or "sequential" or "bidirectional")
    :type net: str
    :return: No output

    """
    branch_pit = net["_pit"]["branch"]
    node_pit = net["_pit"]["node"]
    branch_results = get_basic_branch_results(net, branch_pit, node_pit)
    if get_fluid(net).is_gas:
        if get_net_option(net, "use_numba"):
            v_gas_from, v_gas_to, v_gas_mean, p_abs_from, p_abs_to, p_abs_mean, normfactor_from, \
                normfactor_to, normfactor_mean = get_branch_results_gas_numba(
                net, branch_pit, node_pit, branch_results['from_nodes'], branch_results['to_nodes'],
                branch_results['v_mps'], branch_results['p_from'], branch_results['p_to'])
        else:
            v_gas_from, v_gas_to, v_gas_mean, p_abs_from, p_abs_to, p_abs_mean, normfactor_from, \
                normfactor_to, normfactor_mean = get_branch_results_gas(
                net, branch_pit, node_pit, branch_results['from_nodes'], branch_results['to_nodes'],
                branch_results['v_mps'], branch_results['p_from'], branch_results['p_to'])
        gas_branch_results = {
            "v_gas_from": v_gas_from, "v_gas_to": v_gas_to, "v_gas_mean": v_gas_mean,
            "p_from": branch_results['p_from'], "p_to": branch_results['p_to'], "p_abs_from": p_abs_from,
            "p_abs_to": p_abs_to, "p_abs_mean": p_abs_mean, "normfactor_from": normfactor_from,
            "normfactor_to": normfactor_to, "normfactor_mean": normfactor_mean
        }
        branch_results.update(gas_branch_results)
    for comp in net['component_list']:
        comp.extract_results(net, net["_options"], branch_results, calculation_mode)


def get_basic_branch_results(net, branch_pit, node_pit):
    from_nodes = branch_pit[:, FROM_NODE].astype(np.int32)
    to_nodes = branch_pit[:, TO_NODE].astype(np.int32)
    t0 = node_pit[from_nodes, TINIT_NODE]
    t1 = node_pit[to_nodes, TINIT_NODE]
<<<<<<< HEAD
    fluid = get_fluid(net)
    if fluid.is_gas:
        vf = branch_pit[:, MDOTINIT] / fluid.get_density(NORMAL_TEMPERATURE)
    else:
        vf = branch_pit[:, MDOTINIT] / get_branch_real_density(fluid, node_pit, branch_pit)
    v = vf / branch_pit[:, AREA]
    return v, branch_pit[:, MDOTINIT], vf, from_nodes, to_nodes, t0, t1, branch_pit[:, RE], \
        branch_pit[:, LAMBDA], node_pit[from_nodes, PINIT], node_pit[to_nodes, PINIT], \
        branch_pit[:, PL]
=======
    vf = branch_pit[:, MDOTINIT] / get_fluid(net).get_density(NORMAL_TEMPERATURE)
    v = branch_pit[:, MDOTINIT] / fluid.get_density(NORMAL_TEMPERATURE) / branch_pit[:, AREA]
    t_outlet = branch_pit[:, TOUTINIT]
    branch_results = {"v_mps": v, "mf_from": branch_pit[:, MDOTINIT], "mf_to": -branch_pit[:, MDOTINIT],
                      "vf": vf, "p_from": node_pit[from_nodes, PINIT], "p_to": node_pit[to_nodes, PINIT],
                      "from_nodes": from_nodes, "to_nodes": to_nodes,  "temp_from": t0, "temp_to": t1,
                      "reynolds": branch_pit[:, RE], "lambda": branch_pit[:, LAMBDA], "pl": branch_pit[:, PL],
                      "t_outlet": t_outlet}
    return branch_results
>>>>>>> 66a66706


def get_branch_results_gas(net, branch_pit, node_pit, from_nodes, to_nodes, v_mps, p_from, p_to):
    p_abs_from = node_pit[from_nodes, PAMB] + p_from
    p_abs_to = node_pit[to_nodes, PAMB] + p_to
    mask = ~np.isclose(p_abs_from, p_abs_to)
    p_abs_mean = np.empty_like(p_abs_to)
    p_abs_mean[~mask] = p_abs_from[~mask]
    p_abs_mean[mask] = 2 / 3 * (p_abs_from[mask] ** 3 - p_abs_to[mask] ** 3) \
                       / (p_abs_from[mask] ** 2 - p_abs_to[mask] ** 2)

    fluid = get_fluid(net)
    t_from = node_pit[from_nodes, TINIT_NODE]
    t_to = branch_pit[:, TOUTINIT]
    tm = (t_from + t_to) / 2
    numerator_from = NORMAL_PRESSURE * t_from / NORMAL_TEMPERATURE
    numerator_to = NORMAL_PRESSURE * t_to / NORMAL_TEMPERATURE
    numerator = NORMAL_PRESSURE * tm / NORMAL_TEMPERATURE

    normfactor_from = numerator_from * fluid.get_property("compressibility", p_abs_from) / p_abs_from
    normfactor_to = numerator_to * fluid.get_property("compressibility", p_abs_to) / p_abs_to
    normfactor_mean = numerator * fluid.get_property("compressibility", p_abs_mean) / p_abs_mean

    v_gas_from = v_mps * normfactor_from
    v_gas_to = v_mps * normfactor_to
    v_gas_mean = v_mps * normfactor_mean

    return v_gas_from, v_gas_to, v_gas_mean, p_abs_from, p_abs_to, p_abs_mean, normfactor_from, \
        normfactor_to, normfactor_mean


def get_branch_results_gas_numba(net, branch_pit, node_pit, from_nodes, to_nodes, v_mps, p_from,
                                 p_to):
    p_abs_from, p_abs_to, p_abs_mean = get_pressures_numba(node_pit, from_nodes, to_nodes, v_mps,
                                                           p_from, p_to)

    fluid = get_fluid(net)
    comp_from = fluid.get_property("compressibility", p_abs_from)
    comp_to = fluid.get_property("compressibility", p_abs_to)
    comp_mean = fluid.get_property("compressibility", p_abs_mean)

    v_gas_from, v_gas_to, v_gas_mean, normfactor_from, normfactor_to, normfactor_mean = \
        get_gas_vel_numba(node_pit, branch_pit, comp_from, comp_to, comp_mean, p_abs_from, p_abs_to,
                          p_abs_mean, v_mps)

    return v_gas_from, v_gas_to, v_gas_mean, p_abs_from, p_abs_to, p_abs_mean, normfactor_from, \
        normfactor_to, normfactor_mean


@jit(nopython=True)
def get_pressures_numba(node_pit, from_nodes, to_nodes, v_mps, p_from, p_to):
    p_abs_from, p_abs_to, p_abs_mean = [np.empty_like(v_mps) for _ in range(3)]

    for i in range(len(v_mps)):
        p_abs_from[i] = node_pit[from_nodes[i], PAMB] + p_from[i]
        p_abs_to[i] = node_pit[to_nodes[i], PAMB] + p_to[i]
        if np.less_equal(np.abs(p_abs_from[i] - p_abs_to[i]), 1e-8 + 1e-5 * abs(p_abs_to[i])):
            p_abs_mean[i] = p_abs_from[i]
        else:
            p_abs_mean[i] = np.divide(2 * (p_abs_from[i] ** 3 - p_abs_to[i] ** 3),
                                      3 * (p_abs_from[i] ** 2 - p_abs_to[i] ** 2))

    return p_abs_from, p_abs_to, p_abs_mean


@jit(nopython=True)
def get_gas_vel_numba(node_pit, branch_pit, comp_from, comp_to, comp_mean, p_abs_from, p_abs_to, p_abs_mean, v_mps):
    v_gas_from, v_gas_to, v_gas_mean, normfactor_from, normfactor_to, normfactor_mean = \
        [np.empty_like(v_mps) for _ in range(6)]
    from_nodes = branch_pit[:, FROM_NODE].astype(np.int32)
    for i in range(len(v_mps)):
        t_from = node_pit[from_nodes[i], TINIT_NODE]
        t_to = branch_pit[i, TOUTINIT]
        tm = (t_from + t_to) / 2
        numerator_from = np.divide(NORMAL_PRESSURE * t_from, NORMAL_TEMPERATURE)
        numerator_to = np.divide(NORMAL_PRESSURE * t_to, NORMAL_TEMPERATURE)
        numerator = np.divide(NORMAL_PRESSURE * tm, NORMAL_TEMPERATURE)
        normfactor_from[i] = np.divide(numerator_from * comp_from[i], p_abs_from[i])
        normfactor_to[i] = np.divide(numerator_to * comp_to[i], p_abs_to[i])
        normfactor_mean[i] = np.divide(numerator * comp_mean[i], p_abs_mean[i])
        v_gas_from[i] = v_mps[i] * normfactor_from[i]
        v_gas_to[i] = v_mps[i] * normfactor_to[i]
        v_gas_mean[i] = v_mps[i] * normfactor_mean[i]

    return v_gas_from, v_gas_to, v_gas_mean, normfactor_from, normfactor_to, normfactor_mean


def extract_branch_results_with_internals(net, branch_results, table_name,
                                          res_nodes_from_hydraulics, res_nodes_from_heat,
                                          res_nodes_to_hydraulics, res_nodes_to_heat,
                                          res_mean_hydraulics, res_branch_ht, res_mean_heat, node_name,
                                          simulation_mode):
    # the result table to write results to
    res_table = net["res_" + table_name]

    # lookup for the component calling this function (where in branch_pit are entries for this
    # table?)
    f, t = get_lookup(net, "branch", "from_to")[table_name]

    branch_pit = net["_pit"]["branch"]
    # since the function _sum_by_group sorts the entries by an index (in this case the index of the
    # respective table), the placement of the indices mus be known to allocate the values correctly
    placement_table = np.argsort(net[table_name].index.values)
    idx_pit = branch_pit[f:t, ELEMENT_IDX]

    node_pit = net["_pit"]["node"]

    # the id of the external node table inside the node_pit (mostly this is "junction": 0)
    ext_node_tbl_idx = get_table_number(get_lookup(net, "node", "table"), node_name)

    for (result_mode, res_nodes_from, res_nodes_to, res_mean, res_branch) in [
        ("hydraulics", res_nodes_from_hydraulics, res_nodes_to_hydraulics, res_mean_hydraulics, []),
        ("heat", res_nodes_from_heat, res_nodes_to_heat, res_mean_heat, res_branch_ht)
    ]:
        if result_mode == "hydraulics" and simulation_mode == "heat":
            continue
        lookup_name = "hydraulics"
        if result_mode == "heat" and simulation_mode in ["heat", "sequential", "bidirectional"]:
            lookup_name = "heat_transfer"
        comp_connected = get_lookup(net, "branch", "active_" + lookup_name)[f:t]
        for (res_ext, node_name) in ((res_nodes_from, "from_nodes"), (res_nodes_to, "to_nodes")):
            if len(res_ext) == 0:
                continue
            # results that relate to the from_node --> in case of many internal nodes, only the
            # single from_node that is the exterior node (e.g. junction vs. internal pipe_node)
            # result has to be extracted from the node_pit
            end_nodes = branch_results[node_name][f:t]
            end_nodes_external = node_pit[end_nodes, TABLE_IDX_NODE] == ext_node_tbl_idx
            considered = end_nodes_external & comp_connected
            external_active = comp_connected[end_nodes_external]
            for res_name, entry in res_ext:
                res_table[res_name].values[external_active] = branch_results[entry][f:t][considered]
        if len(res_mean) > 0:
            # results that relate to the whole branch and shall be averaged (by summing up all
            # values and dividing by number of internal sections)
            use_numba = get_net_option(net, "use_numba")
            res = _sum_by_group(use_numba, idx_pit, np.ones_like(idx_pit),
                                comp_connected.astype(np.int32),
                                *[branch_results[rn[1]][f:t] for rn in res_mean])
            connected_ind = res[2] > 0.99
            num_internals = res[1][connected_ind]

            # hint: idx_pit[placement_table] should result in the indices as ordered in the table
            pt = placement_table[connected_ind]

            for i, (res_name, entry) in enumerate(res_mean_hydraulics):
                res_table[res_name].values[pt] = res[i + 3][connected_ind] / num_internals
        if len(res_branch) > 0:
            use_numba = get_net_option(net, "use_numba")
            _, sections, connected_sum = _sum_by_group(use_numba, idx_pit, np.ones_like(idx_pit),
                                comp_connected.astype(np.int32))
            connected_ind = connected_sum > 0.99
            indices_last_section = (np.cumsum(sections) - 1).astype(int)[connected_ind]
            # hint: idx_pit[placement_table] should result in the indices as ordered in the table
            pt = placement_table[connected_ind]

            for i, (res_name, entry) in enumerate(res_branch):
                res_table[res_name].values[pt] = branch_results[entry][indices_last_section]


def extract_branch_results_without_internals(net, branch_results, required_results_hydraulic,
                                             required_results_heat, table_name, simulation_mode):
    """
    Extract the results from the branch result array derived from the pit to the result table of the
    net (only for branch components without internal nodes). Here, we need to consider which results
    exist for hydraulic calculation and for heat transfer calculation (wrt. connectivity).

    :param net: The pandapipes net that the internal structure belongs to
    :type net: pandapipesNet
    :param branch_results: Important branch results from the internal pit structure
    :type branch_results: dict[np.ndarray]
    :param required_results_hydraulic: The entries that should be extracted for the respective \
        component for hydraulic calculation
    :type required_results_hydraulic: list[tuple]
    :param required_results_heat: The entries that should be extracted for the respective \
        component for heat transfer calculation
    :type required_results_heat: list[tuple]
    :param table_name: The name of the table that the results should be written to
    :type table_name: str
    :param simulation_mode: simulation mode (e.g. "hydraulics", "heat", "sequential", "bidirectional"); defines whether results from \
        hydraulic or temperature calculation are transferred
    :type simulation_mode: str
    :return: No output
    :rtype: None
    """
    res_table = net["res_" + table_name]
    f, t = get_lookup(net, "branch", "from_to")[table_name]

    # extract hydraulic results
    if simulation_mode in ["hydraulics", 'sequential', "bidirectional"]:
        # lookup for connected branch elements (hydraulic results)
        comp_connected_hyd = get_lookup(net, "branch", "active_hydraulics")[f:t]
        for res_name, entry in required_results_hydraulic:
            res_table[res_name].values[:][comp_connected_hyd] = \
                branch_results[entry][f:t][comp_connected_hyd]
        if simulation_mode == "hydraulics":
            for res_name, entry in required_results_heat:
                res_table[res_name].values[:][comp_connected_hyd] = \
                    branch_results[entry][f:t][comp_connected_hyd]

    # extract heat transfer results
    if simulation_mode in ["heat", 'sequential', "bidirectional"]:
        # lookup for connected branch elements (heat transfer results)
        comp_connected_ht = get_lookup(net, "branch", "active_heat_transfer")[f:t]
        for res_name, entry in required_results_heat:
            res_table[res_name].values[:][comp_connected_ht] = \
                branch_results[entry][f:t][comp_connected_ht]


def extract_results_active_pit(net, mode="hydraulics"):
    """
    Extract the pipeflow results from the internal pit structure ("_active_pit") to the general pit
    structure.

    :param net: The pandapipes net that the internal structure belongs to
    :type net: pandapipesNet
    :param mode: defines whether results from hydraulic or temperature calculation are transferred
    :type mode: str, default "hydraulics"
    :return: No output

    """
    nodes_connected = get_lookup(net, "node", "active_" + mode)
    branches_connected = get_lookup(net, "branch", "active_" + mode)
    result_node_col = PINIT if mode == "hydraulics" else TINIT_NODE
    not_affected_node_col = TINIT_NODE if mode == "hydraulics" else PINIT
    copied_node_cols = np.array([i for i in range(net["_pit"]["node"].shape[1])
                                 if i not in [not_affected_node_col]])
    rows_nodes = np.arange(net["_pit"]["node"].shape[0])[nodes_connected]

    result_branch_col = MDOTINIT if mode == "hydraulics" else TOUTINIT
    not_affected_branch_col = TOUTINIT if mode == "hydraulics" else MDOTINIT
    copied_branch_cols = np.array([i for i in range(net["_pit"]["branch"].shape[1])
                                   if i not in [FROM_NODE, TO_NODE,
                                                not_affected_branch_col]])
    rows_branches = np.arange(net["_pit"]["branch"].shape[0])[branches_connected]

    amb = get_net_option(net, 'ambient_temperature')

    net["_pit"]["node"][~nodes_connected, result_node_col] = np.NaN if mode == "hydraulics" else amb
    net["_pit"]["node"][rows_nodes[:, np.newaxis], copied_node_cols[np.newaxis, :]] = \
        net["_active_pit"]["node"][:, copied_node_cols]
    net["_pit"]["branch"][~branches_connected, result_branch_col] = np.NaN if mode == "hydraulics" else \
        net["_pit"]["branch"][~branches_connected, TEXT]
    net["_pit"]["branch"][rows_branches[:, np.newaxis], copied_branch_cols[np.newaxis, :]] = \
        net["_active_pit"]["branch"][:, copied_branch_cols]


def consider_heat(mode, results=None):
    consider_ = mode in ["heat", 'sequential', 'bidirectional']
    if results is None:
        return consider_
    return consider_ and any(r[2] for r in results)<|MERGE_RESOLUTION|>--- conflicted
+++ resolved
@@ -57,19 +57,12 @@
     to_nodes = branch_pit[:, TO_NODE].astype(np.int32)
     t0 = node_pit[from_nodes, TINIT_NODE]
     t1 = node_pit[to_nodes, TINIT_NODE]
-<<<<<<< HEAD
     fluid = get_fluid(net)
     if fluid.is_gas:
         vf = branch_pit[:, MDOTINIT] / fluid.get_density(NORMAL_TEMPERATURE)
     else:
         vf = branch_pit[:, MDOTINIT] / get_branch_real_density(fluid, node_pit, branch_pit)
     v = vf / branch_pit[:, AREA]
-    return v, branch_pit[:, MDOTINIT], vf, from_nodes, to_nodes, t0, t1, branch_pit[:, RE], \
-        branch_pit[:, LAMBDA], node_pit[from_nodes, PINIT], node_pit[to_nodes, PINIT], \
-        branch_pit[:, PL]
-=======
-    vf = branch_pit[:, MDOTINIT] / get_fluid(net).get_density(NORMAL_TEMPERATURE)
-    v = branch_pit[:, MDOTINIT] / fluid.get_density(NORMAL_TEMPERATURE) / branch_pit[:, AREA]
     t_outlet = branch_pit[:, TOUTINIT]
     branch_results = {"v_mps": v, "mf_from": branch_pit[:, MDOTINIT], "mf_to": -branch_pit[:, MDOTINIT],
                       "vf": vf, "p_from": node_pit[from_nodes, PINIT], "p_to": node_pit[to_nodes, PINIT],
@@ -77,7 +70,6 @@
                       "reynolds": branch_pit[:, RE], "lambda": branch_pit[:, LAMBDA], "pl": branch_pit[:, PL],
                       "t_outlet": t_outlet}
     return branch_results
->>>>>>> 66a66706
 
 
 def get_branch_results_gas(net, branch_pit, node_pit, from_nodes, to_nodes, v_mps, p_from, p_to):
