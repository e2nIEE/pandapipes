# Copyright (c) 2020-2024 by Fraunhofer Institute for Energy Economics
# and Energy System Technology (IEE), Kassel, and University of Kassel. All rights reserved.
# Use of this source code is governed by a BSD-style license that can be found in the LICENSE file.

# node types
P = 1  # Reference node, pressure is fixed
L = 2  # All other nodes
<<<<<<< HEAD
T = 3  # Reference node with fixed temperature, otherwise 0
PC = 4  # Controlled node with fixed pressure p

=======
T = 10  # Reference node with fixed temperature, otherwise 0
PC = 20  # Controlled node with fixed pressure p
NONE = 3  # None
>>>>>>> ee3d138d
# node indices
TABLE_IDX = 0  # number of the table that this node belongs to
ELEMENT_IDX = 1  # index of the element that this node belongs to (within the given table)
NODE_TYPE = 2  # junction type
ACTIVE = 3
PINIT = 4
LOAD = 5
HEIGHT = 6
TINIT = 7
PAMB = 8 # Ambient pressure in [bar]
LOAD_T = 9  # Heat power drawn in [W]
NODE_TYPE_T = 10
EXT_GRID_OCCURENCE = 11
EXT_GRID_OCCURENCE_T = 12
<<<<<<< HEAD
CIRC_PUMP_OCCURENCE = 13
MDOTSLACKINIT = 14
JAC_DERIV_MSL = 15
INFEED = 16
=======
INFEED = 13
MDOTSLACKINIT = 14
JAC_DERIV_MSL = 15
VAR_MASS_SLACK = 16 #required as slack do not necesseraly allow mass different from zero
>>>>>>> ee3d138d

node_cols = 17<|MERGE_RESOLUTION|>--- conflicted
+++ resolved
@@ -5,15 +5,9 @@
 # node types
 P = 1  # Reference node, pressure is fixed
 L = 2  # All other nodes
-<<<<<<< HEAD
 T = 3  # Reference node with fixed temperature, otherwise 0
 PC = 4  # Controlled node with fixed pressure p
 
-=======
-T = 10  # Reference node with fixed temperature, otherwise 0
-PC = 20  # Controlled node with fixed pressure p
-NONE = 3  # None
->>>>>>> ee3d138d
 # node indices
 TABLE_IDX = 0  # number of the table that this node belongs to
 ELEMENT_IDX = 1  # index of the element that this node belongs to (within the given table)
@@ -28,16 +22,9 @@
 NODE_TYPE_T = 10
 EXT_GRID_OCCURENCE = 11
 EXT_GRID_OCCURENCE_T = 12
-<<<<<<< HEAD
-CIRC_PUMP_OCCURENCE = 13
-MDOTSLACKINIT = 14
-JAC_DERIV_MSL = 15
-INFEED = 16
-=======
 INFEED = 13
 MDOTSLACKINIT = 14
 JAC_DERIV_MSL = 15
 VAR_MASS_SLACK = 16 #required as slack do not necesseraly allow mass different from zero
->>>>>>> ee3d138d
 
 node_cols = 17