# Copyright (c) 2020-2022 by Fraunhofer Institute for Energy Economics
# and Energy System Technology (IEE), Kassel, and University of Kassel. All rights reserved.
# Use of this source code is governed by a BSD-style license that can be found in the LICENSE file.

from setuptools import find_packages
from setuptools import setup
import re

with open('README.rst', 'rb') as f:
    install = f.read().decode('utf-8')

with open('CHANGELOG.rst', 'rb') as f:
    changelog = f.read().decode('utf-8')

classifiers = [
    'Development Status :: 4 - Beta',
    'Environment :: Console',
    'Intended Audience :: Developers',
    'Intended Audience :: Education',
    'Intended Audience :: Science/Research',
    'License :: OSI Approved :: BSD License',
    'Natural Language :: English',
    'Operating System :: OS Independent',
    'Programming Language :: Python',
    'Programming Language :: Python :: 3']

with open('.github/workflows/run_tests_master.yml', 'rb') as f:
    lines = f.read().decode('utf-8')
    versions = set(re.findall('3.[7-9]', lines))
    for version in versions:
        classifiers.append('Programming Language :: Python :: 3.%s' % version[-1])

long_description = '\n\n'.join((install, changelog))

setup(
    name='pandapipes',
<<<<<<< HEAD
    version='0.6.0dev',
=======
    version='0.6.0',
>>>>>>> 3140fed6
    author='Dennis Cronbach, Daniel Lohmeier, Simon Ruben Drauz, Jolando Marius Kisse',
    author_email='dennis.cronbach@iee.fraunhofer.de, daniel.lohmeier@iee.fraunhofer.de, '
                 'simon.ruben.drauz@iee.fraunhofer.de, jolando.kisse@uni-kassel.de',
    description='A pipeflow calculation tool that complements pandapower in the simulation of multi energy grids',
    long_description=long_description,
	long_description_content_type='text/x-rst',
    url='http://www.pandapipes.org',
    license='BSD',
    install_requires=["pandapower>=2.8.0", "matplotlib"],
    extras_require={"docs": ["numpydoc", "sphinx", "sphinx_rtd_theme", "sphinxcontrib.bibtex"],
                    "plotting": ["plotly", "python-igraph"],
                    "test": ["pytest", "pytest-xdist"],
                    "all": ["numpydoc", "sphinx", "sphinx_rtd_theme", "sphinxcontrib.bibtex",
                            "plotly", "python-igraph", "pytest", "pytest-xdist"]},
    packages=find_packages(),
    include_package_data=True,
    classifiers=classifiers
)<|MERGE_RESOLUTION|>--- conflicted
+++ resolved
@@ -34,11 +34,7 @@
 
 setup(
     name='pandapipes',
-<<<<<<< HEAD
-    version='0.6.0dev',
-=======
     version='0.6.0',
->>>>>>> 3140fed6
     author='Dennis Cronbach, Daniel Lohmeier, Simon Ruben Drauz, Jolando Marius Kisse',
     author_email='dennis.cronbach@iee.fraunhofer.de, daniel.lohmeier@iee.fraunhofer.de, '
                  'simon.ruben.drauz@iee.fraunhofer.de, jolando.kisse@uni-kassel.de',
