# Copyright (c) 2020-2023 by Fraunhofer Institute for Energy Economics
# and Energy System Technology (IEE), Kassel, and University of Kassel. All rights reserved.
# Use of this source code is governed by a BSD-style license that can be found in the LICENSE file.

import numpy as np
import pandas as pd

<<<<<<< HEAD
=======
from pandapipes import get_fluid
>>>>>>> 7d82b3f0
from pandapipes.constants import NORMAL_PRESSURE, TEMP_GRADIENT_KPM, AVG_TEMPERATURE_K, \
    HEIGHT_EXPONENT
from pandapipes.idx_branch import LOAD_VEC_NODES, FROM_NODE, TO_NODE
from pandapipes.idx_node import EXT_GRID_OCCURENCE, EXT_GRID_OCCURENCE_T
from pandapipes.idx_node import PINIT, NODE_TYPE, P, TINIT, NODE_TYPE_T, T, LOAD
from pandapipes.pf.internals_toolbox import _sum_by_group
from pandapipes.pf.pipeflow_setup import get_net_option, get_lookup


def p_correction_height_air(height):
    """

    :param height:
    :type height:
    :return:
    :rtype:
    """
    return NORMAL_PRESSURE * np.power(1 - height * TEMP_GRADIENT_KPM / AVG_TEMPERATURE_K,
                                      HEIGHT_EXPONENT)


def vinterp(min_vals, max_vals, lengths):
    """

    :param min_vals:
    :type min_vals:
    :param max_vals:
    :type max_vals:
    :param lengths: lengths for each range (same length as starts)
    :type lengths: numpy.array
    :return:
    :rtype:
    """
    intervals = (max_vals - min_vals) / (lengths + 1)
    steps = np.repeat(intervals, lengths)
    counter = np.arange(lengths.sum()) - np.repeat(lengths.cumsum() - lengths, lengths) + 1
    return np.repeat(min_vals, lengths) + steps * counter


def vrange(starts, lengths):
    """
    Create concatenated ranges of integers for multiple start/length

    :param starts: starts for each range
    :type starts: numpy.array
    :param lengths: lengths for each range (same length as starts)
    :type lengths: numpy.array
    :return: cat_range - concatenated ranges
    :rtype: numpy.array

    :Example:
    >>> starts = np.array([1, 3, 4, 6])
    >>> lengths = np.array([0, 2, 3, 0])
    >>> print vrange(starts, lengths)
    """
    # Repeat start position index length times and concatenate
    starting_array = np.repeat(starts, lengths)
    # Create group counter that resets for each start/length
    length_ranges = np.arange(lengths.sum()) - np.repeat(lengths.cumsum() - lengths, lengths)
    # Add group counter to group specific starts
    return starting_array + length_ranges


def init_results_element(net, element, output, all_float):
    """

    :param net: The pandapipes network
    :type net: pandapipesNet
    :param element:
    :type element:
    :param output:
    :type output:
    :param all_float:
    :type all_float:
    :return: No Output.
    """
    res_element = "res_" + element
    if all_float:
        net[res_element] = pd.DataFrame(np.NAN, columns=output, index=net[element].index,
                                        dtype=np.float64)
    else:
        net[res_element] = pd.DataFrame(np.zeros(0, dtype=output), index=[])
        net[res_element] = pd.DataFrame(np.NaN, index=net[element].index,
                                        columns=net[res_element].columns)


def set_entry_check_repeat(pit, column, entry, repeat_number, repeated=True):
    if repeated:
        pit[:, column] = np.repeat(entry, repeat_number)
    else:
        pit[:, column] = entry


def set_fixed_node_entries(net, node_pit, junctions, eg_types, p_values, t_values, node_comp,
                           mode="all"):
    junction_idx_lookups = get_lookup(net, "node", "index")[node_comp.table_name()]
    for eg_type in ("p", "t"):
        if eg_type not in mode and mode != "all":
            continue
        if eg_type == "p":
            val_col, type_col, eg_count_col, typ, valid_types, values = \
                PINIT, NODE_TYPE, EXT_GRID_OCCURENCE, P, ["p", "pt"], p_values
        else:
            val_col, type_col, eg_count_col, typ, valid_types, values = \
                TINIT, NODE_TYPE_T, EXT_GRID_OCCURENCE_T, T, ["t", "pt"], t_values
        mask = np.isin(eg_types, valid_types)
        if not np.any(mask):
            continue
        use_numba = get_net_option(net, "use_numba")
        juncts, press_sum, number = _sum_by_group(use_numba, junctions[mask], values[mask],
                                                  np.ones_like(values[mask], dtype=np.int32))
        index = junction_idx_lookups[juncts]
        node_pit[index, val_col] = (node_pit[index, val_col] * node_pit[index, eg_count_col]
                                    + press_sum) / (number + node_pit[index, eg_count_col])
        node_pit[index, type_col] = typ
        node_pit[index, eg_count_col] += number


def get_mass_flow_at_nodes(net, node_pit, branch_pit, eg_nodes, comp):
    node_uni, inverse_nodes, counts = np.unique(eg_nodes, return_counts=True, return_inverse=True)
    eg_from_branches = np.isin(branch_pit[:, FROM_NODE], node_uni)
    eg_to_branches = np.isin(branch_pit[:, TO_NODE], node_uni)
    from_nodes = branch_pit[eg_from_branches, FROM_NODE]
    to_nodes = branch_pit[eg_to_branches, TO_NODE]
    mass_flow_from = branch_pit[eg_from_branches, LOAD_VEC_NODES]
    mass_flow_to = branch_pit[eg_to_branches, LOAD_VEC_NODES]
    loads = node_pit[node_uni, LOAD]
    all_index_nodes = np.concatenate([from_nodes, to_nodes, node_uni])
    all_mass_flows = np.concatenate([-mass_flow_from, mass_flow_to, -loads])
    nodes, sum_mass_flows = _sum_by_group(get_net_option(net, "use_numba"), all_index_nodes,
                                          all_mass_flows)
    if not np.all(nodes == node_uni):
        raise UserWarning("In component %s: Something went wrong with the mass flow balance. "
                          "Please report this error at github." % comp.__name__)
    return sum_mass_flows, inverse_nodes, counts


def standard_branch_wo_internals_result_lookup(net):
    required_results_hyd = [
        ("p_from_bar", "p_from"), ("p_to_bar", "p_to"), ("mdot_to_kg_per_s", "mf_to"),
        ("mdot_from_kg_per_s", "mf_from"), ("vdot_norm_m3_per_s", "vf"), ("lambda", "lambda"),
        ("reynolds", "reynolds")
    ]
    required_results_ht = [("t_from_k", "temp_from"), ("t_to_k", "temp_to")]

    if get_fluid(net).is_gas:
        required_results_hyd.extend([
            ("v_from_m_per_s", "v_gas_from"), ("v_to_m_per_s", "v_gas_to"),
            ("v_mean_m_per_s", "v_gas_mean"), ("normfactor_from", "normfactor_from"),
            ("normfactor_to", "normfactor_to")
        ])
    else:
        required_results_hyd.extend([("v_mean_m_per_s", "v_mps")])

    return required_results_hyd, required_results_ht


def get_component_array(net, component_name, component_type="branch", only_active=True):
    """
    Returns the internal array of a component.

    :param net: The pandapipes network
    :type net: pandapipesNet
    :param component_name: Table name of the component for which to extract internal array
    :type component_name: str
    :param component_type: Type of component that is considered ("branch" or "node")
    :type component_type: str, default "branch"
    :param only_active: If True, only return entries of active elements (included in _active_pit)
    :type only_active: bool
    :return: component_array - internal array of the component
    :rtype: numpy.ndarray
    """
    f_all, t_all = get_lookup(net, component_type, "from_to")[component_name]
    if not only_active:
        return net["_pit"]["components"][component_name]
    in_service_elm = get_lookup(net, component_type, "active_hydraulics")[f_all:t_all]
    return net["_pit"]["components"][component_name][in_service_elm]<|MERGE_RESOLUTION|>--- conflicted
+++ resolved
@@ -5,15 +5,10 @@
 import numpy as np
 import pandas as pd
 
-<<<<<<< HEAD
-=======
-from pandapipes import get_fluid
->>>>>>> 7d82b3f0
+
+from pandapipes import is_fluid_gas
 from pandapipes.constants import NORMAL_PRESSURE, TEMP_GRADIENT_KPM, AVG_TEMPERATURE_K, \
     HEIGHT_EXPONENT
-from pandapipes.idx_branch import LOAD_VEC_NODES, FROM_NODE, TO_NODE
-from pandapipes.idx_node import EXT_GRID_OCCURENCE, EXT_GRID_OCCURENCE_T
-from pandapipes.idx_node import PINIT, NODE_TYPE, P, TINIT, NODE_TYPE_T, T, LOAD
 from pandapipes.pf.internals_toolbox import _sum_by_group
 from pandapipes.pf.pipeflow_setup import get_net_option, get_lookup
 
@@ -110,10 +105,12 @@
             continue
         if eg_type == "p":
             val_col, type_col, eg_count_col, typ, valid_types, values = \
-                PINIT, NODE_TYPE, EXT_GRID_OCCURENCE, P, ["p", "pt"], p_values
+                net['_idx_node']['PINIT'], net['_idx_node']['NODE_TYPE'], \
+                net['_idx_node']['EXT_GRID_OCCURENCE'], net['_idx_node']['P'], ["p", "pt"], p_values
         else:
             val_col, type_col, eg_count_col, typ, valid_types, values = \
-                TINIT, NODE_TYPE_T, EXT_GRID_OCCURENCE_T, T, ["t", "pt"], t_values
+                net['_idx_node']['TINIT'], net['_idx_node']['NODE_TYPE_T'], \
+                net['_idx_node']['EXT_GRID_OCCURENCE_T'], net['_idx_node']['T'], ["t", "pt"], t_values
         mask = np.isin(eg_types, valid_types)
         if not np.any(mask):
             continue
@@ -129,13 +126,13 @@
 
 def get_mass_flow_at_nodes(net, node_pit, branch_pit, eg_nodes, comp):
     node_uni, inverse_nodes, counts = np.unique(eg_nodes, return_counts=True, return_inverse=True)
-    eg_from_branches = np.isin(branch_pit[:, FROM_NODE], node_uni)
-    eg_to_branches = np.isin(branch_pit[:, TO_NODE], node_uni)
-    from_nodes = branch_pit[eg_from_branches, FROM_NODE]
-    to_nodes = branch_pit[eg_to_branches, TO_NODE]
-    mass_flow_from = branch_pit[eg_from_branches, LOAD_VEC_NODES]
-    mass_flow_to = branch_pit[eg_to_branches, LOAD_VEC_NODES]
-    loads = node_pit[node_uni, LOAD]
+    eg_from_branches = np.isin(branch_pit[:, net['_idx_branch']['FROM_NODE']], node_uni)
+    eg_to_branches = np.isin(branch_pit[:, net['_idx_branch']['TO_NODE']], node_uni)
+    from_nodes = branch_pit[eg_from_branches, net['_idx_branch']['FROM_NODE']]
+    to_nodes = branch_pit[eg_to_branches, net['_idx_branch']['TO_NODE']]
+    mass_flow_from = branch_pit[eg_from_branches, net['_idx_branch']['LOAD_VEC_NODES']]
+    mass_flow_to = branch_pit[eg_to_branches, net['_idx_branch']['LOAD_VEC_NODES']]
+    loads = node_pit[node_uni, net['_idx_node']['LOAD']]
     all_index_nodes = np.concatenate([from_nodes, to_nodes, node_uni])
     all_mass_flows = np.concatenate([-mass_flow_from, mass_flow_to, -loads])
     nodes, sum_mass_flows = _sum_by_group(get_net_option(net, "use_numba"), all_index_nodes,
@@ -154,7 +151,7 @@
     ]
     required_results_ht = [("t_from_k", "temp_from"), ("t_to_k", "temp_to")]
 
-    if get_fluid(net).is_gas:
+    if is_fluid_gas(net):
         required_results_hyd.extend([
             ("v_from_m_per_s", "v_gas_from"), ("v_to_m_per_s", "v_gas_to"),
             ("v_mean_m_per_s", "v_gas_mean"), ("normfactor_from", "normfactor_from"),
