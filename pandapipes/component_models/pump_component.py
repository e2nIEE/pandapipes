--- conflicted
+++ resolved
@@ -50,13 +50,8 @@
         :type branch_pit:
         :return: No Output.
         """
-<<<<<<< HEAD
         pump_pit = super().create_pit_branch_entries(net, branch_pit)
-        std_types_lookup = np.array(list(net.std_type[cls.table_name()].keys()))
-=======
-        pump_pit = super().create_pit_branch_entries(net, pump_pit, node_name)
         std_types_lookup = np.array(list(net.std_types[cls.table_name()].keys()))
->>>>>>> 3140fed6
         std_type, pos = np.where(net[cls.table_name()]['std_type'].values
                                  == std_types_lookup[:, np.newaxis])
         pump_pit[pos, STD_TYPE] = std_type
