--- conflicted
+++ resolved
@@ -12,11 +12,6 @@
 from pandapipes.component_models.component_toolbox import get_component_array
 from pandapipes.component_models.junction_component import Junction
 from pandapipes.constants import NORMAL_TEMPERATURE, NORMAL_PRESSURE, R_UNIVERSAL, P_CONVERSION
-<<<<<<< HEAD
-=======
-from pandapipes.idx_branch import VINIT, D, AREA, TL, LOSS_COEFFICIENT as LC, FROM_NODE, TINIT, PL
-from pandapipes.idx_node import PINIT, PAMB, TINIT as TINIT_NODE
->>>>>>> 7d82b3f0
 from pandapipes.pf.pipeflow_setup import get_fluid, get_net_option, get_lookup
 from pandapipes.pf.result_extraction import extract_branch_results_without_internals
 from pandapipes.properties.fluids import is_fluid_gas, get_mixture_molar_mass, get_mixture_compressibility, get_fluid
@@ -46,6 +41,7 @@
 
     @classmethod
     def active_identifier(cls):
+
         return "in_service"
 
     @classmethod
@@ -64,34 +60,9 @@
         :return: No Output.
         """
         pump_pit = super().create_pit_branch_entries(net, branch_pit)
-<<<<<<< HEAD
-        std_types_lookup = np.array(list(net.std_types[cls.table_name()].keys()))
-        std_type, pos = np.where(net[cls.table_name()]['std_type'].values
-                                 == std_types_lookup[:, np.newaxis])
-        pump_pit[pos, net['_idx_branch']['STD_TYPE']] = std_type
         pump_pit[:, net['_idx_branch']['D']] = 0.1
         pump_pit[:, net['_idx_branch']['AREA']] = pump_pit[:, net['_idx_branch']['D']] ** 2 * np.pi / 4
         pump_pit[:, net['_idx_branch']['LOSS_COEFFICIENT']] = 0
-
-    @classmethod
-    def adaption_before_derivatives_hydraulic(cls, net, branch_pit, node_pit, branch_lookups, node_lookups, options):
-        super().adaption_before_derivatives_hydraulic(net, branch_pit, node_pit, branch_lookups, node_lookups, options)
-        f, t = branch_lookups[cls.table_name()]
-        pump_pit = branch_pit[f:t, :]
-        area = pump_pit[:, net['_idx_branch']['AREA']]
-        idx = pump_pit[:, net['_idx_branch']['STD_TYPE']].astype(int)
-        std_types = np.array(list(net.std_types['pump'].keys()))[idx]
-        from_nodes = pump_pit[:, net['_idx_branch']['FROM_NODE']].astype(np.int32)
-        # to_nodes = pump_pit[:, TO_NODE].astype(np.int32)
-        p_from = node_pit[from_nodes, net['_idx_node']['PAMB']] + node_pit[from_nodes, net['_idx_node']['PINIT']]
-        # p_to = node_pit[to_nodes, PAMB] + node_pit[to_nodes, PINIT]
-        numerator = NORMAL_PRESSURE * pump_pit[:, net['_idx_branch']['TINIT']]
-        v_mps = pump_pit[:, net['_idx_branch']['VINIT']]
-        if is_fluid_gas(net):
-=======
-        pump_pit[:, D] = 0.1
-        pump_pit[:, AREA] = pump_pit[:, D] ** 2 * np.pi / 4
-        pump_pit[:, LC] = 0
 
     @classmethod
     def create_component_array(cls, net, component_pits):
@@ -116,24 +87,24 @@
 
     @classmethod
     def adaption_before_derivatives_hydraulic(cls, net, branch_pit, node_pit, idx_lookups, options):
+        super().adaption_before_derivatives_hydraulic(net, branch_pit, node_pit, idx_lookups, options)
         # calculation of pressure lift
         f, t = idx_lookups[cls.table_name()]
         pump_branch_pit = branch_pit[f:t, :]
-        area = pump_branch_pit[:, AREA]
+        area = pump_branch_pit[:, net['_idx_branch']['AREA']]
 
         pump_array = get_component_array(net, cls.table_name())
         idx = pump_array[:, cls.STD_TYPE].astype(np.int32)
         std_types = get_std_type_lookup(net, cls.table_name())[idx]
 
-        from_nodes = pump_branch_pit[:, FROM_NODE].astype(np.int32)
+        from_nodes = pump_branch_pit[:, net['_idx_branch']['FROM_NODE']].astype(np.int32)
         # to_nodes = pump_branch_pit[:, TO_NODE].astype(np.int32)
         fluid = get_fluid(net)
-        p_from = node_pit[from_nodes, PAMB] + node_pit[from_nodes, PINIT]
+        p_from = node_pit[from_nodes, net['_idx_node']['PAMB']] + node_pit[from_nodes, PINIT]
         # p_to = node_pit[to_nodes, PAMB] + node_pit[to_nodes, PINIT]
-        numerator = NORMAL_PRESSURE * pump_branch_pit[:, TINIT]
-        v_mps = pump_branch_pit[:, VINIT]
-        if fluid.is_gas:
->>>>>>> 7d82b3f0
+        numerator = NORMAL_PRESSURE * pump_branch_pit[:, net['_idx_branch']['TINIT']]
+        v_mps = pump_branch_pit[:, net['_idx_branch']['VINIT']]
+        if is_fluid_gas(net):
             # consider volume flow at inlet
             if len(net._fluid) == 1:
                 fluid = net._fluid[0]
@@ -148,18 +119,11 @@
         else:
             v_mean = v_mps
         vol = v_mean * area
-<<<<<<< HEAD
-        fcts = itemgetter(*std_types)(net['std_types']['pump'])
-        fcts = [fcts] if not isinstance(fcts, tuple) else fcts
-        pl = np.array(list(map(lambda x, y: x.get_pressure(y), fcts, vol)))
-        pump_pit[:, net['_idx_branch']['PL']] = pl
-=======
         if len(std_types):
             fcts = itemgetter(*std_types)(net['std_types']['pump'])
             fcts = [fcts] if not isinstance(fcts, tuple) else fcts
             pl = np.array(list(map(lambda x, y: x.get_pressure(y), fcts, vol)))
-            pump_branch_pit[:, PL] = pl
->>>>>>> 7d82b3f0
+            pump_branch_pit[:, net['_idx_branch']['PL']] = pl
 
     @classmethod
     def calculate_temperature_lift(cls, net, branch_component_pit, node_pit):
@@ -174,11 +138,7 @@
         :return:
         :rtype:
         """
-<<<<<<< HEAD
-        pump_pit[:, net['_idx_branch']['TL']] = 0
-=======
-        branch_component_pit[:, TL] = 0
->>>>>>> 7d82b3f0
+        branch_component_pit[:, net['_idx_branch']['TL']] = 0
 
     @classmethod
     def extract_results(cls, net, options, branch_results, mode):
@@ -203,13 +163,8 @@
         ]
         required_results_ht = [("t_from_k", "temp_from"), ("t_to_k", "temp_to")]
 
-<<<<<<< HEAD
         if is_fluid_gas(net):
-            required_results.extend([
-=======
-        if get_fluid(net).is_gas:
             required_results_hyd.extend([
->>>>>>> 7d82b3f0
                 ("v_from_m_per_s", "v_gas_from"), ("v_to_m_per_s", "v_gas_to"),
                 ("normfactor_from", "normfactor_from"), ("normfactor_to", "normfactor_to")
             ])
@@ -224,13 +179,11 @@
             from_nodes = branch_results["from_nodes"][f:t]
 
             res_table = net["res_" + cls.table_name()]
-<<<<<<< HEAD
             pl = branch_results["pl"][f:t]
             if is_fluid_gas(net):
-                p_from = branch_results["p_from"][f:t]
-                p_to = branch_results["p_to"][f:t]
-                from_nodes = branch_results["from_nodes"][f:t]
-                t0 = net["_pit"]["node"][from_nodes, net['_idx_branch']['TINIT']]
+                p_from = branch_results["p_abs_from"][f:t]
+                p_to = branch_results["p_abs_to"][f:t]
+                t0 = net["_pit"]["node"][from_nodes, net['_idx_node']['TINIT']]
                 mf_sum_int = branch_results["mf_from"][f:t]
                 # calculate ideal compression power
                 if len(net._fluid) == 1:
@@ -244,21 +197,6 @@
                         molar_mass_given=False
                     else:
                         molar_mass_given=True
-=======
-            if net.fluid.is_gas:
-                p_from = branch_results["p_abs_from"][f:t]
-                p_to = branch_results["p_abs_to"][f:t]
-                t0 = net["_pit"]["node"][from_nodes, TINIT_NODE]
-                mf_sum_int = branch_results["mf_from"][f:t]
-                # calculate ideal compression power
-                compr = get_fluid(net).get_property("compressibility", p_from)
-                try:
-                    molar_mass = net.fluid.get_molar_mass()  # [g/mol]
-                except UserWarning:
-                    logger.error('Molar mass is missing in your fluid. Before you are able to '
-                                 'retrieve the compression power make sure that the molar mass is'
-                                 ' defined')
->>>>>>> 7d82b3f0
                 else:
                     node_pit = net["_active_pit"]["node"]
                     w = get_lookup(net, 'node', 'w')
@@ -274,13 +212,20 @@
                         molar_mass_given=True
                 if molar_mass_given:
                     r_spec = 1e3 * R_UNIVERSAL / molar_mass  # [J/(kg * K)]
+                    if len(net._fluid) == 1:
+                        fluid = net._fluid[0]
+                        compr = get_fluid(net, fluid).get_heat_capacity(t0)
+                    else:
+                        node_pit = net["_active_pit"]["node"]
+                        w = get_lookup(net, 'node', 'w')
+                        mass_fraction = node_pit[:, w]
+                        compr = get_mixture_heat_capacity(net, p_from, mass_fraction, t0)
                     cp = net.fluid.get_heat_capacity(t0)
                     cv = cp - r_spec
                     k = cp/cv  # 'kappa' heat capacity ratio
                     w_real_isentr = (k / (k - 1)) * r_spec * compr * t0 * \
                                     (np.divide(p_to, p_from) ** ((k - 1) / k) - 1)
-                    res_table['compr_power_mw'].values[:] = \
-                        w_real_isentr * np.abs(mf_sum_int) / 10 ** 6
+                    res_table['compr_power_mw'].values[:] = w_real_isentr * np.abs(mf_sum_int) / 10 ** 6
             else:
                 vf_sum_int = branch_results["vf"][f:t]
                 res_table['compr_power_mw'].values[:] = pl * P_CONVERSION * vf_sum_int / 10 ** 6
