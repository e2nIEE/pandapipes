# Copyright (c) 2020-2022 by Fraunhofer Institute for Energy Economics
# and Energy System Technology (IEE), Kassel, and University of Kassel. All rights reserved.
# Use of this source code is governed by a BSD-style license that can be found in the LICENSE file.
<<<<<<< HEAD

from pandapipes.component_models.abstract_models import ConstFlow
from pandapipes.pipeflow_setup import get_lookup
=======
from pandapipes.component_models.junction_component import Junction
from pandapipes.component_models.abstract_models.const_flow_models import ConstFlow
>>>>>>> bcd097f9


class Sink(ConstFlow):
    """

    """

    @classmethod
    def table_name(cls):
        return "sink"

    @classmethod
    def sign(cls):
        return 1

    @classmethod
<<<<<<< HEAD
    def node_element_relevant(cls, net):
        return False

    @classmethod
    def create_pit_node_entries(cls, net, node_pit, node_name):
        super().create_pit_node_entries(net, node_pit, node_name)
        fluids = net._fluid
        if len(fluids) != 1:
            sinks = net[cls.table_name()]
            juncts = sinks.loc[sinks.mdot_kg_per_s.values == 0, 'junction']
            junction_idx_lookups = get_lookup(net, "node", "index")[node_name]
            index = junction_idx_lookups[juncts]
            node_pit[index, net['_idx_node']['LOAD']] += 0#10 ** -16
=======
    def get_connected_node_type(cls):
        return Junction
>>>>>>> bcd097f9
<|MERGE_RESOLUTION|>--- conflicted
+++ resolved
@@ -1,14 +1,10 @@
 # Copyright (c) 2020-2022 by Fraunhofer Institute for Energy Economics
 # and Energy System Technology (IEE), Kassel, and University of Kassel. All rights reserved.
 # Use of this source code is governed by a BSD-style license that can be found in the LICENSE file.
-<<<<<<< HEAD
 
-from pandapipes.component_models.abstract_models import ConstFlow
-from pandapipes.pipeflow_setup import get_lookup
-=======
 from pandapipes.component_models.junction_component import Junction
 from pandapipes.component_models.abstract_models.const_flow_models import ConstFlow
->>>>>>> bcd097f9
+from pandapipes.pf.pipeflow_setup import get_lookup
 
 
 class Sink(ConstFlow):
@@ -25,7 +21,10 @@
         return 1
 
     @classmethod
-<<<<<<< HEAD
+    def get_connected_node_type(cls):
+        return Junction
+
+    @classmethod
     def node_element_relevant(cls, net):
         return False
 
@@ -38,8 +37,4 @@
             juncts = sinks.loc[sinks.mdot_kg_per_s.values == 0, 'junction']
             junction_idx_lookups = get_lookup(net, "node", "index")[node_name]
             index = junction_idx_lookups[juncts]
-            node_pit[index, net['_idx_node']['LOAD']] += 0#10 ** -16
-=======
-    def get_connected_node_type(cls):
-        return Junction
->>>>>>> bcd097f9
+            node_pit[index, net['_idx_node']['LOAD']] += 0#10 ** -16