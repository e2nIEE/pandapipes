--- conflicted
+++ resolved
@@ -11,19 +11,10 @@
     vinterp, set_entry_check_repeat
 from pandapipes.component_models.junction_component import Junction
 from pandapipes.constants import NORMAL_TEMPERATURE, NORMAL_PRESSURE
-<<<<<<< HEAD
-from pandapipes.pipeflow_setup import get_lookup
-from pandapipes.pipeflow_setup import get_table_number
-from pandapipes.properties.fluids import get_mixture_density, is_fluid_gas, get_mixture_compressibility, get_fluid
-=======
-from pandapipes.idx_branch import FROM_NODE, TO_NODE, LENGTH, D, AREA, K, \
-    VINIT, ALPHA, QEXT, TEXT, LOSS_COEFFICIENT as LC, T_OUT, TL
-from pandapipes.idx_node import PINIT, HEIGHT, TINIT as TINIT_NODE, \
-    RHO as RHO_NODES, PAMB, ACTIVE as ACTIVE_ND
-from pandapipes.pf.pipeflow_setup import get_fluid, get_lookup
+from pandapipes.pf.pipeflow_setup import get_lookup, get_fluid
+from pandapipes.properties.fluids import get_mixture_density, is_fluid_gas, get_mixture_compressibility
 from pandapipes.pf.result_extraction import extract_branch_results_with_internals, \
     extract_branch_results_without_internals
->>>>>>> bcd097f9
 
 try:
     from pandaplan.core import pplog as logging
@@ -113,32 +104,19 @@
             super().create_pit_node_entries(net, node_pit)
         if table_nr is None:
             return
-<<<<<<< HEAD
-        int_node_pit[:, net['_idx_node']['HEIGHT']] = vinterp(junction_pit[from_junctions, net['_idx_node']['HEIGHT']],
-                                                              junction_pit[to_junctions, net['_idx_node']['HEIGHT']],
+        get_lookup(net, "node", "index")
+        int_node_pit[:, net['_idx_node']['HEIGHT']] = vinterp(junction_pit[fj_nodes, net['_idx_node']['HEIGHT']],
+                                                              junction_pit[tj_nodes, net['_idx_node']['HEIGHT']],
                                                               int_node_number)
-        int_node_pit[:, net['_idx_node']['PINIT']] = vinterp(junction_pit[from_junctions, net['_idx_node']['PINIT']],
-                                                             junction_pit[to_junctions, net['_idx_node']['PINIT']],
+        int_node_pit[:, net['_idx_node']['PINIT']] = vinterp(junction_pit[fj_nodes, net['_idx_node']['PINIT']],
+                                                             junction_pit[tj_nodes, net['_idx_node']['PINIT']],
                                                              int_node_number)
         int_node_pit[:, net['_idx_node']['TINIT']] = vinterp(
-            junction_pit[from_junctions, net['_idx_node']['TINIT']],
-            junction_pit[to_junctions, net['_idx_node']['TINIT']],
+            junction_pit[fj_nodes, net['_idx_node']['TINIT']],
+            junction_pit[tj_nodes, net['_idx_node']['TINIT']],
             int_node_number)
         int_node_pit[:, net['_idx_node']['PAMB']] = p_correction_height_air(int_node_pit[:, net['_idx_node']['HEIGHT']])
         int_node_pit[:, net['_idx_node']['ACTIVE']] = \
-=======
-        get_lookup(net, "node", "index")
-        int_node_pit[:, HEIGHT] = vinterp(junction_pit[fj_nodes, HEIGHT],
-                                          junction_pit[tj_nodes, HEIGHT], int_node_number)
-        int_node_pit[:, PINIT] = vinterp(junction_pit[fj_nodes, PINIT],
-                                         junction_pit[tj_nodes, PINIT], int_node_number)
-        int_node_pit[:, TINIT_NODE] = vinterp(junction_pit[fj_nodes, TINIT_NODE],
-                                              junction_pit[tj_nodes, TINIT_NODE],
-                                              int_node_number)
-        int_node_pit[:, PAMB] = p_correction_height_air(int_node_pit[:, HEIGHT])
-        int_node_pit[:, RHO_NODES] = get_fluid(net).get_density(int_node_pit[:, TINIT_NODE])
-        int_node_pit[:, ACTIVE_ND] = \
->>>>>>> bcd097f9
             np.repeat(net[cls.table_name()][cls.active_identifier()].values, int_node_number)
         if len(net._fluid) == 1:
             junction_pit[:, net['_idx_node']['RHO']] = \
@@ -209,11 +187,7 @@
         :return:
         :rtype:
         """
-<<<<<<< HEAD
-        pipe_pit[:, net['_idx_branch']['PL']] = 0
-=======
-        pipe_pit[:, TL] = 0
->>>>>>> bcd097f9
+        pipe_pit[:, net['_idx_branch']['TL']] = 0
 
     @classmethod
     def extract_results(cls, net, options, branch_results, nodes_connected, branches_connected):
@@ -222,18 +196,6 @@
         res_nodes_to = [("p_to_bar", "p_to"), ("t_to_k", "temp_to"), ("mdot_to_kg_per_s", "mf_to")]
         res_mean = [("vdot_norm_m3_per_s", "vf"), ("lambda", "lambda"), ("reynolds", "reynolds")]
 
-<<<<<<< HEAD
-        :param net:
-        :type net:
-        :param pipe_pit:
-        :type pipe_pit:
-        :param node_pit:
-        :type node_pit:
-        :return:
-        :rtype:
-        """
-        pipe_pit[:, net['_idx_branch']['TL']] = 0
-=======
         if get_fluid(net).is_gas:
             res_nodes_from.extend(
                 [("v_from_m_per_s", "v_gas_from"), ("normfactor_from", "normfactor_from")])
@@ -250,7 +212,6 @@
             required_results = res_nodes_from + res_nodes_to + res_mean
             extract_branch_results_without_internals(net, branch_results, required_results,
                                                      cls.table_name(), branches_connected)
->>>>>>> bcd097f9
 
     @classmethod
     def get_internal_results(cls, net, pipe):
