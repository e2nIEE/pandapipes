--- conflicted
+++ resolved
@@ -11,16 +11,9 @@
     vinterp, set_entry_check_repeat
 from pandapipes.component_models.junction_component import Junction
 from pandapipes.constants import NORMAL_TEMPERATURE, NORMAL_PRESSURE
-<<<<<<< HEAD
 from pandapipes.pipeflow_setup import get_lookup, get_table_number
 from pandapipes.properties.fluids import get_mixture_density, is_fluid_gas, get_mixture_compressibility, get_fluid
-=======
-from pandapipes.idx_branch import FROM_NODE, TO_NODE, LENGTH, D, AREA, K, VINIT, ALPHA, QEXT, TEXT,\
-    LOSS_COEFFICIENT as LC, T_OUT, PL, TL
-from pandapipes.idx_node import PINIT, HEIGHT, TINIT as TINIT_NODE, \
-    RHO as RHO_NODES, PAMB, ACTIVE as ACTIVE_ND
-from pandapipes.pipeflow_setup import get_fluid, get_lookup
->>>>>>> 3140fed6
+from pandapipes.pipeflow_setup import get_lookup
 
 try:
     from pandaplan.core import pplog as logging
@@ -157,44 +150,26 @@
         pipe_pit, internal_pipe_number = \
             super().create_pit_branch_entries(net, pipe_pit, node_name)
 
-<<<<<<< HEAD
-        pipe_pit[:, net['_idx_branch']['LENGTH']] = np.repeat(net[cls.table_name()].length_km.values * 1000 /
-                                                              internal_pipe_number, internal_pipe_number)
-        pipe_pit[:, net['_idx_branch']['K']] = np.repeat(net[cls.table_name()].k_mm.values / 1000,
-                                                         internal_pipe_number)
-        pipe_pit[:, net['_idx_branch']['T_OUT']] = 293
-        pipe_pit[:, net['_idx_branch']['ALPHA']] = np.repeat(net[cls.table_name()].alpha_w_per_m2k.values,
-                                                             internal_pipe_number)
-        pipe_pit[:, net['_idx_branch']['QEXT']] = np.repeat(net[cls.table_name()].qext_w.values,
-                                                            internal_pipe_number)
-        pipe_pit[:, net['_idx_branch']['TEXT']] = np.repeat(net[cls.table_name()].text_k.values,
-                                                            internal_pipe_number)
-        pipe_pit[:, net['_idx_branch']['D']] = np.repeat(net[cls.table_name()].diameter_m.values, internal_pipe_number)
-        pipe_pit[:, net['_idx_branch']['AREA']] = pipe_pit[:, net['_idx_branch']['D']] ** 2 * np.pi / 4
-        pipe_pit[:, net['_idx_branch']['LOSS_COEFFICIENT']] = np.repeat(net[cls.table_name()].loss_coefficient.values,
-                                                                        internal_pipe_number)
-=======
         has_internals = np.any(internal_pipe_number > 1)
         tbl = cls.table_name()
         set_entry_check_repeat(
-            pipe_pit, LENGTH, net[tbl].length_km.values * 1000 / internal_pipe_number,
+            pipe_pit, net['_idx_branch']['LENGTH'], net[tbl].length_km.values * 1000 / internal_pipe_number,
             internal_pipe_number, has_internals)
         set_entry_check_repeat(
-            pipe_pit, K, net[tbl].k_mm.values / 1000, internal_pipe_number, has_internals)
-        set_entry_check_repeat(
-            pipe_pit, ALPHA, net[tbl].alpha_w_per_m2k.values, internal_pipe_number, has_internals)
-        set_entry_check_repeat(
-            pipe_pit, QEXT, net[tbl].qext_w.values, internal_pipe_number, has_internals)
-        set_entry_check_repeat(
-            pipe_pit, TEXT, net[tbl].text_k.values, internal_pipe_number, has_internals)
-        set_entry_check_repeat(
-            pipe_pit, D, net[tbl].diameter_m.values, internal_pipe_number, has_internals)
-        set_entry_check_repeat(
-            pipe_pit, LC, net[tbl].loss_coefficient.values, internal_pipe_number, has_internals)
-
-        pipe_pit[:, T_OUT] = 293
-        pipe_pit[:, AREA] = pipe_pit[:, D] ** 2 * np.pi / 4
->>>>>>> 3140fed6
+            pipe_pit, net['_idx_branch']['K'], net[tbl].k_mm.values / 1000, internal_pipe_number, has_internals)
+        set_entry_check_repeat(
+            pipe_pit, net['_idx_branch']['ALPHA'], net[tbl].alpha_w_per_m2k.values, internal_pipe_number, has_internals)
+        set_entry_check_repeat(
+            pipe_pit, net['_idx_branch']['QEXT'], net[tbl].qext_w.values, internal_pipe_number, has_internals)
+        set_entry_check_repeat(
+            pipe_pit, net['_idx_branch']['TEXT'], net[tbl].text_k.values, internal_pipe_number, has_internals)
+        set_entry_check_repeat(
+            pipe_pit, net['_idx_branch']['D'], net[tbl].diameter_m.values, internal_pipe_number, has_internals)
+        set_entry_check_repeat(
+            pipe_pit, net['_idx_branch']['LOSS_COEFFICIENT'], net[tbl].loss_coefficient.values, internal_pipe_number, has_internals)
+
+        pipe_pit[:, net['_idx_branch']['T_OUT']] = 293
+        pipe_pit[:, net['_idx_branch']['AREA']] = pipe_pit[:, D] ** 2 * np.pi / 4
 
     @classmethod
     def calculate_pressure_lift(cls, net, pipe_pit, node_pit):
@@ -283,7 +258,6 @@
                 p_to = node_pit[to_nodes, net['_idx_node']['PAMB']] + node_pit[to_nodes, net['_idx_node']['PINIT']]
                 p_mean = np.where(p_from == p_to, p_from,
                                   2 / 3 * (p_from ** 3 - p_to ** 3) / (p_from ** 2 - p_to ** 2))
-<<<<<<< HEAD
                 numerator = NORMAL_PRESSURE * node_pit[v_nodes, net['_idx_node']['TINIT']]
                 if len(net._fluid) == 1:
                     fluid = get_fluid(net, net._fluid[0])
@@ -302,15 +276,6 @@
                                       / (p_from * NORMAL_TEMPERATURE)
                     normfactor_to = numerator * get_mixture_compressibility(net, p_to, mass_fraction) \
                                     / (p_to * NORMAL_TEMPERATURE)
-=======
-                numerator = NORMAL_PRESSURE * node_pit[v_nodes, TINIT_NODE]
-                normfactor_mean = numerator * fluid.get_property("compressibility", p_mean) \
-                    / (p_mean * NORMAL_TEMPERATURE)
-                normfactor_from = numerator * fluid.get_property("compressibility", p_from) \
-                    / (p_from * NORMAL_TEMPERATURE)
-                normfactor_to = numerator * fluid.get_property("compressibility", p_to) \
-                    / (p_to * NORMAL_TEMPERATURE)
->>>>>>> 3140fed6
 
                 v_pipe_data_mean = v_pipe_data * normfactor_mean
                 v_pipe_data_from = v_pipe_data * normfactor_from
