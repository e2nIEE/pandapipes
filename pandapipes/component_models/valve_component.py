--- conflicted
+++ resolved
@@ -5,18 +5,11 @@
 import numpy as np
 from numpy import dtype
 
-<<<<<<< HEAD
-from pandapipes.component_models.abstract_models import BranchWZeroLengthComponent
-from pandapipes.component_models.component_toolbox import calculate_branch_results
-from pandapipes.idx_branch import D, AREA, LOSS_COEFFICIENT as LC, TL
-from pandapipes.pf.pipeflow_setup import get_net_option
-=======
 from pandapipes.component_models.abstract_models.branch_wzerolength_models import \
     BranchWZeroLengthComponent
 from pandapipes.component_models.junction_component import Junction
 from pandapipes.idx_branch import D, AREA, LOSS_COEFFICIENT as LC, TL
 from pandapipes.pf.result_extraction import extract_branch_results_without_internals
->>>>>>> a138b37d
 from pandapipes.properties.fluids import get_fluid
 
 
@@ -89,15 +82,6 @@
                 ("type", dtype(object))]
 
     @classmethod
-<<<<<<< HEAD
-    def extract_results(cls, net, options, node_name):
-        placement_table, res_table, valve_pit, node_pit = super().extract_results(net, options,
-                                                                                  node_name)
-        fluid = get_fluid(net)
-        use_numba = get_net_option(net, "use_numba")
-
-        calculate_branch_results(res_table, valve_pit, node_pit, placement_table, fluid, use_numba)
-=======
     def extract_results(cls, net, options, branch_results, nodes_connected, branches_connected):
         required_results = [
             ("p_from_bar", "p_from"), ("p_to_bar", "p_to"), ("t_from_k", "temp_from"),
@@ -116,7 +100,6 @@
 
         extract_branch_results_without_internals(net, branch_results, required_results,
                                                  cls.table_name(), branches_connected)
->>>>>>> a138b37d
 
     @classmethod
     def get_result_table(cls, net):
