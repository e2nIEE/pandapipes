--- conflicted
+++ resolved
@@ -5,20 +5,13 @@
 import numpy as np
 from numpy import dtype
 
-<<<<<<< HEAD
 from pandapipes.component_models.abstract_models import BranchWZeroLengthComponent
+from pandapipes.component_models.junction_component import Junction
 from pandapipes.constants import NORMAL_PRESSURE, NORMAL_TEMPERATURE
 from pandapipes.internals_toolbox import _sum_by_group
 from pandapipes.properties.fluids import is_fluid_gas, get_mixture_compressibility, get_fluid
 from pandapipes.pipeflow_setup import get_lookup
-=======
-from pandapipes.component_models.abstract_models.branch_wzerolength_models import \
-    BranchWZeroLengthComponent
-from pandapipes.component_models.junction_component import Junction
-from pandapipes.idx_branch import D, AREA, LOSS_COEFFICIENT as LC, TL
 from pandapipes.pf.result_extraction import extract_branch_results_without_internals
-from pandapipes.properties.fluids import get_fluid
->>>>>>> bcd097f9
 
 
 class Valve(BranchWZeroLengthComponent):
@@ -54,36 +47,12 @@
         :type branch_pit:
         :return: No Output.
         """
-<<<<<<< HEAD
-        valve_pit = super().create_pit_branch_entries(net, valve_pit, node_name)
+        valve_pit = super().create_pit_branch_entries(net, branch_pit)
         valve_pit[:, net['_idx_branch']['D']] = net[cls.table_name()].diameter_m.values
         valve_pit[:, net['_idx_branch']['AREA']] = valve_pit[:, net['_idx_branch']['D']] ** 2 * np.pi / 4
         valve_pit[:, net['_idx_branch']['LOSS_COEFFICIENT']] = net[cls.table_name()].loss_coefficient.values
 
     @classmethod
-    def calculate_pressure_lift(cls, net, valve_pit, node_pit):
-        """
-
-        :param net:
-        :type net:
-        :param valve_pit:
-        :type valve_pit:
-        :param node_pit:
-        :type node_pit:
-        :return:
-        :rtype:
-        """
-        valve_pit[:, net['_idx_branch']['PL']] = 0
-
-    @classmethod
-=======
-        valve_pit = super().create_pit_branch_entries(net, branch_pit)
-        valve_pit[:, D] = net[cls.table_name()].diameter_m.values
-        valve_pit[:, AREA] = valve_pit[:, D] ** 2 * np.pi / 4
-        valve_pit[:, LC] = net[cls.table_name()].loss_coefficient.values
-
-    @classmethod
->>>>>>> bcd097f9
     def calculate_temperature_lift(cls, net, valve_pit, node_pit):
         """
 
@@ -114,40 +83,6 @@
                 ("type", dtype(object))]
 
     @classmethod
-<<<<<<< HEAD
-    def extract_results(cls, net, options, node_name):
-        placement_table, res_table, branch_pit, node_pit = super().extract_results(net, options, node_name)
-
-        idx_active = branch_pit[:, net['_idx_branch']['ELEMENT_IDX']]
-        v_mps = branch_pit[:, net['_idx_branch']['VINIT']]
-        _, v_sum, internal_pipes = _sum_by_group(idx_active, v_mps, np.ones_like(idx_active))
-        idx_pit = branch_pit[:, net['_idx_branch']['ELEMENT_IDX']]
-        _, lambda_sum, reynolds_sum, = \
-            _sum_by_group(idx_pit, branch_pit[:, net['_idx_branch']['LAMBDA']], branch_pit[:, net['_idx_branch']['RE']])
-        if is_fluid_gas(net):
-            from_nodes = branch_pit[:, net['_idx_branch']['FROM_NODE']].astype(np.int32)
-            to_nodes = branch_pit[:, net['_idx_branch']['TO_NODE']].astype(np.int32)
-            numerator = NORMAL_PRESSURE * branch_pit[:, net['_idx_branch']['TINIT']]
-            p_from = node_pit[from_nodes, net['_idx_node']['PAMB']] + node_pit[from_nodes, net['_idx_node']['PINIT']]
-            p_to = node_pit[to_nodes, net['_idx_node']['PAMB']] + node_pit[to_nodes, net['_idx_node']['PINIT']]
-            mask = ~np.isclose(p_from, p_to)
-            p_mean = np.empty_like(p_to)
-            p_mean[~mask] = p_from[~mask]
-            p_mean[mask] = 2 / 3 * (p_from[mask] ** 3 - p_to[mask] ** 3) \
-                           / (p_from[mask] ** 2 - p_to[mask] ** 2)
-            if len(net._fluid) == 1:
-                fluid = net._fluid[0]
-                normfactor_mean = numerator * get_fluid(net, fluid).get_compressibility(p_mean) \
-                                  / (p_mean * NORMAL_TEMPERATURE)
-            else:
-                w = get_lookup(net, 'branch', 'w')
-                mf = branch_pit[:, w]
-                comp_fact = get_mixture_compressibility(net, p_mean, mf)
-                normfactor_mean = numerator * comp_fact / (p_mean * NORMAL_TEMPERATURE)
-            v_gas_mean = v_mps * normfactor_mean
-            _, v_gas_mean_sum = _sum_by_group(idx_active, v_gas_mean)
-            res_table["v_mean_m_per_s"].values[placement_table] = v_gas_mean_sum / internal_pipes
-=======
     def extract_results(cls, net, options, branch_results, nodes_connected, branches_connected):
         required_results = [
             ("p_from_bar", "p_from"), ("p_to_bar", "p_to"), ("t_from_k", "temp_from"),
@@ -161,7 +96,6 @@
                 ("v_mean_m_per_s", "v_gas_mean"), ("normfactor_from", "normfactor_from"),
                 ("normfactor_to", "normfactor_to")
             ])
->>>>>>> bcd097f9
         else:
             required_results.extend([("v_mean_m_per_s", "v_mps")])
 
