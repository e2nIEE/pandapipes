--- conflicted
+++ resolved
@@ -5,16 +5,12 @@
 import numpy as np
 from numpy import dtype
 
-<<<<<<< HEAD
-from pandapipes.component_models.abstract_models import BranchWZeroLengthComponent
-=======
 from pandapipes.component_models.component_toolbox import standard_branch_wo_internals_result_lookup
 from pandapipes.component_models.abstract_models.branch_wzerolength_models import \
     BranchWZeroLengthComponent
->>>>>>> 7d82b3f0
 from pandapipes.component_models.junction_component import Junction
 from pandapipes.pf.result_extraction import extract_branch_results_without_internals
-from pandapipes.properties.fluids import is_fluid_gas, get_fluid
+from pandapipes.properties.fluids import is_fluid_gas
 
 
 class Valve(BranchWZeroLengthComponent):
@@ -68,11 +64,7 @@
         :return:
         :rtype:
         """
-<<<<<<< HEAD
-        valve_pit[:, net['_idx_branch']['TL']] = 0
-=======
-        branch_component_pit[:, TL] = 0
->>>>>>> 7d82b3f0
+        branch_component_pit[:, net['_idx_branch']['TL']] = 0
 
     @classmethod
     def get_component_input(cls):
@@ -93,22 +85,8 @@
     def extract_results(cls, net, options, branch_results, mode):
         required_results_hyd, required_results_ht = standard_branch_wo_internals_result_lookup(net)
 
-<<<<<<< HEAD
-        if is_fluid_gas(net):
-            required_results.extend([
-                ("v_from_m_per_s", "v_gas_from"), ("v_to_m_per_s", "v_gas_to"),
-                ("v_mean_m_per_s", "v_gas_mean"), ("normfactor_from", "normfactor_from"),
-                ("normfactor_to", "normfactor_to")
-            ])
-        else:
-            required_results.extend([("v_mean_m_per_s", "v_mps")])
-
-        extract_branch_results_without_internals(net, branch_results, required_results,
-                                                 cls.table_name(), branches_connected)
-=======
         extract_branch_results_without_internals(net, branch_results, required_results_hyd,
                                                  required_results_ht, cls.table_name(), mode)
->>>>>>> 7d82b3f0
 
     @classmethod
     def get_result_table(cls, net):
