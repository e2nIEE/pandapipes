# Copyright (c) 2020-2022 by Fraunhofer Institute for Energy Economics
# and Energy System Technology (IEE), Kassel, and University of Kassel. All rights reserved.
# Use of this source code is governed by a BSD-style license that can be found in the LICENSE file.
<<<<<<< HEAD

import numpy as np
from numpy import dtype

from pandapipes.component_models.abstract_models import ConstFlow
from pandapipes.internals_toolbox import _sum_by_group
from pandapipes.pipeflow_setup import get_lookup
=======
from pandapipes.component_models.junction_component import Junction
from pandapipes.component_models.abstract_models.const_flow_models import ConstFlow
>>>>>>> bcd097f9


class Source(ConstFlow):
    """

    """

    @classmethod
    def table_name(cls):
        return "source"

    @classmethod
    def sign(cls):
        return -1

    @classmethod
<<<<<<< HEAD
    def node_element_relevant(cls, net):
        return len(net._fluid) != 1

    @classmethod
    def create_pit_node_element_entries(cls, net, node_element_pit, node_name):
        fluids = net._fluid
        if len(fluids) != 1:
            source_pit = super().create_pit_node_element_entries(net, node_element_pit, node_name)
            sources = net[cls.table_name()]
            helper = sources.in_service.values * sources.scaling.values
            mf = np.nan_to_num(sources.mdot_kg_per_s.values)
            mass_flow_loads = mf * helper
            source_pit[:, net._idx_node_element['MINIT']] = mass_flow_loads

    @classmethod
    def create_pit_node_entries(cls, net, node_pit, node_name):
        super().create_pit_node_entries(net, node_pit, node_name)
        sources = net[cls.table_name()]
        fluids = net._fluid
        if len(fluids) != 1:
            helper = sources.in_service.values * sources.scaling.values * cls.sign()
            mf = np.nan_to_num(sources.mdot_kg_per_s.values)
            mass_flow_loads = mf * helper
            for fluid in fluids:
                juncts, sources_sum = _sum_by_group(sources.junction.values[sources.fluid == fluid],
                                                    mass_flow_loads[sources.fluid == fluid])
                junction_idx_lookups = get_lookup(net, "node", "index")[node_name]
                index = junction_idx_lookups[juncts]
                node_pit[index, net['_idx_node'][fluid + '_LOAD']] -= sources_sum

    @classmethod
    def get_component_input(cls):
        """
        Column names and types of the corresponding DataFrame

        :return:
        :rtype:
        """
        return [("name", dtype(object)),
                ("junction", "u4"),
                ("mdot_kg_per_s", "f8"),
                ("fluid", dtype(object)),
                ("scaling", "f8"),
                ("in_service", "bool"),
                ("type", dtype(object))]
=======
    def get_connected_node_type(cls):
        return Junction
>>>>>>> bcd097f9
<|MERGE_RESOLUTION|>--- conflicted
+++ resolved
@@ -1,18 +1,14 @@
 # Copyright (c) 2020-2022 by Fraunhofer Institute for Energy Economics
 # and Energy System Technology (IEE), Kassel, and University of Kassel. All rights reserved.
 # Use of this source code is governed by a BSD-style license that can be found in the LICENSE file.
-<<<<<<< HEAD
 
 import numpy as np
 from numpy import dtype
 
-from pandapipes.component_models.abstract_models import ConstFlow
+from pandapipes.component_models.junction_component import Junction
+from pandapipes.component_models.abstract_models.const_flow_models import ConstFlow
 from pandapipes.internals_toolbox import _sum_by_group
 from pandapipes.pipeflow_setup import get_lookup
-=======
-from pandapipes.component_models.junction_component import Junction
-from pandapipes.component_models.abstract_models.const_flow_models import ConstFlow
->>>>>>> bcd097f9
 
 
 class Source(ConstFlow):
@@ -29,7 +25,10 @@
         return -1
 
     @classmethod
-<<<<<<< HEAD
+    def node_element_relevant(cls, net):
+        return False
+
+    @classmethod
     def node_element_relevant(cls, net):
         return len(net._fluid) != 1
 
@@ -74,8 +73,4 @@
                 ("fluid", dtype(object)),
                 ("scaling", "f8"),
                 ("in_service", "bool"),
-                ("type", dtype(object))]
-=======
-    def get_connected_node_type(cls):
-        return Junction
->>>>>>> bcd097f9
+                ("type", dtype(object))]