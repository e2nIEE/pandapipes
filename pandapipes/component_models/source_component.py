# Copyright (c) 2020-2023 by Fraunhofer Institute for Energy Economics
# and Energy System Technology (IEE), Kassel, and University of Kassel. All rights reserved.
# Use of this source code is governed by a BSD-style license that can be found in the LICENSE file.

import numpy as np
from numpy import dtype

from pandapipes.component_models.abstract_models.const_flow_models import ConstFlow
from pandapipes.component_models.junction_component import Junction
from pandapipes.pf.internals_toolbox import _sum_by_group
from pandapipes.pf.pipeflow_setup import get_lookup, get_net_option


class Source(ConstFlow):
    """

    """

    @classmethod
    def table_name(cls):
        return "source"

    @classmethod
    def sign(cls):
        return -1

    @classmethod
    def get_connected_node_type(cls):
        return Junction

    @classmethod
<<<<<<< HEAD
    def node_element_relevant(cls, net):
        return len(net._fluid) != 1

    @classmethod
    def create_pit_node_element_entries(cls, net, node_element_pit):
        fluids = net._fluid
        if len(fluids) != 1:
            source_pit = super().create_pit_node_element_entries(net, node_element_pit)
            sources = net[cls.table_name()]
            helper = sources.in_service.values * sources.scaling.values
            mf = np.nan_to_num(sources.mdot_kg_per_s.values)
            mass_flow_loads = mf * helper
            source_pit[:, net._idx_node_element['MINIT']] = mass_flow_loads

    @classmethod
    def create_pit_node_entries(cls, net, node_pit):
        super().create_pit_node_entries(net, node_pit)
        sources = net[cls.table_name()]
        fluids = net._fluid
        if len(fluids) != 1:
            helper = sources.in_service.values * sources.scaling.values * cls.sign()
            mf = np.nan_to_num(sources.mdot_kg_per_s.values)
            mass_flow_loads = mf * helper
            for fluid in fluids:
                use_numba = get_net_option(net, "use_numba")
                juncts, sources_sum = _sum_by_group(use_numba, sources.junction.values[sources.fluid == fluid],
                                                    mass_flow_loads[sources.fluid == fluid])
                junction_idx_lookups = get_lookup(net, "node", "index")[cls.get_connected_node_type().table_name()]
                index = junction_idx_lookups[juncts]
                node_pit[index, net['_idx_node'][fluid + '_LOAD']] -= sources_sum

    @classmethod
    def get_component_input(cls):
        """
        Column names and types of the corresponding DataFrame

        :return:
        :rtype:
        """
        return [("name", dtype(object)),
                ("junction", "u4"),
                ("mdot_kg_per_s", "f8"),
                ("fluid", dtype(object)),
                ("scaling", "f8"),
                ("in_service", "bool"),
                ("type", dtype(object))]
=======
    def active_identifier(cls):
        return "in_service"
>>>>>>> 7d82b3f0
<|MERGE_RESOLUTION|>--- conflicted
+++ resolved
@@ -29,7 +29,10 @@
         return Junction
 
     @classmethod
-<<<<<<< HEAD
+    def active_identifier(cls):
+        return "in_service"
+
+    @classmethod
     def node_element_relevant(cls, net):
         return len(net._fluid) != 1
 
@@ -75,8 +78,4 @@
                 ("fluid", dtype(object)),
                 ("scaling", "f8"),
                 ("in_service", "bool"),
-                ("type", dtype(object))]
-=======
-    def active_identifier(cls):
-        return "in_service"
->>>>>>> 7d82b3f0
+                ("type", dtype(object))]