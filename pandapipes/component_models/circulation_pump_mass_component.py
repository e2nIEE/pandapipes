--- conflicted
+++ resolved
@@ -11,11 +11,7 @@
 from pandapipes.pf.pipeflow_setup import get_lookup, get_net_option
 
 try:
-<<<<<<< HEAD
-    from pandaplan.core import pplog as logging
-=======
     import pandaplan.core.pplog as logging
->>>>>>> 7d82b3f0
 except ImportError:
     import logging
 
@@ -38,6 +34,7 @@
         return [("name", dtype(object)),
                 ("return_junction", "u4"),
                 ("flow_junction", "u4"),
+                ("fluid", dtype(object)),
                 ("p_flow_bar", "f8"),
                 ("t_flow_k", "f8"),
                 ("mdot_flow_kg_per_s", "f8"),
@@ -75,23 +72,5 @@
         node_pit[index, net['_idx_node']['LOAD']] += loads_sum
 
     @classmethod
-<<<<<<< HEAD
-    def get_component_input(cls):
-        """
-
-        :return:
-        :rtype:
-        """
-        return [("name", dtype(object)),
-                ("from_junction", "u4"),
-                ("to_junction", "u4"),
-                ("p_bar", "f8"),
-                ("t_k", "f8"),
-                ("mdot_kg_per_s", "f8"),
-                ("fluid", dtype(object)),
-                ("in_service", 'bool'),
-                ("type", dtype(object))]
-=======
     def calculate_temperature_lift(cls, net, pipe_pit, node_pit):
-        pass
->>>>>>> 7d82b3f0
+        pass