--- conflicted
+++ resolved
@@ -8,11 +8,6 @@
 from pandapipes.component_models.component_toolbox import get_component_array
 from pandapipes.component_models.junction_component import Junction
 from pandapipes.component_models.pump_component import Pump
-<<<<<<< HEAD
-=======
-from pandapipes.idx_branch import VINIT, D, AREA, LOSS_COEFFICIENT as LC, FROM_NODE, PL
-from pandapipes.idx_node import PINIT, PAMB
->>>>>>> 7d82b3f0
 
 
 class Compressor(Pump):
@@ -44,33 +39,9 @@
         """
         compressor_pit = super(Pump, cls).create_pit_branch_entries(net, branch_pit)
 
-<<<<<<< HEAD
         compressor_pit[:, net['_idx_branch']['D']] = 0.1
         compressor_pit[:, net['_idx_branch']['AREA']] = compressor_pit[:, net['_idx_branch']['D']] ** 2 * np.pi / 4
         compressor_pit[:, net['_idx_branch']['LOSS_COEFFICIENT']] = 0
-        compressor_pit[:, net['_idx_branch']['PRESSURE_RATIO']] = net[cls.table_name()].pressure_ratio.values
-
-    @classmethod
-    def adaption_before_derivatives_hydraulic(cls, net, branch_pit, node_pit, branch_lookups, node_lookups, options):
-        """ absolute inlet pressure multiplied by the compressor's boost ratio.
-        If the flow is reversed, the pressure lift is set to 0."""
-        super().adaption_before_derivatives_hydraulic(net, branch_pit, node_pit, branch_lookups, node_lookups, options)
-        f, t = branch_lookups[cls.table_name()]
-        compressor_pit = branch_pit[f:t, :]
-
-        from_nodes = compressor_pit[:, net['_idx_branch']['FROM_NODE']].astype(np.int32)
-        p_from = node_pit[from_nodes, net['_idx_node']['PAMB']] + node_pit[from_nodes, net['_idx_node']['PINIT']]
-        p_to_calc = p_from * compressor_pit[:, net['_idx_branch']['PRESSURE_RATIO']]
-        pl_abs = p_to_calc - p_from
-
-        v_mps = compressor_pit[:, net['_idx_branch']['VINIT']]
-        pl_abs[v_mps < 0] = 0  # force pressure lift = 0 for reverse flow
-
-        compressor_pit[:, net['_idx_branch']['PL']] = pl_abs
-=======
-        compressor_pit[:, D] = 0.1
-        compressor_pit[:, AREA] = compressor_pit[:, D] ** 2 * np.pi / 4
-        compressor_pit[:, LC] = 0
 
     @classmethod
     def create_component_array(cls, net, component_pits):
@@ -92,22 +63,22 @@
 
     @classmethod
     def adaption_before_derivatives_hydraulic(cls, net, branch_pit, node_pit, idx_lookups, options):
-        # calculation of pressure lift
+        """ absolute inlet pressure multiplied by the compressor's boost ratio.
+        If the flow is reversed, the pressure lift is set to 0."""
+        super().adaption_before_derivatives_hydraulic(net, branch_pit, node_pit, idx_lookups, options)
         f, t = idx_lookups[cls.table_name()]
         compressor_branch_pit = branch_pit[f:t, :]
         compressor_array = get_component_array(net, cls.table_name())
 
-        from_nodes = compressor_branch_pit[:, FROM_NODE].astype(np.int32)
-        p_from = node_pit[from_nodes, PAMB] + node_pit[from_nodes, PINIT]
-
+        from_nodes = compressor_branch_pit[:, net['_idx_branch']['FROM_NODE']].astype(np.int32)
+        p_from = node_pit[from_nodes, net['_idx_node']['PAMB']] + node_pit[from_nodes, net['_idx_node']['PINIT']]
         p_to_calc = p_from * compressor_array[:, cls.PRESSURE_RATIO]
         pl_abs = p_to_calc - p_from
 
-        v_mps = compressor_branch_pit[:, VINIT]
+        v_mps = compressor_branch_pit[:, net['_idx_branch']['VINIT']]
         pl_abs[v_mps < 0] = 0  # force pressure lift = 0 for reverse flow
 
-        compressor_branch_pit[:, PL] = pl_abs
->>>>>>> 7d82b3f0
+        compressor_branch_pit[:, net['_idx_branch']['PL']] = pl_abs
 
     @classmethod
     def get_component_input(cls):
