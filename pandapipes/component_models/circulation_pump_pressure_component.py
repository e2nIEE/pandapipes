# Copyright (c) 2020-2023 by Fraunhofer Institute for Energy Economics
# and Energy System Technology (IEE), Kassel, and University of Kassel. All rights reserved.
# Use of this source code is governed by a BSD-style license that can be found in the LICENSE file.

from numpy import dtype

from pandapipes.component_models.abstract_models.circulation_pump import CirculationPump
<<<<<<< HEAD
from pandapipes.pf.internals_toolbox import _sum_by_group
from pandapipes.pf.pipeflow_setup import get_lookup, get_net_option

try:
    from pandaplan.core import pplog as logging
=======
from pandapipes.component_models.component_toolbox import set_fixed_node_entries
from pandapipes.component_models.junction_component import Junction

try:
    import pandaplan.core.pplog as logging
>>>>>>> 7d82b3f0
except ImportError:
    import logging

logger = logging.getLogger(__name__)


class CirculationPumpPressure(CirculationPump):

    @classmethod
    def table_name(cls):
        return "circ_pump_pressure"

    @classmethod
    def get_component_input(cls):
        """

        :return:
        :rtype:
        """
        return [("name", dtype(object)),
                ("return_junction", "u4"),
                ("flow_junction", "u4"),
                ("p_flow_bar", "f8"),
                ("t_flow_k", "f8"),
                ("plift_bar", "f8"),
                ("in_service", 'bool'),
                ("type", dtype(object))]

    @classmethod
    def active_identifier(cls):
        return "in_service"

    @classmethod
    def get_connected_node_type(cls):
        return Junction

    @classmethod
    def create_pit_node_entries(cls, net, node_pit):
        """
        Function which creates pit node entries.

        :param net: The pandapipes network
        :type net: pandapipesNet
        :param node_pit:
        :type node_pit:
        :return: No Output.
        """
        circ_pump, press = super().create_pit_node_entries(net, node_pit)

<<<<<<< HEAD
        junction_idx_lookups = get_lookup(net, "node", "index")[
            cls.get_connected_node_type().table_name()]
        juncts_p, press_sum, number = _sum_by_group(
            get_net_option(net, "use_numba"), circ_pump.to_junction.values,
            press - circ_pump.plift_bar.values, np.ones_like(press, dtype=np.int32))

        index_p = junction_idx_lookups[juncts_p]
        node_pit[index_p, net['_idx_node']['PINIT']] = press_sum / number
        node_pit[index_p, net['_idx_node']['NODE_TYPE']] = net['_idx_node']['P']
        node_pit[index_p, net['_idx_node']['EXT_GRID_OCCURENCE']] += number

        net["_lookups"]["ext_grid"] = \
            np.array(list(set(np.concatenate([net["_lookups"]["ext_grid"], index_p]))))

    @classmethod
    def get_component_input(cls):
        """

        :return:
        :rtype:
        """
        return [("name", dtype(object)),
                ("from_junction", "u4"),
                ("to_junction", "u4"),
                ("p_bar", "f8"),
                ("t_k", "f8"),
                ("plift_bar", "f8"),
                ("fluid", dtype(object)),
                ("in_service", 'bool'),
                ("type", dtype(object))]
=======
        junction = circ_pump[cls.from_to_node_cols()[0]].values
        p_in = press - circ_pump.plift_bar.values
        set_fixed_node_entries(net, node_pit, junction, circ_pump.type.values, p_in, None,
                               cls.get_connected_node_type(), "p")

    @classmethod
    def calculate_temperature_lift(cls, net, pipe_pit, node_pit):
        pass
>>>>>>> 7d82b3f0
<|MERGE_RESOLUTION|>--- conflicted
+++ resolved
@@ -5,19 +5,11 @@
 from numpy import dtype
 
 from pandapipes.component_models.abstract_models.circulation_pump import CirculationPump
-<<<<<<< HEAD
-from pandapipes.pf.internals_toolbox import _sum_by_group
-from pandapipes.pf.pipeflow_setup import get_lookup, get_net_option
-
-try:
-    from pandaplan.core import pplog as logging
-=======
 from pandapipes.component_models.component_toolbox import set_fixed_node_entries
 from pandapipes.component_models.junction_component import Junction
 
 try:
     import pandaplan.core.pplog as logging
->>>>>>> 7d82b3f0
 except ImportError:
     import logging
 
@@ -40,6 +32,7 @@
         return [("name", dtype(object)),
                 ("return_junction", "u4"),
                 ("flow_junction", "u4"),
+                ("fluid", dtype(object)),
                 ("p_flow_bar", "f8"),
                 ("t_flow_k", "f8"),
                 ("plift_bar", "f8"),
@@ -67,38 +60,6 @@
         """
         circ_pump, press = super().create_pit_node_entries(net, node_pit)
 
-<<<<<<< HEAD
-        junction_idx_lookups = get_lookup(net, "node", "index")[
-            cls.get_connected_node_type().table_name()]
-        juncts_p, press_sum, number = _sum_by_group(
-            get_net_option(net, "use_numba"), circ_pump.to_junction.values,
-            press - circ_pump.plift_bar.values, np.ones_like(press, dtype=np.int32))
-
-        index_p = junction_idx_lookups[juncts_p]
-        node_pit[index_p, net['_idx_node']['PINIT']] = press_sum / number
-        node_pit[index_p, net['_idx_node']['NODE_TYPE']] = net['_idx_node']['P']
-        node_pit[index_p, net['_idx_node']['EXT_GRID_OCCURENCE']] += number
-
-        net["_lookups"]["ext_grid"] = \
-            np.array(list(set(np.concatenate([net["_lookups"]["ext_grid"], index_p]))))
-
-    @classmethod
-    def get_component_input(cls):
-        """
-
-        :return:
-        :rtype:
-        """
-        return [("name", dtype(object)),
-                ("from_junction", "u4"),
-                ("to_junction", "u4"),
-                ("p_bar", "f8"),
-                ("t_k", "f8"),
-                ("plift_bar", "f8"),
-                ("fluid", dtype(object)),
-                ("in_service", 'bool'),
-                ("type", dtype(object))]
-=======
         junction = circ_pump[cls.from_to_node_cols()[0]].values
         p_in = press - circ_pump.plift_bar.values
         set_fixed_node_entries(net, node_pit, junction, circ_pump.type.values, p_in, None,
@@ -106,5 +67,4 @@
 
     @classmethod
     def calculate_temperature_lift(cls, net, pipe_pit, node_pit):
-        pass
->>>>>>> 7d82b3f0
+        pass