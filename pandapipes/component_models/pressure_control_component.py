# Copyright (c) 2020-2022 by Fraunhofer Institute for Energy Economics
# and Energy System Technology (IEE), Kassel. All rights reserved.
# Use of this source code is governed by a BSD-style license that can be found in the LICENSE file.

import numpy as np
from numpy import dtype

<<<<<<< HEAD
from pandapipes.component_models.abstract_models import BranchWZeroLengthComponent
from pandapipes.pipeflow_setup import get_lookup
from pandapipes.properties.fluids import is_fluid_gas
=======
from pandapipes.component_models.abstract_models.branch_wzerolength_models import \
    BranchWZeroLengthComponent
from pandapipes.component_models.junction_component import Junction
from pandapipes.idx_branch import D, AREA, TL, \
    JAC_DERIV_DP, JAC_DERIV_DP1, JAC_DERIV_DV, BRANCH_TYPE, LOSS_COEFFICIENT as LC
from pandapipes.idx_node import PINIT, NODE_TYPE, PC
from pandapipes.pf.pipeflow_setup import get_lookup
from pandapipes.pf.result_extraction import extract_branch_results_without_internals
from pandapipes.properties.fluids import get_fluid
>>>>>>> bcd097f9


class PressureControlComponent(BranchWZeroLengthComponent):
    """

    """

    @classmethod
    def table_name(cls):
        return "press_control"

    @classmethod
    def active_identifier(cls):
        return "in_service"

    @classmethod
    def from_to_node_cols(cls):
        return "from_junction", "to_junction"

    @classmethod
    def get_connected_node_type(cls):
        return Junction

    @classmethod
    def create_pit_node_entries(cls, net, node_pit):
        pcs = net[cls.table_name()]
        controlled = pcs.in_service & pcs.control_active
        juncts = pcs['controlled_junction'].values[controlled]
        press = pcs['controlled_p_bar'].values[controlled]
        junction_idx_lookups = get_lookup(net, "node", "index")[
            cls.get_connected_node_type().table_name()]
        index_pc = junction_idx_lookups[juncts]
        node_pit[index_pc, net['_idx_node']['NODE_TYPE']] = net['_idx_node']['PC']
        node_pit[index_pc, net['_idx_node']['PINIT']] = press

    @classmethod
    def create_pit_branch_entries(cls, net, branch_pit):
        """
        Function which creates pit branch entries with a specific table.
        :param net: The pandapipes network
        :type net: pandapipesNet
        :param branch_pit:
        :type branch_pit:
        :return: No Output.
        """
<<<<<<< HEAD
        pc_pit = super().create_pit_branch_entries(net, pc_pit, node_name)
        pc_pit[:, net['_idx_branch']['D']] = 0.1
        pc_pit[:, net['_idx_branch']['AREA']] = pc_pit[:, net['_idx_branch']['D']] ** 2 * np.pi / 4
        pc_pit[net[cls.table_name()].control_active.values, net['_idx_branch']['BRANCH_TYPE']] = net['_idx_node']['PC']
        pc_pit[:, net['_idx_branch']['LOSS_COEFFICIENT']] = net[cls.table_name()].loss_coefficient.values

    @classmethod
    def calculate_derivatives_hydraulic(cls, net, branch_pit, node_pit, idx_lookups, options):
        press_pit = super().calculate_derivatives_hydraulic(net, branch_pit, node_pit, idx_lookups,
                                                            options)
        pc_branch = press_pit[:, net['_idx_branch']['BRANCH_TYPE']] == net['_idx_node']['PC']
        press_pit[pc_branch, net['_idx_branch']['JAC_DERIV_DP']] = 0
        press_pit[pc_branch, net['_idx_branch']['JAC_DERIV_DP1']] = 0
        press_pit[pc_branch, net['_idx_branch']['JAC_DERIV_DV']] = 0

    @classmethod
    def calculate_pressure_lift(cls, net, pc_pit, node_pit):
        """

        :param net: The pandapipes network
        :type net: pandapipesNet
        :param pc_pit:
        :type pc_pit:
        :param node_pit:
        :type node_pit:
        :return: power stroke
        :rtype: float
        """
        pc_pit[:, net['_idx_branch']['PL']] = 0

    @classmethod
=======
        pc_pit = super().create_pit_branch_entries(net, branch_pit)
        pc_pit[:, D] = 0.1
        pc_pit[:, AREA] = pc_pit[:, D] ** 2 * np.pi / 4
        pc_pit[net[cls.table_name()].control_active.values, BRANCH_TYPE] = PC
        pc_pit[:, LC] = net[cls.table_name()].loss_coefficient.values

    @classmethod
    def adaption_before_derivatives_hydraulic(cls, net, branch_pit, node_pit, idx_lookups, options):
        pass

    @classmethod
    def adaption_after_derivatives_hydraulic(cls, net, branch_pit, node_pit, idx_lookups, options):
        # set all PC branches to derivatives to 0
        f, t = idx_lookups[cls.table_name()]
        press_pit = branch_pit[f:t, :]
        pc_branch = press_pit[:, BRANCH_TYPE] == PC
        press_pit[pc_branch, JAC_DERIV_DP] = 0
        press_pit[pc_branch, JAC_DERIV_DP1] = 0
        press_pit[pc_branch, JAC_DERIV_DV] = 0

    @classmethod
>>>>>>> bcd097f9
    def calculate_temperature_lift(cls, net, pc_pit, node_pit):
        """

        :param net:
        :type net:
        :param pc_pit:
        :type pc_pit:
        :param node_pit:
        :type node_pit:
        :return:
        :rtype:
        """
        pc_pit[:, net['_idx_branch']['TL']] = 0

    @classmethod
    def extract_results(cls, net, options, branch_results, nodes_connected, branches_connected):
        """
        Function that extracts certain results.

        :param nodes_connected:
        :type nodes_connected:
        :param branches_connected:
        :type branches_connected:
        :param branch_results:
        :type branch_results:
        :param net: The pandapipes network
        :type net: pandapipesNet
        :param options:
        :type options:
        :return: No Output.
        """
        required_results = [
            ("p_from_bar", "p_from"), ("p_to_bar", "p_to"), ("t_from_k", "temp_from"),
            ("t_to_k", "temp_to"), ("mdot_to_kg_per_s", "mf_to"), ("mdot_from_kg_per_s", "mf_from"),
            ("vdot_norm_m3_per_s", "vf")
        ]

        if get_fluid(net).is_gas:
            required_results.extend([
                ("v_from_m_per_s", "v_gas_from"), ("v_to_m_per_s", "v_gas_to"),
                ("normfactor_from", "normfactor_from"), ("normfactor_to", "normfactor_to")
            ])
        else:
            required_results.extend([("v_mean_m_per_s", "v_mps")])

<<<<<<< HEAD
        p_to = node_pit[to_junction_nodes, net['_idx_node']['PINIT']]
        p_from = node_pit[from_junction_nodes, net['_idx_node']['PINIT']]
        res_table['deltap_bar'].values[placement_table] = p_to - p_from
=======
        extract_branch_results_without_internals(net, branch_results, required_results,
                                                 cls.table_name(), branches_connected)
>>>>>>> bcd097f9

        res_table = net["res_" + cls.table_name()]
        f, t = get_lookup(net, "branch", "from_to")[cls.table_name()]
        p_to = branch_results["p_to"][f:t]
        p_from = branch_results["p_from"][f:t]
        res_table["deltap_bar"].values[:] = p_to - p_from

    @classmethod
    def get_component_input(cls):
        """

        Get component input.

        :return:
        :rtype:
        """
        return [("name", dtype(object)),
                ("from_junction", "u4"),
                ("to_junction", "u4"),
                ("controlled_junction", "u4"),
                ("controlled_p_bar", "f8"),
                ("control_active", "bool"),
                ("loss_coefficient", "f8"),
                ("in_service", 'bool'),
                ("type", dtype(object))]

    @classmethod
    def get_result_table(cls, net):
        """

        Gets the result table.

        :param net: The pandapipes network
        :type net: pandapipesNet
        :return: (columns, all_float) - the column names and whether they are all float type. Only
                if False, returns columns as tuples also specifying the dtypes
        :rtype: (list, bool)
        """
        if is_fluid_gas(net):
            output = ["v_from_m_per_s", "v_to_m_per_s", "p_from_bar", "p_to_bar",
                      "t_from_k", "t_to_k", "mdot_from_kg_per_s", "mdot_to_kg_per_s",
                      "vdot_norm_m3_per_s", "normfactor_from", "normfactor_to"]
        else:
            output = ["v_mean_m_per_s", "p_from_bar", "p_to_bar", "t_from_k", "t_to_k",
                      "mdot_from_kg_per_s", "mdot_to_kg_per_s", "vdot_norm_m3_per_s"]
        output += ["deltap_bar"]
        return output, True<|MERGE_RESOLUTION|>--- conflicted
+++ resolved
@@ -5,21 +5,11 @@
 import numpy as np
 from numpy import dtype
 
-<<<<<<< HEAD
-from pandapipes.component_models.abstract_models import BranchWZeroLengthComponent
-from pandapipes.pipeflow_setup import get_lookup
-from pandapipes.properties.fluids import is_fluid_gas
-=======
-from pandapipes.component_models.abstract_models.branch_wzerolength_models import \
-    BranchWZeroLengthComponent
 from pandapipes.component_models.junction_component import Junction
-from pandapipes.idx_branch import D, AREA, TL, \
-    JAC_DERIV_DP, JAC_DERIV_DP1, JAC_DERIV_DV, BRANCH_TYPE, LOSS_COEFFICIENT as LC
-from pandapipes.idx_node import PINIT, NODE_TYPE, PC
+from pandapipes.component_models.abstract_models.branch_wzerolength_models import BranchWZeroLengthComponent
 from pandapipes.pf.pipeflow_setup import get_lookup
+from pandapipes.properties.fluids import is_fluid_gas, get_fluid
 from pandapipes.pf.result_extraction import extract_branch_results_without_internals
-from pandapipes.properties.fluids import get_fluid
->>>>>>> bcd097f9
 
 
 class PressureControlComponent(BranchWZeroLengthComponent):
@@ -65,44 +55,11 @@
         :type branch_pit:
         :return: No Output.
         """
-<<<<<<< HEAD
-        pc_pit = super().create_pit_branch_entries(net, pc_pit, node_name)
+        pc_pit = super().create_pit_branch_entries(net, branch_pit)
         pc_pit[:, net['_idx_branch']['D']] = 0.1
         pc_pit[:, net['_idx_branch']['AREA']] = pc_pit[:, net['_idx_branch']['D']] ** 2 * np.pi / 4
         pc_pit[net[cls.table_name()].control_active.values, net['_idx_branch']['BRANCH_TYPE']] = net['_idx_node']['PC']
         pc_pit[:, net['_idx_branch']['LOSS_COEFFICIENT']] = net[cls.table_name()].loss_coefficient.values
-
-    @classmethod
-    def calculate_derivatives_hydraulic(cls, net, branch_pit, node_pit, idx_lookups, options):
-        press_pit = super().calculate_derivatives_hydraulic(net, branch_pit, node_pit, idx_lookups,
-                                                            options)
-        pc_branch = press_pit[:, net['_idx_branch']['BRANCH_TYPE']] == net['_idx_node']['PC']
-        press_pit[pc_branch, net['_idx_branch']['JAC_DERIV_DP']] = 0
-        press_pit[pc_branch, net['_idx_branch']['JAC_DERIV_DP1']] = 0
-        press_pit[pc_branch, net['_idx_branch']['JAC_DERIV_DV']] = 0
-
-    @classmethod
-    def calculate_pressure_lift(cls, net, pc_pit, node_pit):
-        """
-
-        :param net: The pandapipes network
-        :type net: pandapipesNet
-        :param pc_pit:
-        :type pc_pit:
-        :param node_pit:
-        :type node_pit:
-        :return: power stroke
-        :rtype: float
-        """
-        pc_pit[:, net['_idx_branch']['PL']] = 0
-
-    @classmethod
-=======
-        pc_pit = super().create_pit_branch_entries(net, branch_pit)
-        pc_pit[:, D] = 0.1
-        pc_pit[:, AREA] = pc_pit[:, D] ** 2 * np.pi / 4
-        pc_pit[net[cls.table_name()].control_active.values, BRANCH_TYPE] = PC
-        pc_pit[:, LC] = net[cls.table_name()].loss_coefficient.values
 
     @classmethod
     def adaption_before_derivatives_hydraulic(cls, net, branch_pit, node_pit, idx_lookups, options):
@@ -113,13 +70,12 @@
         # set all PC branches to derivatives to 0
         f, t = idx_lookups[cls.table_name()]
         press_pit = branch_pit[f:t, :]
-        pc_branch = press_pit[:, BRANCH_TYPE] == PC
-        press_pit[pc_branch, JAC_DERIV_DP] = 0
-        press_pit[pc_branch, JAC_DERIV_DP1] = 0
-        press_pit[pc_branch, JAC_DERIV_DV] = 0
+        pc_branch = press_pit[:, net['_idx_branch']['BRANCH_TYPE']] == net['_idx_node']['PC']
+        press_pit[pc_branch, net['_idx_branch']['JAC_DERIV_DP']] = 0
+        press_pit[pc_branch, net['_idx_branch']['JAC_DERIV_DP1']] = 0
+        press_pit[pc_branch, net['_idx_branch']['JAC_DERIV_DV']] = 0
 
     @classmethod
->>>>>>> bcd097f9
     def calculate_temperature_lift(cls, net, pc_pit, node_pit):
         """
 
@@ -165,14 +121,8 @@
         else:
             required_results.extend([("v_mean_m_per_s", "v_mps")])
 
-<<<<<<< HEAD
-        p_to = node_pit[to_junction_nodes, net['_idx_node']['PINIT']]
-        p_from = node_pit[from_junction_nodes, net['_idx_node']['PINIT']]
-        res_table['deltap_bar'].values[placement_table] = p_to - p_from
-=======
         extract_branch_results_without_internals(net, branch_results, required_results,
                                                  cls.table_name(), branches_connected)
->>>>>>> bcd097f9
 
         res_table = net["res_" + cls.table_name()]
         f, t = get_lookup(net, "branch", "from_to")[cls.table_name()]
