# Copyright (c) 2020-2023 by Fraunhofer Institute for Energy Economics
# and Energy System Technology (IEE), Kassel. All rights reserved.
# Use of this source code is governed by a BSD-style license that can be found in the LICENSE file.

import numpy as np
from numpy import dtype

from pandapipes.component_models.junction_component import Junction
from pandapipes.component_models.abstract_models.branch_wzerolength_models import BranchWZeroLengthComponent
from pandapipes.pf.pipeflow_setup import get_lookup
from pandapipes.properties.fluids import is_fluid_gas, get_fluid
from pandapipes.pf.result_extraction import extract_branch_results_without_internals


class PressureControlComponent(BranchWZeroLengthComponent):
    """

    """

    @classmethod
    def table_name(cls):
        return "press_control"

    @classmethod
    def active_identifier(cls):
        return "in_service"

    @classmethod
    def from_to_node_cols(cls):
        return "from_junction", "to_junction"

    @classmethod
    def get_connected_node_type(cls):
        return Junction

    @classmethod
    def create_pit_node_entries(cls, net, node_pit):
        pcs = net[cls.table_name()]
        controlled = pcs.in_service & pcs.control_active
        juncts = pcs['controlled_junction'].values[controlled]
        press = pcs['controlled_p_bar'].values[controlled]
        junction_idx_lookups = get_lookup(net, "node", "index")[
            cls.get_connected_node_type().table_name()]
        index_pc = junction_idx_lookups[juncts]
        node_pit[index_pc, net['_idx_node']['NODE_TYPE']] = net['_idx_node']['PC']
        node_pit[index_pc, net['_idx_node']['PINIT']] = press

    @classmethod
    def create_pit_branch_entries(cls, net, branch_pit):
        """
        Function which creates pit branch entries with a specific table.
        :param net: The pandapipes network
        :type net: pandapipesNet
        :param branch_pit:
        :type branch_pit:
        :return: No Output.
        """
        pc_pit = super().create_pit_branch_entries(net, branch_pit)
        pc_pit[:, net['_idx_branch']['D']] = 0.1
        pc_pit[:, net['_idx_branch']['AREA']] = pc_pit[:, net['_idx_branch']['D']] ** 2 * np.pi / 4
        pc_pit[net[cls.table_name()].control_active.values, net['_idx_branch']['BRANCH_TYPE']] = net['_idx_node']['PC']
        pc_pit[:, net['_idx_branch']['LOSS_COEFFICIENT']] = net[cls.table_name()].loss_coefficient.values


    @classmethod
    def adaption_after_derivatives_hydraulic(cls, net, branch_pit, node_pit, branch_lookups, node_lookups, options):
        # set all PC branches to derivatives to 0
        f, t = branch_lookups[cls.table_name()]
        press_pit = branch_pit[f:t, :]
        pc_branch = press_pit[:, net['_idx_branch']['BRANCH_TYPE']] == net['_idx_node']['PC']
        press_pit[pc_branch, net['_idx_branch']['JAC_DERIV_DP']] = 0
        press_pit[pc_branch, net['_idx_branch']['JAC_DERIV_DP1']] = 0
        press_pit[pc_branch, net['_idx_branch']['JAC_DERIV_DV']] = 0

    @classmethod
    def calculate_temperature_lift(cls, net, branch_component_pit, node_pit):
        """

        :param net:
        :type net:
        :param branch_component_pit:
        :type branch_component_pit:
        :param node_pit:
        :type node_pit:
        :return:
        :rtype:
        """
<<<<<<< HEAD
        pc_pit[:, net['_idx_branch']['TL']] = 0
=======
        branch_component_pit[:, TL] = 0
>>>>>>> 7d82b3f0

    @classmethod
    def extract_results(cls, net, options, branch_results, mode):
        """
        Function that extracts certain results.

        :param mode:
        :type mode:
        :param branch_results:
        :type branch_results:
        :param net: The pandapipes network
        :type net: pandapipesNet
        :param options:
        :type options:
        :return: No Output.
        """
        required_results_hyd = [
            ("p_from_bar", "p_from"), ("p_to_bar", "p_to"), ("mdot_from_kg_per_s", "mf_from"),
            ("mdot_to_kg_per_s", "mf_to"), ("vdot_norm_m3_per_s", "vf")
        ]
        required_results_ht = [("t_from_k", "temp_from"), ("t_to_k", "temp_to")]

<<<<<<< HEAD
        if is_fluid_gas(net):
            required_results.extend([
=======
        if get_fluid(net).is_gas:
            required_results_hyd.extend([
>>>>>>> 7d82b3f0
                ("v_from_m_per_s", "v_gas_from"), ("v_to_m_per_s", "v_gas_to"),
                ("normfactor_from", "normfactor_from"), ("normfactor_to", "normfactor_to")
            ])
        else:
            required_results_hyd.extend([("v_mean_m_per_s", "v_mps")])

        extract_branch_results_without_internals(net, branch_results, required_results_hyd,
                                                 required_results_ht, cls.table_name(), mode)

        res_table = net["res_" + cls.table_name()]
        f, t = get_lookup(net, "branch", "from_to")[cls.table_name()]
        p_to = branch_results["p_to"][f:t]
        p_from = branch_results["p_from"][f:t]
        res_table["deltap_bar"].values[:] = p_to - p_from

    @classmethod
    def get_component_input(cls):
        """

        Get component input.

        :return:
        :rtype:
        """
        return [("name", dtype(object)),
                ("from_junction", "u4"),
                ("to_junction", "u4"),
                ("controlled_junction", "u4"),
                ("controlled_p_bar", "f8"),
                ("control_active", "bool"),
                ("loss_coefficient", "f8"),
                ("in_service", 'bool'),
                ("type", dtype(object))]

    @classmethod
    def get_result_table(cls, net):
        """

        Gets the result table.

        :param net: The pandapipes network
        :type net: pandapipesNet
        :return: (columns, all_float) - the column names and whether they are all float type. Only
                if False, returns columns as tuples also specifying the dtypes
        :rtype: (list, bool)
        """
        if is_fluid_gas(net):
            output = ["v_from_m_per_s", "v_to_m_per_s", "p_from_bar", "p_to_bar",
                      "t_from_k", "t_to_k", "mdot_from_kg_per_s", "mdot_to_kg_per_s",
                      "vdot_norm_m3_per_s", "normfactor_from", "normfactor_to"]
        else:
            output = ["v_mean_m_per_s", "p_from_bar", "p_to_bar", "t_from_k", "t_to_k",
                      "mdot_from_kg_per_s", "mdot_to_kg_per_s", "vdot_norm_m3_per_s"]
        output += ["deltap_bar"]
        return output, True<|MERGE_RESOLUTION|>--- conflicted
+++ resolved
@@ -63,9 +63,9 @@
 
 
     @classmethod
-    def adaption_after_derivatives_hydraulic(cls, net, branch_pit, node_pit, branch_lookups, node_lookups, options):
+    def adaption_after_derivatives_hydraulic(cls, net, branch_pit, node_pit, idx_lookups, options):
         # set all PC branches to derivatives to 0
-        f, t = branch_lookups[cls.table_name()]
+        f, t = idx_lookups[cls.table_name()]
         press_pit = branch_pit[f:t, :]
         pc_branch = press_pit[:, net['_idx_branch']['BRANCH_TYPE']] == net['_idx_node']['PC']
         press_pit[pc_branch, net['_idx_branch']['JAC_DERIV_DP']] = 0
@@ -85,11 +85,7 @@
         :return:
         :rtype:
         """
-<<<<<<< HEAD
-        pc_pit[:, net['_idx_branch']['TL']] = 0
-=======
-        branch_component_pit[:, TL] = 0
->>>>>>> 7d82b3f0
+        branch_component_pit[:, net['_idx_branch']['TL']] = 0
 
     @classmethod
     def extract_results(cls, net, options, branch_results, mode):
@@ -112,13 +108,8 @@
         ]
         required_results_ht = [("t_from_k", "temp_from"), ("t_to_k", "temp_to")]
 
-<<<<<<< HEAD
         if is_fluid_gas(net):
-            required_results.extend([
-=======
-        if get_fluid(net).is_gas:
             required_results_hyd.extend([
->>>>>>> 7d82b3f0
                 ("v_from_m_per_s", "v_gas_from"), ("v_to_m_per_s", "v_gas_to"),
                 ("normfactor_from", "normfactor_from"), ("normfactor_to", "normfactor_to")
             ])
