--- conflicted
+++ resolved
@@ -61,55 +61,33 @@
         heat_exchanger_pit[:, TOUTINIT] = 307
 
     @classmethod
-<<<<<<< HEAD
     def extract_results(cls, net, options, branch_results, mode):
-=======
-    def extract_results(cls, net, options, branch_results, nodes_connected, branches_connected):
-        required_results = [
+        _, required_results_ht = standard_branch_wo_internals_result_lookup(net)
+
+        required_results_hyd = [
             ("p_from_bar", "p_from"), ("p_to_bar", "p_to"), ("t_from_k", "temp_from"),
             ("t_to_k", "temp_to"), ("mdot_to_kg_per_s", "mf_to"), ("mdot_from_kg_per_s", "mf_from"),
             ("vdot_norm_m3_per_s", "vf"), ("lambda", "lambda"), ("reynolds", "reynolds"), ("qext_w", "qext_w")
         ]
 
         if get_fluid(net).is_gas:
-            required_results.extend([
+            required_results_hyd.extend([
                 ("v_from_m_per_s", "v_gas_from"), ("v_to_m_per_s", "v_gas_to"),
                 ("v_mean_m_per_s", "v_gas_mean"), ("normfactor_from", "normfactor_from"),
                 ("normfactor_to", "normfactor_to")
             ])
         else:
-            required_results.extend([("v_mean_m_per_s", "v_mps")])
+            required_results_hyd.extend([("v_mean_m_per_s", "v_mps")])
 
-        extract_branch_results_without_internals(net, branch_results, required_results,
-                                                 cls.table_name(), branches_connected)
+        extract_branch_results_without_internals(net, branch_results, required_results_hyd,
+                                                 required_results_ht, cls.table_name(), mode)
+
 
     @classmethod
     def adaption_before_derivatives_hydraulic(cls, net, branch_pit, node_pit, idx_lookups, options):
         f, t = idx_lookups[cls.table_name()]
         heat_exchanger_pit = branch_pit[f:t, :]
         heat_exchanger_pit[:, QEXT] = net[cls.table_name()].qext_w.values
-
-    @classmethod
-    def calculate_temperature_lift(cls, net, branch_component_pit, node_pit):
->>>>>>> f32d1535
-        """
-        Class method to extract pipeflow results from the internal structure into the results table.
-
-        :param net: The pandapipes network
-        :type net: pandapipesNet
-        :param options: pipeflow options
-        :type options: dict
-        :param branch_results: important branch results
-        :type branch_results: dict
-        :param mode: simulation mode
-        :type mode: str
-        :return: No Output.
-        :rtype: None
-        """
-        required_results_hyd, required_results_ht = standard_branch_wo_internals_result_lookup(net)
-
-        extract_branch_results_without_internals(net, branch_results, required_results_hyd,
-                                                 required_results_ht, cls.table_name(), mode)
 
 
     @classmethod
