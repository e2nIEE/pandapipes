# Copyright (c) 2020-2023 by Fraunhofer Institute for Energy Economics
# and Energy System Technology (IEE), Kassel, and University of Kassel. All rights reserved.
# Use of this source code is governed by a BSD-style license that can be found in the LICENSE file.

from pandapipes.component_models.abstract_models.branch_wo_internals_models import \
    BranchWOInternalsComponent

try:
<<<<<<< HEAD
    from pandaplan.core import pplog as logging
=======
    import pandaplan.core.pplog as logging
>>>>>>> 7d82b3f0
except ImportError:
    import logging

logger = logging.getLogger(__name__)


class BranchWZeroLengthComponent(BranchWOInternalsComponent):
    """

    """

    @classmethod
    def table_name(cls):
        raise NotImplementedError

    @classmethod
    def get_component_input(cls):
        raise NotImplementedError

    @classmethod
    def get_result_table(cls, net):
        raise NotImplementedError

    @classmethod
    def active_identifier(cls):
        raise NotImplementedError

    @classmethod
    def from_to_node_cols(cls):
        raise NotImplementedError

    @classmethod
    def get_connected_node_type(cls):
        raise NotImplementedError

    @classmethod
    def create_pit_branch_entries(cls, net, branch_pit):
        """
        Function which creates pit branch entries with a specific table.

        :param net: The pandapipes network
        :type net: pandapipesNet
        :param branch_pit:
        :type branch_pit:
        :return: No Output.
        """
        branch_wzerolength_pit = \
            super().create_pit_branch_entries(net, branch_pit)
<<<<<<< HEAD
        branch_wizerolength_pit[:, net['_idx_branch']['LENGTH']] = 0
        branch_wizerolength_pit[:, net['_idx_branch']['K']] = 1000
        return branch_wizerolength_pit
=======
        branch_wzerolength_pit[:, LENGTH] = 0
        branch_wzerolength_pit[:, K] = 1000
        return branch_wzerolength_pit
>>>>>>> 7d82b3f0

    @classmethod
    def extract_results(cls, net, options, branch_results, mode):
        raise NotImplementedError

    @classmethod
    def calculate_temperature_lift(cls, net, branch_component_pit, node_pit):
        raise NotImplementedError<|MERGE_RESOLUTION|>--- conflicted
+++ resolved
@@ -6,11 +6,7 @@
     BranchWOInternalsComponent
 
 try:
-<<<<<<< HEAD
-    from pandaplan.core import pplog as logging
-=======
     import pandaplan.core.pplog as logging
->>>>>>> 7d82b3f0
 except ImportError:
     import logging
 
@@ -59,15 +55,9 @@
         """
         branch_wzerolength_pit = \
             super().create_pit_branch_entries(net, branch_pit)
-<<<<<<< HEAD
-        branch_wizerolength_pit[:, net['_idx_branch']['LENGTH']] = 0
-        branch_wizerolength_pit[:, net['_idx_branch']['K']] = 1000
-        return branch_wizerolength_pit
-=======
-        branch_wzerolength_pit[:, LENGTH] = 0
-        branch_wzerolength_pit[:, K] = 1000
+        branch_wzerolength_pit[:, net['_idx_branch']['LENGTH']] = 0
+        branch_wzerolength_pit[:, net['_idx_branch']['K']] = 1000
         return branch_wzerolength_pit
->>>>>>> 7d82b3f0
 
     @classmethod
     def extract_results(cls, net, options, branch_results, mode):
