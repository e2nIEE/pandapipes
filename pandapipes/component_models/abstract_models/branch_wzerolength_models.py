--- conflicted
+++ resolved
@@ -54,15 +54,9 @@
         :return: No Output.
         """
         branch_wizerolength_pit = \
-<<<<<<< HEAD
-            super().create_pit_branch_entries(net, branch_wzerolength_pit, node_name)
+            super().create_pit_branch_entries(net, branch_pit)
         branch_wizerolength_pit[:, net['_idx_branch']['LENGTH']] = 0
         branch_wizerolength_pit[:, net['_idx_branch']['K']] = 1000
-        return branch_wizerolength_pit
-=======
-            super().create_pit_branch_entries(net, branch_pit)
-        branch_wizerolength_pit[:, LENGTH] = 0
-        branch_wizerolength_pit[:, K] = 1000
         return branch_wizerolength_pit
 
     @classmethod
@@ -71,5 +65,4 @@
 
     @classmethod
     def calculate_temperature_lift(cls, net, pipe_pit, node_pit):
-        raise NotImplementedError
->>>>>>> bcd097f9
+        raise NotImplementedError