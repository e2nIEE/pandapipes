--- conflicted
+++ resolved
@@ -4,24 +4,14 @@
 
 import numpy as np
 
-<<<<<<< HEAD
-from pandapipes.component_models.ext_grid_component import ExtGrid
-from pandapipes.pf.pipeflow_setup import get_lookup
-
-try:
-    from pandaplan.core import pplog as logging
-=======
 from pandapipes.component_models.abstract_models.branch_wzerolength_models import \
     BranchWZeroLengthComponent
 from pandapipes.component_models.component_toolbox import set_fixed_node_entries, \
     get_mass_flow_at_nodes
-from pandapipes.idx_branch import D, AREA, ACTIVE
-from pandapipes.idx_node import PINIT
 from pandapipes.pf.pipeflow_setup import get_lookup
 
 try:
     import pandaplan.core.pplog as logging
->>>>>>> 7d82b3f0
 except ImportError:
     import logging
 
@@ -37,15 +27,6 @@
     @classmethod
     def get_component_input(cls):
         raise NotImplementedError
-
-    #ToDo: remove as soon as the circulation pumps are redefined, replace by get_connected_node_type
-    @classmethod
-    def junction_column_name(cls):
-        return 'from_junction'
-
-    @classmethod
-    def create_pit_node_element_entries(cls, net, node_element_pit):
-        super().create_pit_node_element_entries(net, node_element_pit)
 
     @classmethod
     def get_result_table(cls, net):
@@ -83,27 +64,6 @@
         :type node_pit:
         :return: No Output.
         """
-<<<<<<< HEAD
-        res_table, circ_pump = \
-            super().extract_results(net, options, None, nodes_connected, branches_connected)
-
-        node_pit = net["_pit"]["node"]
-
-        p_grids = np.isin(circ_pump.type.values, ["p", "pt"]) & circ_pump.in_service.values
-        junction = cls.get_connected_junction(net)
-        eg_nodes = get_lookup(net, "node", "index")[cls.get_connected_node_type().table_name()][
-            np.array(junction.values[p_grids])]
-        index_nodes_from = np.unique(eg_nodes)
-
-        index_juncts_to = circ_pump.to_junction.values
-        junct_uni_to = np.array(list(set(index_juncts_to)))
-        index_nodes_to = get_lookup(net, "node", "index")[
-            cls.get_connected_node_type().table_name()][junct_uni_to]
-
-        deltap_bar = node_pit[index_nodes_from, net['_idx_node']['PINIT']] - \
-                     node_pit[index_nodes_to, net['_idx_node']['PINIT']]
-        res_table["deltap_bar"].values[:] = deltap_bar
-=======
         circ_pump_tbl = net[cls.table_name()][net[cls.table_name()][cls.active_identifier()].values]
 
         junction = net[cls.table_name()][cls.from_to_node_cols()[1]].values
@@ -114,7 +74,6 @@
         set_fixed_node_entries(net, node_pit, junction, circ_pump_tbl.type.values, press,
                                circ_pump_tbl.t_flow_k.values, cls.get_connected_node_type())
         return circ_pump_tbl, press
->>>>>>> 7d82b3f0
 
     @classmethod
     def create_pit_branch_entries(cls, net, branch_pit):
@@ -135,6 +94,15 @@
     def calculate_temperature_lift(cls, net, pipe_pit, node_pit):
         raise NotImplementedError
 
+    #ToDo: remove as soon as the circulation pumps are redefined, replace by get_connected_node_type
+    @classmethod
+    def junction_column_name(cls):
+        return 'from_junction'
+
+    @classmethod
+    def create_pit_node_element_entries(cls, net, node_element_pit):
+        super().create_pit_node_element_entries(net, node_element_pit)
+
     @classmethod
     def extract_results(cls, net, options, branch_results, mode):
         """
@@ -150,6 +118,7 @@
         :type options:
         :return: No Output.
         """
+        #TODO: use ext_grid implementaton
         circ_pump_tbl = net[cls.table_name()]
 
         if len(circ_pump_tbl) == 0:
@@ -179,5 +148,5 @@
         return_junctions = circ_pump_tbl[fn_col].values
         return_nodes = junction_lookup[return_junctions]
 
-        deltap_bar = node_pit[flow_nodes, PINIT] - node_pit[return_nodes, PINIT]
+        deltap_bar = node_pit[flow_nodes, net['_idx_node']['PINIT']] - node_pit[return_nodes, net['_idx_node']['PINIT']]
         res_table["deltap_bar"].values[in_service] = deltap_bar[in_service]