--- conflicted
+++ resolved
@@ -6,13 +6,9 @@
 
 from pandapipes.component_models.abstract_models.branch_models import BranchComponent
 from pandapipes.component_models.component_toolbox import set_entry_check_repeat
-<<<<<<< HEAD
 from pandapipes.constants import NORMAL_TEMPERATURE
-from pandapipes.idx_branch import ACTIVE, FROM_NODE, TO_NODE, TINIT, RHO, ETA, \
+from pandapipes.idx_branch import ACTIVE, FROM_NODE, TO_NODE, TOUTINIT, RHO, ETA, \
     CP, ELEMENT_IDX
-=======
-from pandapipes.idx_branch import ACTIVE, FROM_NODE, TO_NODE, RHO, ETA, CP, ELEMENT_IDX, TOUTINIT
->>>>>>> d5d25ae8
 from pandapipes.idx_node import L, node_cols, TINIT as TINIT_NODE
 from pandapipes.pf.pipeflow_setup import add_table_lookup, get_lookup, get_table_number
 from pandapipes.properties.fluids import get_fluid
@@ -205,19 +201,9 @@
         branch_w_internals_pit[:, TOUTINIT] = node_pit[to_nodes, TINIT_NODE]
         tm = (node_pit[from_nodes, TINIT_NODE] + branch_w_internals_pit[:, TOUTINIT]) / 2
         fluid = get_fluid(net)
-<<<<<<< HEAD
-        if fluid.is_gas:
-            branch_w_internals_pit[:, RHO] = fluid.get_density(NORMAL_TEMPERATURE)
-        else:
-            branch_w_internals_pit[:, RHO] = fluid.get_density(branch_w_internals_pit[:, TINIT])
-        branch_w_internals_pit[:, ETA] = fluid.get_viscosity(branch_w_internals_pit[:, TINIT])
-        branch_w_internals_pit[:, CP] = fluid.get_heat_capacity(branch_w_internals_pit[:, TINIT])
-
-=======
         branch_w_internals_pit[:, RHO] = fluid.get_density(tm)
         branch_w_internals_pit[:, ETA] = fluid.get_viscosity(tm)
         branch_w_internals_pit[:, CP] = fluid.get_heat_capacity(tm)
->>>>>>> d5d25ae8
         return branch_w_internals_pit, internal_pipe_number
 
     @classmethod
