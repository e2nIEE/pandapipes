--- conflicted
+++ resolved
@@ -7,11 +7,7 @@
 import numpy as np
 
 try:
-<<<<<<< HEAD
-    from pandaplan.core import pplog as logging
-=======
     import pandaplan.core.pplog as logging
->>>>>>> 7d82b3f0
 except ImportError:
     import logging
 
@@ -49,7 +45,10 @@
         raise NotImplementedError
 
     @classmethod
-<<<<<<< HEAD
+    def active_identifier(cls):
+        raise NotImplementedError
+
+    @classmethod
     def create_node_element_lookups(cls, net, ft_lookups, table_lookup, idx_lookups, current_start,
                                     current_table):
         if cls.node_element_relevant(net):
@@ -67,10 +66,6 @@
             return end, current_table + 1
         else:
             return current_start, current_table
-=======
-    def active_identifier(cls):
-        raise NotImplementedError
->>>>>>> 7d82b3f0
 
     @classmethod
     def create_pit_node_entries(cls, net, node_pit):
@@ -86,7 +81,6 @@
         raise NotImplementedError
 
     @classmethod
-<<<<<<< HEAD
     def create_pit_node_element_entries(cls, net, node_element_pit):
         if cls.node_element_relevant(net):
             ft_lookup = get_lookup(net, "node_element", "from_to")
@@ -109,10 +103,5 @@
             return node_element_pit
 
     @classmethod
-    def extract_results(cls, net, options, branch_results, nodes_connected, branches_connected):
-        raise NotImplementedError
-
-=======
     def extract_results(cls, net, options, branch_results, mode):
-        raise NotImplementedError
->>>>>>> 7d82b3f0
+        raise NotImplementedError