--- conflicted
+++ resolved
@@ -5,11 +5,7 @@
 from pandapipes.component_models.abstract_models.base_component import Component
 
 try:
-<<<<<<< HEAD
-    from pandaplan.core import pplog as logging
-=======
     import pandaplan.core.pplog as logging
->>>>>>> 7d82b3f0
 except ImportError:
     import logging
 
