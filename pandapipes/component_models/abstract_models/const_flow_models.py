# Copyright (c) 2020-2023 by Fraunhofer Institute for Energy Economics
# and Energy System Technology (IEE), Kassel, and University of Kassel. All rights reserved.
# Use of this source code is governed by a BSD-style license that can be found in the LICENSE file.

import numpy as np
from numpy import dtype

from pandapipes.component_models.abstract_models.node_element_models import NodeElementComponent
from pandapipes.pf.internals_toolbox import _sum_by_group
from pandapipes.pf.pipeflow_setup import get_lookup, get_net_option


class ConstFlow(NodeElementComponent):

    @classmethod
    def table_name(cls):
        raise NotImplementedError

    @classmethod
    def sign(cls):
        raise NotImplementedError()

    @classmethod
    def get_connected_node_type(cls):
        raise NotImplementedError

    @classmethod
    def active_identifier(cls):
        raise NotImplementedError

    @classmethod
    def create_pit_node_entries(cls, net, node_pit):
        """
        Function which creates pit node entries.

        :param net: The pandapipes network
        :type net: pandapipesNet
        :param node_pit:
        :type node_pit:
        :return: No Output.
        """
        loads = net[cls.table_name()]
        helper = loads.in_service.values * loads.scaling.values * cls.sign()
        mf = np.nan_to_num(loads.mdot_kg_per_s.values)
        mass_flow_loads = mf * helper
        juncts, loads_sum = _sum_by_group(get_net_option(net, "use_numba"), loads.junction.values,
                                          mass_flow_loads)
        junction_idx_lookups = get_lookup(net, "node", "index")[
            cls.get_connected_node_type().table_name()]
        index = junction_idx_lookups[juncts]
        node_pit[index, net['_idx_node']['LOAD']] += loads_sum

    @classmethod
    def extract_results(cls, net, options, branch_results, mode):
        """
        Function that extracts certain results.

        :param mode:
        :type mode:
        :param branch_results:
        :type branch_results:
        :param net: The pandapipes network
        :type net: pandapipesNet
        :param options:
        :type options:
        :return: No Output.
        """
        res_table = net["res_" + cls.table_name()]

        loads = net[cls.table_name()]

        is_loads = loads.in_service.values
        fj, tj = get_lookup(net, "node", "from_to")[cls.get_connected_node_type().table_name()]
        junct_pit = net["_pit"]["node"][fj:tj, :]
<<<<<<< HEAD
        nodes_connected = get_lookup(net, "node", "active")[fj:tj]
        is_juncts = np.isin(loads.junction.values, junct_pit[nodes_connected, net['_idx_node']['ELEMENT_IDX']])
=======
        nodes_connected_hyd = get_lookup(net, "node", "active_hydraulics")[fj:tj]
        is_juncts = np.isin(loads.junction.values, junct_pit[nodes_connected_hyd, ELEMENT_IDX])
>>>>>>> 7d82b3f0

        is_calc = is_loads & is_juncts
        res_table["mdot_kg_per_s"].values[is_calc] = loads.mdot_kg_per_s.values[is_calc] \
            * loads.scaling.values[is_calc]

    @classmethod
    def get_component_input(cls):
        """

        :return:
        :rtype:
        """
        return [("name", dtype(object)),
                ("junction", "u4"),
                ("mdot_kg_per_s", "f8"),
                ("scaling", "f8"),
                ("in_service", "bool"),
                ("type", dtype(object))]

    @classmethod
    def get_result_table(cls, net):
        """Get results.

        :param net: The pandapipes network
        :type net: pandapipesNet
        :return: (columns, all_float) - the column names and whether they are all float type. Only
                if False, returns columns as tuples also specifying the dtypes
        :rtype: (list, bool)
        """
        return ["mdot_kg_per_s"], True<|MERGE_RESOLUTION|>--- conflicted
+++ resolved
@@ -72,13 +72,8 @@
         is_loads = loads.in_service.values
         fj, tj = get_lookup(net, "node", "from_to")[cls.get_connected_node_type().table_name()]
         junct_pit = net["_pit"]["node"][fj:tj, :]
-<<<<<<< HEAD
-        nodes_connected = get_lookup(net, "node", "active")[fj:tj]
-        is_juncts = np.isin(loads.junction.values, junct_pit[nodes_connected, net['_idx_node']['ELEMENT_IDX']])
-=======
         nodes_connected_hyd = get_lookup(net, "node", "active_hydraulics")[fj:tj]
-        is_juncts = np.isin(loads.junction.values, junct_pit[nodes_connected_hyd, ELEMENT_IDX])
->>>>>>> 7d82b3f0
+        is_juncts = np.isin(loads.junction.values, junct_pit[nodes_connected_hyd, net['_idx_node']['ELEMENT_IDX']])
 
         is_calc = is_loads & is_juncts
         res_table["mdot_kg_per_s"].values[is_calc] = loads.mdot_kg_per_s.values[is_calc] \
