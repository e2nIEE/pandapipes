--- conflicted
+++ resolved
@@ -3,16 +3,7 @@
 # Use of this source code is governed by a BSD-style license that can be found in the LICENSE file.
 
 import numpy as np
-<<<<<<< HEAD
-
 from pandapipes.component_models.abstract_models.base_component import Component
-from pandapipes.idx_branch import LENGTH, D, AREA, RHO, VINIT, ALPHA, QEXT, TEXT, branch_cols, \
-    T_OUT, CP, VINIT_T, FROM_NODE_T, TL, \
-    JAC_DERIV_DT, JAC_DERIV_DT1, JAC_DERIV_DT_NODE, LOAD_VEC_BRANCHES_T, LOAD_VEC_NODES_T
-from pandapipes.idx_node import TINIT as TINIT_NODE
-from pandapipes.pf.pipeflow_setup import get_table_number, get_lookup
-=======
-from pandapipes.component_models.abstract_models import Component
 from pandapipes.component_models.auxiliaries.derivative_toolbox import calc_der_lambda, calc_lambda
 from pandapipes.constants import NORMAL_PRESSURE, GRAVITATION_CONSTANT, NORMAL_TEMPERATURE, \
     P_CONVERSION
@@ -26,9 +17,8 @@
 from pandapipes.idx_node import PINIT, HEIGHT, TINIT as TINIT_NODE, PAMB
 from pandapipes.idx_node import TINIT_OLD
 from pandapipes.internals_toolbox import _sum_by_group, select_from_pit
-from pandapipes.pipeflow_setup import get_table_number, get_lookup, get_net_option
+from pandapipes.pf.pipeflow_setup import get_table_number, get_lookup, get_net_option
 from pandapipes.properties.fluids import get_fluid
->>>>>>> c6f3f5b9
 
 try:
     import pandaplan.core.pplog as logging
@@ -101,16 +91,11 @@
         f, t = get_lookup(net, "branch", "from_to")[cls.table_name()]
         branch_table_nr = get_table_number(get_lookup(net, "branch", "table"), cls.table_name())
         branch_component_pit = branch_pit[f:t, :]
-<<<<<<< HEAD
         if not len(net[cls.table_name()]):
             return branch_component_pit, node_pit, [], []
 
         junction_idx_lookup = get_lookup(net, "node", "index")[
             cls.get_connected_node_type().table_name()]
-=======
-        node_pit = net["_pit"]["node"]
-        junction_idx_lookup = get_lookup(net, "node", "index")[node_name]
->>>>>>> c6f3f5b9
         from_nodes = junction_idx_lookup[net[cls.table_name()]["from_junction"].values]
         to_nodes = junction_idx_lookup[net[cls.table_name()]["to_junction"].values]
         branch_component_pit[:, :] = np.array([branch_table_nr] + [0] * (branch_cols - 1))
@@ -167,11 +152,6 @@
             branch_component_pit[:, JAC_DERIV_DT] = - rho * area * cp * v_init/length + alpha  +rho*area*cp/delta_t
             branch_component_pit[:, JAC_DERIV_DT1] = rho * area * cp * v_init/length + 0*alpha   +rho*area*cp/delta_t
 
-<<<<<<< HEAD
-        branch_component_pit[:, JAC_DERIV_DT_NODE] = rho * v_init * branch_component_pit[:, AREA]
-        branch_component_pit[:, LOAD_VEC_NODES_T] = rho * v_init * branch_component_pit[:, AREA] \
-                                                    * t_init_i1
-=======
             branch_component_pit[:, JAC_DERIV_DT_NODE] = rho * v_init * branch_component_pit[:, AREA]
             branch_component_pit[:, LOAD_VEC_NODES_T] = rho * v_init * branch_component_pit[:, AREA] * t_init_i1
         else:
@@ -183,10 +163,9 @@
             branch_component_pit[:, JAC_DERIV_DT] = - rho * area * cp * v_init + alpha / 2 * length
             branch_component_pit[:, JAC_DERIV_DT1] = rho * area * cp * v_init + alpha / 2 * length
 
-            branch_component_pit[:, JAC_DERIV_DT_NODE] = rho * v_init * branch_component_pit[:, AREA]
-            branch_component_pit[:, LOAD_VEC_NODES_T] = rho * v_init * branch_component_pit[:,
-                                                                       AREA] * t_init_i1
->>>>>>> c6f3f5b9
+        branch_component_pit[:, JAC_DERIV_DT_NODE] = rho * v_init * branch_component_pit[:, AREA]
+        branch_component_pit[:, LOAD_VEC_NODES_T] = rho * v_init * branch_component_pit[:, AREA] \
+                                                    * t_init_i1
 
     @classmethod
     def adaption_before_derivatives_hydraulic(cls, net, branch_pit, node_pit, idx_lookups, options):
@@ -208,103 +187,5 @@
         raise NotImplementedError
 
     @classmethod
-<<<<<<< HEAD
     def extract_results(cls, net, options, branch_results, nodes_connected, branches_connected):
-        raise NotImplementedError
-=======
-    def prepare_result_tables(cls, net, options, node_name):
-        res_table = super().extract_results(net, options, node_name)
-
-        f, t = get_lookup(net, "branch", "from_to")[cls.table_name()]
-        fa, ta = get_lookup(net, "branch", "from_to_active")[cls.table_name()]
-
-        placement_table = np.argsort(net[cls.table_name()].index.values)
-        idx_pit = net["_pit"]["branch"][f:t, ELEMENT_IDX]
-        pipe_considered = get_lookup(net, "branch", "active")[f:t]
-        _, active_pipes = _sum_by_group(idx_pit, pipe_considered.astype(np.int32))
-        active_pipes = active_pipes > 0.99
-        placement_table = placement_table[active_pipes]
-        branch_pit = net["_active_pit"]["branch"][fa:ta, :]
-        return placement_table, branch_pit, res_table
-
-    @classmethod
-    def extract_results(cls, net, options, node_name):
-        placement_table, branch_pit, res_table = cls.prepare_result_tables(net, options, node_name)
-
-        node_pit = net["_active_pit"]["node"]
-
-        if not len(branch_pit):
-            return placement_table, res_table, branch_pit, node_pit
-
-        node_active_idx_lookup = get_lookup(net, "node", "index_active")[node_name]
-        junction_idx_lookup = get_lookup(net, "node", "index")[node_name]
-        from_all_juntions = net[cls.table_name()]["from_junction"].values[placement_table]
-        from_junction_nodes = node_active_idx_lookup[junction_idx_lookup[from_all_juntions]]
-
-        to_all_juntions = net[cls.table_name()]["to_junction"].values[placement_table]
-        to_junction_nodes = node_active_idx_lookup[junction_idx_lookup[to_all_juntions]]
-
-        #from_junction_nodes = node_active_idx_lookup[junction_indices_from]
-        #to_junction_nodes = junction_idx_lookup[to_junction_nodes1]
-
-        # node_active_idx_lookup = get_lookup(net, "node", "index_active")[node_name]
-        # pipnr_to = net[cls.table_name()]["to_junction"].values[placement_table] #from_junction nodes für alle aktiven pipes (auch innere)
-        # junction_indices_to = junction_idx_lookup[pipnr_to]  # Nur die Junctions, die auch tatsächlich mit junctions verbunden sind
-        # x, a = np.where(np.arange(len(node_active_idx_lookup))==junction_indices_to[:, np.newaxis])
-        # node_active_idx_lookup[a] = junction_indices_to
-        # nactiveunique = np.unique(node_active_idx_lookup)
-        # x, to_junction_nodes1 = np.where(nactiveunique==junction_indices_to[:, np.newaxis])
-        # to_junction_nodes = nactiveunique[to_junction_nodes1]
-
-
-
-        node_active_idx_lookup = get_lookup(net, "node", "index_active")[node_name]
-        #from_junction_nodes = node_active_idx_lookup[zwischen]
-        #to_junction_nodes = node_active_idx_lookup[junction_idx_lookup[
-        #    net[cls.table_name()]["to_junction"].values[placement_table]]]
-
-        from_nodes = branch_pit[:, FROM_NODE].astype(np.int32)
-        to_nodes = branch_pit[:, TO_NODE].astype(np.int32)
-        fluid = get_fluid(net)
-
-        v_mps = branch_pit[:, VINIT]
-
-        t0 = node_pit[from_nodes, TINIT_NODE]
-        t1 = node_pit[to_nodes, TINIT_NODE]
-        mf = branch_pit[:, LOAD_VEC_NODES]
-        vf = branch_pit[:, LOAD_VEC_NODES] / get_fluid(net).get_density((t0 + t1) / 2)
-
-        idx_active = branch_pit[:, ELEMENT_IDX]
-        _, v_sum, mf_sum, vf_sum, internal_pipes = _sum_by_group(idx_active, v_mps, mf, vf, np.ones_like(idx_active))
-
-        if fluid.is_gas:
-            # derived from the ideal gas law
-            p_from = node_pit[from_nodes, PAMB] + node_pit[from_nodes, PINIT]
-            p_to = node_pit[to_nodes, PAMB] + node_pit[to_nodes, PINIT]
-            numerator = NORMAL_PRESSURE * branch_pit[:, TINIT]
-            normfactor_from = numerator * fluid.get_property("compressibility", p_from) \
-                              / (p_from * NORMAL_TEMPERATURE)
-            normfactor_to = numerator * fluid.get_property("compressibility", p_to) \
-                            / (p_to * NORMAL_TEMPERATURE)
-            v_gas_from = v_mps * normfactor_from
-            v_gas_to = v_mps * normfactor_to
-
-            _, nf_from_sum, nf_to_sum = _sum_by_group(idx_active, normfactor_from, normfactor_to)
-
-            v_gas_from_ordered = select_from_pit(idx_active,from_nodes, from_junction_nodes, v_gas_from)
-            v_gas_to_ordered = select_from_pit(idx_active, to_nodes, to_junction_nodes, v_gas_to)
-
-            res_table["v_from_m_per_s"].values[placement_table] = v_gas_from_ordered
-            res_table["v_to_m_per_s"].values[placement_table] = v_gas_to_ordered
-            res_table["normfactor_from"].values[placement_table] = nf_from_sum / internal_pipes
-            res_table["normfactor_to"].values[placement_table] = nf_to_sum / internal_pipes
-
-        res_table["p_from_bar"].values[placement_table] = node_pit[from_junction_nodes, PINIT]
-        res_table["p_to_bar"].values[placement_table] = node_pit[to_junction_nodes, PINIT]
-        res_table["t_from_k"].values[placement_table] = node_pit[from_junction_nodes, TINIT_NODE]
-        res_table["t_to_k"].values[placement_table] = node_pit[to_junction_nodes, TINIT_NODE]
-        res_table["mdot_to_kg_per_s"].values[placement_table] = -mf_sum / internal_pipes
-        res_table["mdot_from_kg_per_s"].values[placement_table] = mf_sum / internal_pipes
-        res_table["vdot_norm_m3_per_s"].values[placement_table] = vf_sum / internal_pipes
-        return placement_table, res_table, branch_pit, node_pit
->>>>>>> c6f3f5b9
+        raise NotImplementedError