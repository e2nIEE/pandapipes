--- conflicted
+++ resolved
@@ -5,7 +5,6 @@
 import numpy as np
 
 from pandapipes.component_models.abstract_models.base_component import Component
-<<<<<<< HEAD
 from pandapipes.pf.pipeflow_setup import get_table_number, get_lookup
 from pandapipes.properties.fluids import get_mixture_density, \
     get_mixture_viscosity, get_mixture_heat_capacity
@@ -13,17 +12,7 @@
     get_derivative_density_diff, get_derivative_density_same
 
 try:
-    from pandaplan.core import pplog as logging
-=======
-from pandapipes.idx_branch import LENGTH, D, AREA, RHO, VINIT, ALPHA, QEXT, TEXT, branch_cols, \
-    T_OUT, CP, VINIT_T, FROM_NODE_T, TL, \
-    JAC_DERIV_DT, JAC_DERIV_DT1, JAC_DERIV_DT_NODE, LOAD_VEC_BRANCHES_T, LOAD_VEC_NODES_T
-from pandapipes.idx_node import TINIT as TINIT_NODE
-from pandapipes.pf.pipeflow_setup import get_table_number, get_lookup
-
-try:
     import pandaplan.core.pplog as logging
->>>>>>> 7d82b3f0
 except ImportError:
     import logging
 
@@ -98,18 +87,11 @@
 
         junction_idx_lookup = get_lookup(net, "node", "index")[
             cls.get_connected_node_type().table_name()]
-<<<<<<< HEAD
-        from_nodes = junction_idx_lookup[net[cls.table_name()]["from_junction"].values]
-        to_nodes = junction_idx_lookup[net[cls.table_name()]["to_junction"].values]
-        branch_component_pit[:, :] = np.array([branch_table_nr] + [0] * (net['_idx_branch']['branch_cols'] - 1))
-        branch_component_pit[:, net['_idx_branch']['VINIT']] = 0.1
-=======
         fn_col, tn_col = cls.from_to_node_cols()
         from_nodes = junction_idx_lookup[net[cls.table_name()][fn_col].values]
         to_nodes = junction_idx_lookup[net[cls.table_name()][tn_col].values]
-        branch_component_pit[:, :] = np.array([branch_table_nr] + [0] * (branch_cols - 1))
-        branch_component_pit[:, VINIT] = 0.1
->>>>>>> 7d82b3f0
+        branch_component_pit[:, :] = np.array([branch_table_nr] + [0] * (net['_idx_branch']['branch_cols'] - 1))
+        branch_component_pit[:, net['_idx_branch']['VINIT']] = 0.1
         return branch_component_pit, node_pit, from_nodes, to_nodes
 
     @classmethod
@@ -181,20 +163,10 @@
         branch_component_pit[:, net['_idx_branch']['JAC_DERIV_DT']] = - rho * area * cp * v_init + alpha / 2 * length
         branch_component_pit[:, net['_idx_branch']['JAC_DERIV_DT1']] = rho * area * cp * v_init + alpha / 2 * length
 
-<<<<<<< HEAD
         branch_component_pit[:, net['_idx_branch']['JAC_DERIV_DT_NODE']] = \
             rho * v_init * branch_component_pit[:, net['_idx_branch']['AREA']]
         branch_component_pit[:, net['_idx_branch']['LOAD_VEC_NODES_T']] = \
             rho * v_init * branch_component_pit[:, net['_idx_branch']['AREA']] * t_init_i1
-=======
-        branch_component_pit[:, JAC_DERIV_DT_NODE] = rho * v_init * branch_component_pit[:, AREA]
-        branch_component_pit[:, LOAD_VEC_NODES_T] = rho * v_init * branch_component_pit[:, AREA] \
-                                                    * t_init_i1
-
-    @classmethod
-    def adaption_before_derivatives_hydraulic(cls, net, branch_pit, node_pit, idx_lookups, options):
-        pass
->>>>>>> 7d82b3f0
 
     @classmethod
     def calculate_temperature_lift(cls, net, branch_component_pit, node_pit):
@@ -212,8 +184,7 @@
         raise NotImplementedError
 
     @classmethod
-<<<<<<< HEAD
-    def extract_results(cls, net, options, branch_results, nodes_connected, branches_connected):
+    def extract_results(cls, net, options, branch_results, mode):
         raise NotImplementedError
 
 
@@ -227,8 +198,4 @@
     tn_w = branch_pit[v >= 0, net['_idx_branch']['TO_NODE']]
     fn_w = branch_pit[v < 0, net['_idx_branch']['FROM_NODE']]
     branch_pit[v >= 0, net['_idx_branch']['V_TO_NODE']] = tn_w
-    branch_pit[v < 0, net['_idx_branch']['V_TO_NODE']] = fn_w
-=======
-    def extract_results(cls, net, options, branch_results, mode):
-        raise NotImplementedError
->>>>>>> 7d82b3f0
+    branch_pit[v < 0, net['_idx_branch']['V_TO_NODE']] = fn_w