# Copyright (c) 2020-2023 by Fraunhofer Institute for Energy Economics
# and Energy System Technology (IEE), Kassel, and University of Kassel. All rights reserved.
# Use of this source code is governed by a BSD-style license that can be found in the LICENSE file.

import numpy as np

from pandapipes.component_models.abstract_models.base_component import Component
<<<<<<< HEAD
from pandapipes.idx_branch import LENGTH, D, AREA, RHO, VINIT, ALPHA, QEXT, TEXT, branch_cols, \
    T_OUT, CP, VINIT_T, FROM_NODE_T, TL, JAC_DERIV_DT, JAC_DERIV_DT1, JAC_DERIV_DT_NODE, \
    LOAD_VEC_BRANCHES_T, LOAD_VEC_NODES_T
from pandapipes.idx_branch import T_OUT_OLD
from pandapipes.idx_node import TINIT as TINIT_NODE
from pandapipes.pf.pipeflow_setup import get_table_number, get_lookup, get_net_option
=======
from pandapipes.idx_branch import VINIT, branch_cols
from pandapipes.pf.pipeflow_setup import get_table_number, get_lookup
>>>>>>> d5d25ae8

try:
    import pandaplan.core.pplog as logging
except ImportError:
    import logging

logger = logging.getLogger(__name__)


class BranchComponent(Component):

    @classmethod
    def table_name(cls):
        raise NotImplementedError

    @classmethod
    def get_component_input(cls):
        raise NotImplementedError

    @classmethod
    def get_result_table(cls, net):
        raise NotImplementedError

    @classmethod
    def from_to_node_cols(cls):
        raise NotImplementedError

    @classmethod
    def active_identifier(cls):
        raise NotImplementedError()

    @classmethod
    def get_connected_node_type(cls):
        raise NotImplementedError

    @classmethod
    def create_branch_lookups(cls, net, ft_lookups, table_lookup, idx_lookups, current_table,
                              current_start):
        """
        Function which creates branch lookups.

        :param net: The pandapipes network
        :type net: pandapipesNet
        :param ft_lookups:
        :type ft_lookups:
        :param table_lookup:
        :type table_lookup:
        :param idx_lookups:
        :type idx_lookups:
        :param current_table:
        :type current_table:
        :param current_start:
        :type current_start:
        :return: No Output.
        """
        raise NotImplementedError

    @classmethod
    def create_pit_branch_entries(cls, net, branch_pit):
        """
        Function which creates pit branch entries.

        :param net: The pandapipes network
        :type net: pandapipesNet
        :param branch_pit:
        :type branch_pit:
        :return: No Output.
        """
        node_pit = net["_pit"]["node"]
        f, t = get_lookup(net, "branch", "from_to")[cls.table_name()]
        branch_table_nr = get_table_number(get_lookup(net, "branch", "table"), cls.table_name())
        branch_component_pit = branch_pit[f:t, :]
        if not len(net[cls.table_name()]):
            return branch_component_pit, node_pit, [], []

        junction_idx_lookup = get_lookup(net, "node", "index")[
            cls.get_connected_node_type().table_name()]
        fn_col, tn_col = cls.from_to_node_cols()
        from_nodes = junction_idx_lookup[net[cls.table_name()][fn_col].values]
        to_nodes = junction_idx_lookup[net[cls.table_name()][tn_col].values]
        branch_component_pit[:, :] = np.array([branch_table_nr] + [0] * (branch_cols - 1))
        branch_component_pit[:, VINIT] = 0.1
        return branch_component_pit, node_pit, from_nodes, to_nodes

    @classmethod
<<<<<<< HEAD
    def calculate_derivatives_thermal(cls, net, branch_pit, node_pit, idx_lookups, options):
        """
        Function which creates derivatives of the temperature.

        :param net:
        :type net:
        :param branch_pit:
        :type branch_pit:
        :param node_pit:
        :type node_pit:
        :param idx_lookups:
        :type idx_lookups:
        :param options:
        :type options:
        :return: No Output.
        """
        f, t = idx_lookups[cls.table_name()]
        branch_component_pit = branch_pit[f:t, :]
        cp = branch_component_pit[:, CP]
        rho = branch_component_pit[:, RHO]
        v_init = branch_component_pit[:, VINIT_T]
        from_nodes = branch_component_pit[:, FROM_NODE_T].astype(np.int32)
        t_init_i = node_pit[from_nodes, TINIT_NODE]
        t_init_i1 = branch_component_pit[:, T_OUT]
        t_amb = branch_component_pit[:, TEXT]
        area = branch_component_pit[:, AREA]
        length = branch_component_pit[:, LENGTH]
        alpha = branch_component_pit[:, ALPHA] * np.pi * branch_component_pit[:, D]
        cls.calculate_temperature_lift(net, branch_component_pit, node_pit)
        tl = branch_component_pit[:, TL]
        qext = branch_component_pit[:, QEXT]

        transient = get_net_option(net, "transient")

        tvor = branch_pit[:, T_OUT_OLD]

        delta_t = get_net_option(net, "dt")

        if transient:
            t_m = t_init_i1  # (t_init_i1 + t_init_i) / 2
            branch_component_pit[:, LOAD_VEC_BRANCHES_T] = \
                -(rho * area * cp * (t_m - tvor) * (1 / delta_t) + rho * area * cp * v_init * (
                            -t_init_i + t_init_i1 - tl) / length
                  - alpha * (t_amb - t_m) + qext)

            branch_component_pit[:, JAC_DERIV_DT] = - rho * area * cp * v_init / length + alpha \
                                                    + rho * area * cp / delta_t
            branch_component_pit[:, JAC_DERIV_DT1] = rho * area * cp * v_init / length + 0 * alpha \
                                                     + rho * area * cp / delta_t

            branch_component_pit[:, JAC_DERIV_DT_NODE] = rho * v_init \
                                                         * branch_component_pit[:, AREA]
            branch_component_pit[:, LOAD_VEC_NODES_T] = rho * v_init \
                                                        * branch_component_pit[:, AREA] * t_init_i1
        else:
            t_m = (t_init_i1 + t_init_i) / 2
            branch_component_pit[:, LOAD_VEC_BRANCHES_T] = \
                -(rho * area * cp * v_init * (-t_init_i + t_init_i1 - tl)
                  - alpha * (t_amb - t_m) * length + qext)

            branch_component_pit[:, JAC_DERIV_DT] = - rho * area * cp * v_init + alpha / 2 * length
            branch_component_pit[:, JAC_DERIV_DT1] = rho * area * cp * v_init + alpha / 2 * length

        branch_component_pit[:, JAC_DERIV_DT_NODE] = rho * v_init * branch_component_pit[:, AREA]
        branch_component_pit[:, LOAD_VEC_NODES_T] = rho * v_init \
                                                    * branch_component_pit[:, AREA] * t_init_i1

    @classmethod
    def adaption_before_derivatives_hydraulic(cls, net, branch_pit, node_pit, idx_lookups, options):
        pass

    @classmethod
    def calculate_temperature_lift(cls, net, branch_pit, node_pit):
        """

        :param net:
        :type net:
        :param branch_pit:
        :type branch_pit:
        :param node_pit:
        :type node_pit:
        :return:
        :rtype:
        """
        raise NotImplementedError

    @classmethod
    def extract_results(cls, net, options, branch_results, nodes_connected, branches_connected):
=======
    def extract_results(cls, net, options, branch_results, mode):
>>>>>>> d5d25ae8
        raise NotImplementedError<|MERGE_RESOLUTION|>--- conflicted
+++ resolved
@@ -5,17 +5,8 @@
 import numpy as np
 
 from pandapipes.component_models.abstract_models.base_component import Component
-<<<<<<< HEAD
-from pandapipes.idx_branch import LENGTH, D, AREA, RHO, VINIT, ALPHA, QEXT, TEXT, branch_cols, \
-    T_OUT, CP, VINIT_T, FROM_NODE_T, TL, JAC_DERIV_DT, JAC_DERIV_DT1, JAC_DERIV_DT_NODE, \
-    LOAD_VEC_BRANCHES_T, LOAD_VEC_NODES_T
-from pandapipes.idx_branch import T_OUT_OLD
-from pandapipes.idx_node import TINIT as TINIT_NODE
-from pandapipes.pf.pipeflow_setup import get_table_number, get_lookup, get_net_option
-=======
 from pandapipes.idx_branch import VINIT, branch_cols
 from pandapipes.pf.pipeflow_setup import get_table_number, get_lookup
->>>>>>> d5d25ae8
 
 try:
     import pandaplan.core.pplog as logging
@@ -101,96 +92,5 @@
         return branch_component_pit, node_pit, from_nodes, to_nodes
 
     @classmethod
-<<<<<<< HEAD
-    def calculate_derivatives_thermal(cls, net, branch_pit, node_pit, idx_lookups, options):
-        """
-        Function which creates derivatives of the temperature.
-
-        :param net:
-        :type net:
-        :param branch_pit:
-        :type branch_pit:
-        :param node_pit:
-        :type node_pit:
-        :param idx_lookups:
-        :type idx_lookups:
-        :param options:
-        :type options:
-        :return: No Output.
-        """
-        f, t = idx_lookups[cls.table_name()]
-        branch_component_pit = branch_pit[f:t, :]
-        cp = branch_component_pit[:, CP]
-        rho = branch_component_pit[:, RHO]
-        v_init = branch_component_pit[:, VINIT_T]
-        from_nodes = branch_component_pit[:, FROM_NODE_T].astype(np.int32)
-        t_init_i = node_pit[from_nodes, TINIT_NODE]
-        t_init_i1 = branch_component_pit[:, T_OUT]
-        t_amb = branch_component_pit[:, TEXT]
-        area = branch_component_pit[:, AREA]
-        length = branch_component_pit[:, LENGTH]
-        alpha = branch_component_pit[:, ALPHA] * np.pi * branch_component_pit[:, D]
-        cls.calculate_temperature_lift(net, branch_component_pit, node_pit)
-        tl = branch_component_pit[:, TL]
-        qext = branch_component_pit[:, QEXT]
-
-        transient = get_net_option(net, "transient")
-
-        tvor = branch_pit[:, T_OUT_OLD]
-
-        delta_t = get_net_option(net, "dt")
-
-        if transient:
-            t_m = t_init_i1  # (t_init_i1 + t_init_i) / 2
-            branch_component_pit[:, LOAD_VEC_BRANCHES_T] = \
-                -(rho * area * cp * (t_m - tvor) * (1 / delta_t) + rho * area * cp * v_init * (
-                            -t_init_i + t_init_i1 - tl) / length
-                  - alpha * (t_amb - t_m) + qext)
-
-            branch_component_pit[:, JAC_DERIV_DT] = - rho * area * cp * v_init / length + alpha \
-                                                    + rho * area * cp / delta_t
-            branch_component_pit[:, JAC_DERIV_DT1] = rho * area * cp * v_init / length + 0 * alpha \
-                                                     + rho * area * cp / delta_t
-
-            branch_component_pit[:, JAC_DERIV_DT_NODE] = rho * v_init \
-                                                         * branch_component_pit[:, AREA]
-            branch_component_pit[:, LOAD_VEC_NODES_T] = rho * v_init \
-                                                        * branch_component_pit[:, AREA] * t_init_i1
-        else:
-            t_m = (t_init_i1 + t_init_i) / 2
-            branch_component_pit[:, LOAD_VEC_BRANCHES_T] = \
-                -(rho * area * cp * v_init * (-t_init_i + t_init_i1 - tl)
-                  - alpha * (t_amb - t_m) * length + qext)
-
-            branch_component_pit[:, JAC_DERIV_DT] = - rho * area * cp * v_init + alpha / 2 * length
-            branch_component_pit[:, JAC_DERIV_DT1] = rho * area * cp * v_init + alpha / 2 * length
-
-        branch_component_pit[:, JAC_DERIV_DT_NODE] = rho * v_init * branch_component_pit[:, AREA]
-        branch_component_pit[:, LOAD_VEC_NODES_T] = rho * v_init \
-                                                    * branch_component_pit[:, AREA] * t_init_i1
-
-    @classmethod
-    def adaption_before_derivatives_hydraulic(cls, net, branch_pit, node_pit, idx_lookups, options):
-        pass
-
-    @classmethod
-    def calculate_temperature_lift(cls, net, branch_pit, node_pit):
-        """
-
-        :param net:
-        :type net:
-        :param branch_pit:
-        :type branch_pit:
-        :param node_pit:
-        :type node_pit:
-        :return:
-        :rtype:
-        """
-        raise NotImplementedError
-
-    @classmethod
-    def extract_results(cls, net, options, branch_results, nodes_connected, branches_connected):
-=======
     def extract_results(cls, net, options, branch_results, mode):
->>>>>>> d5d25ae8
         raise NotImplementedError