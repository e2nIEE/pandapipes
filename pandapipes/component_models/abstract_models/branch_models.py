--- conflicted
+++ resolved
@@ -127,28 +127,6 @@
         cls.calculate_temperature_lift(net, branch_component_pit, node_pit)
         tl = branch_component_pit[:, TL]
         qext = branch_component_pit[:, QEXT]
-<<<<<<< HEAD
-
-        transient = get_net_option(net, "transient")
-
-        tvor = branch_component_pit[:, T_OUT_OLD]
-
-        delta_t = get_net_option(net, "dt")
-
-        if transient:
-            t_m = t_init_i1  # (t_init_i1 + t_init_i) / 2
-
-            branch_component_pit[:, LOAD_VEC_BRANCHES_T] = \
-                -(rho * area * cp * (t_m - tvor) * (1 / delta_t) * length + rho * area * cp * v_init * (
-                            -t_init_i + t_init_i1 - tl)
-                  - alpha * (t_amb - t_m) * length + qext)
-
-            branch_component_pit[:, JAC_DERIV_DT] = - rho * area * cp * v_init + alpha * length\
-                                                    + rho * area * cp / delta_t * length
-            branch_component_pit[:, JAC_DERIV_DT1] = rho * area * cp * v_init + 0 * alpha * length\
-                                                     + rho * area * cp / delta_t * length
-
-=======
         spec_heat = rho * area * cp
 
         if get_net_option(net, "transient"):
@@ -163,24 +141,15 @@
             branch_component_pit[:, JAC_DERIV_DT] = - spec_heat * v_init
             branch_component_pit[:, JAC_DERIV_DT1] = spec_heat / delta_t * length \
                                                      + spec_heat * v_init + alpha
->>>>>>> 470c3b24
 
         else:
             t_m = (t_init_i1 + t_init_i) / 2
             branch_component_pit[:, LOAD_VEC_BRANCHES_T] = \
-<<<<<<< HEAD
-                -(rho * area * cp * v_init * (-t_init_i + t_init_i1 - tl)
-                  - alpha * (t_amb - t_m) * length + qext)
-
-            branch_component_pit[:, JAC_DERIV_DT] = - rho * area * cp * v_init + alpha / 2 * length
-            branch_component_pit[:, JAC_DERIV_DT1] = rho * area * cp * v_init + alpha / 2 * length
-=======
                 -(spec_heat * v_init * (-t_init_i + t_init_i1 - tl)
                   - alpha * (t_amb - t_m) + qext)
 
             branch_component_pit[:, JAC_DERIV_DT] = - spec_heat * v_init + alpha / 2
             branch_component_pit[:, JAC_DERIV_DT1] = spec_heat * v_init + alpha / 2
->>>>>>> 470c3b24
 
         branch_component_pit[:, JAC_DERIV_DT_NODE] = rho * v_init * branch_component_pit[:, AREA]
         branch_component_pit[:, LOAD_VEC_NODES_T] = rho * v_init \
