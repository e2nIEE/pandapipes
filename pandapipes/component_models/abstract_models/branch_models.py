--- conflicted
+++ resolved
@@ -29,19 +29,19 @@
 class BranchComponent(Component):
 
     @classmethod
-<<<<<<< HEAD
+    def table_name(cls):
+        raise NotImplementedError
+
+    @classmethod
+    def get_component_input(cls):
+        raise NotImplementedError
+
+    @classmethod
+    def get_result_table(cls, net):
+        raise NotImplementedError
+
+    @classmethod
     def from_to_node_cols(cls):
-=======
-    def table_name(cls):
-        raise NotImplementedError
-
-    @classmethod
-    def get_component_input(cls):
-        raise NotImplementedError
-
-    @classmethod
-    def get_result_table(cls, net):
->>>>>>> 88189b61
         raise NotImplementedError
 
     @classmethod
