# Copyright (c) 2020-2023 by Fraunhofer Institute for Energy Economics
# and Energy System Technology (IEE), Kassel. All rights reserved.
# Use of this source code is governed by a BSD-style license that can be found in the LICENSE file.

import numpy as np
import pandas as pd

import pandapipes as ppipes
import pandapower as pp
from pandapipes.control.run_control import prepare_run_ctrl as prepare_run_ctrl_ppipes
from pandapower.control.run_control import prepare_run_ctrl as prepare_run_ctrl_pp, \
    net_initialization, get_recycle, control_initialization, control_finalization, \
    _evaluate_net as _evaluate_net, control_implementation, get_controller_order, \
    NetCalculationNotConverged

try:
<<<<<<< HEAD
    from pandaplan.core import pplog as logging
=======
    import pandaplan.core.pplog as logging
>>>>>>> 7d82b3f0
except ImportError:
    import logging

logger = logging.getLogger(__name__)


def _evaluate_multinet(multinet, levelorder, ctrl_variables, **kwargs):
    """
    Within a control loop after all controllers applied their their action "_evaluate_multinet"
    checks if all nets affectd in one level did converge or not

    :param multinet: multinet with multinet controllers, net distinct controllers and several \
        pandapipes/pandapower nets
    :type multinet: pandapipes.Multinet
    :param levelorder: list of tuples given the correct order of the different controllers within \
        one level
    :type levelorder: list
    :param ctrl_variables: contains all relevant information and boundaries required for a \
        successful control run
    :type ctrl_variables: dict
    :param kwargs: additional keyword arguments handed to each run function
    :type kwargs: dict
    :return: as the ctrl_variables are adapted they are returned
    :rtype: dict
    """
    levelorder = np.array(levelorder)
    multinet_converged = []
    rel_nets = _relevant_nets(multinet, levelorder)
    for net_name in multinet['nets'].keys():
        net = multinet['nets'][net_name]
        rel_levelorder = levelorder[rel_nets[net_name]]
        ctrl_variables['nets'][net_name] = _evaluate_net(
            net, rel_levelorder, ctrl_variables['nets'][net_name], **kwargs) if np.any(
            rel_nets[net_name]) else ctrl_variables['nets'][net_name]
        multinet_converged += [ctrl_variables['nets'][net_name]['converged']]
    ctrl_variables['converged'] = np.all(multinet_converged)
    return ctrl_variables


def _relevant_nets(multinet, levelorder):
    """
    This function determines the relevant nets in each level, i.e. only the nets affected in each
    level are investigated and checked.

    :param multinet: multinet with multinet controllers, net distinct controllers and several \
        pandapipes/pandapower nets
    :type multinet: pandapipes.Multinet
    :param levelorder: array of tuples given the correct order of the different controllers within\
        one level
    :type levelorder: array-like
    :return: dictionary of all nets in multinet.nets. Entries are booleans. True means net is in \
        the corresponding level, False means it is not.
    :rtype: dict
    """
    net_names = dict()

    levelorder = np.array(levelorder)
    rel_levelorder_multi = levelorder[:, 1].__eq__(multinet)
    controller = levelorder[rel_levelorder_multi, 0]
    nns = [ctrl.get_all_net_names() for ctrl in controller]
    nns = np.concatenate(nns) if len(nns) else nns

    for net_name in multinet['nets'].keys():
        net = multinet['nets'][net_name]
        rel_levelorder = levelorder[:, 1].__eq__(net)
        rel_levelorder = any(rel_levelorder)
        rel_levelorder_multi = True if net_name in nns else False
        net_names[net_name] = rel_levelorder or rel_levelorder_multi
    return net_names


def net_initialization_multinet(multinet, ctrl_variables, **kwargs):
    """
    If one controller affecting a net requires an initial_run, a loadflow/pipeflow is conducted.

    :param multinet: multinet with multinet controllers, net distinct controllers and several \
        pandapipes/pandapower nets
    :type multinet: pandapipes.Multinet
    :param ctrl_variables: contains all relevant information and boundaries required for a \
        successful control run
    :type ctrl_variables: dict
    :param kwargs: additional keyword arguments handed to each run function
    :type kwargs: dict
    :return: as the ctrl_variables are adapted they are returned
    :rtype: dict
    """
    ctrl_variables['converged'] = False

    for net_name in multinet['nets'].keys():
        net = multinet['nets'][net_name]
        kwargs['recycle'] = ctrl_variables['nets'][net_name]['recycle']
        kwargs['only_v_results'] = ctrl_variables['nets'][net_name]['only_v_results']
        ctrl_variables['nets'][net_name] = net_initialization(
            net, ctrl_variables['nets'][net_name], **kwargs)
        ctrl_variables['converged'] = max(ctrl_variables['converged'],
                                          ctrl_variables['nets'][net_name]['converged'])
    return ctrl_variables


def run_control(multinet, ctrl_variables=None, max_iter=30, **kwargs):
    """
    Main function to call a multnet with controllers.

    Function is running control loops for the controllers specified in net.controller
    Runs controller until each one converged or max_iter is hit.

    1. Call initialize_control() on each controller
    2. Calculate an inital run (if it is enabled, i.e. setting the initial_run veriable to True)
    3. Repeats the following steps in ascending order of controller_order until total convergence
       of all controllers for each level:
       a) Evaluate individual convergence for all controllers in the level
       b) Call control_step() for all controllers in the level on diverged controllers
       c) Fire run function (or optionally another function like runopf or whatever you defined)
    4. Call finalize_control() on each controller

    :param multinet: multinet with multinet controllers, net distinct controllers and several \
        pandapipes/pandapower nets
    :type multinet: pandapipes.Multinet
    :param ctrl_variables: contains all relevant information and boundaries required for a \
        successful control run. To define ctrl_variables yourself, following entries for each \
        net are required:\n
           - level (list): gives a list of levels to be investigated \n
           - controller_order (list): nested list of tuples given the correct order of the
             different controllers within one level\
           - run (funct, e.g. pandapower.runpp, pandapipes.pipeflow): function to be used to
             conduct a loadflow/pipeflow \n
           - initial_run (boolean): Is a initial_run for a net required or not\n
           - continue_on_divergence (boolean): What to do if loadflow/pipeflow is not converging, \
             fires control_repair
    :type ctrl_variables: dict, default: None
    :param max_iter: number of iterations for each controller to converge
    :type max_iter: int, default: 30
    :param kwargs: additional keyword arguments handed to each run function
    :type kwargs: dict
    :return: runs an entire control loop
    :rtype: None
    """
    ctrl_variables = prepare_run_ctrl(multinet, ctrl_variables)
    controller_order = ctrl_variables['controller_order']

    # initialize each controller prior to the first power flow
    control_initialization(controller_order)

    # initial run (takes time, but is not needed for every kind of controller)
    ctrl_variables = net_initialization_multinet(multinet, ctrl_variables, **kwargs)

    # run each controller step in given controller order
    control_implementation(multinet, controller_order, ctrl_variables, max_iter,
                           evaluate_net_fct=_evaluate_multinet, **kwargs)

    # call finalize function of each controller
    control_finalization(controller_order)


def get_controller_order_multinet(multinet):
    """
    Defining the controller order per level.

    Takes the order and level columns from net.controller.
    If levels are specified, the levels and orders are executed in ascending order.

    :param multinet: multinet with multinet controllers, net distinct controllers and several \
        pandapipes/pandapower nets
    :type multinet: pandapipes.Multinet
    :return: nested list of tuples given the correct order of the controllers, respectively for \
        each level
    :rtype: list
    """

    net_list = []
    controller_list = []

    if hasattr(multinet, "controller") and \
            len(multinet.controller[multinet.controller.in_service]) != 0:
        # if no controllers are in the net, we have no levels and no order lists
        multinets = [multinet] * len(multinet.controller)
        net_list += multinets
        controller_list += [multinet.controller.values]

    for net_name in multinet['nets'].keys():
        net = multinet['nets'][net_name]
        if not (hasattr(net, 'controller') and len(net.controller[net.controller.in_service]) != 0):
            # if no controllers are in the net, we have no levels and no order lists
            continue
        nets = [net] * len(net.controller)
        net_list += nets
        controller_list += [net.controller.values]

    if not len(controller_list):
        # if no controllers are in the net, we have no levels and no order lists
        return [0], [[]]
    else:
        controller_list = pd.DataFrame(np.concatenate(controller_list),
                                       columns=multinet.controller.columns)
        controller_list = controller_list.astype(multinet.controller.dtypes)
        return get_controller_order(net_list, controller_list)


def prepare_ctrl_variables_for_net(multinet, net_name, ctrl_variables, **kwargs):
    if net_name not in ctrl_variables['nets'].keys():
        ctrl_variables['nets'][net_name] = {}
    net = multinet['nets'][net_name]
    if isinstance(net, ppipes.pandapipesNet):
        ctrl_variables_net = prepare_run_ctrl_ppipes(net, None, **kwargs)
    elif isinstance(net, pp.pandapowerNet):
        ctrl_variables_net = prepare_run_ctrl_pp(net, None, **kwargs)
    else:
        raise ValueError('the given nets are neither pandapipes nor pandapower nets')

    ctrl_variables['nets'][net_name]['run'] = \
        ctrl_variables['nets'][net_name].get("run", ctrl_variables_net['run'])
    ctrl_variables['nets'][net_name]['errors'] = \
        ctrl_variables['nets'][net_name].get("errors", ctrl_variables_net['errors'])
    ctrl_variables['nets'][net_name]['initial_run'] = \
        ctrl_variables['nets'][net_name].get('initial_run', ctrl_variables_net['initial_run'])
    ctrl_variables['nets'][net_name]['only_v_results'], ctrl_variables['nets'][net_name]['recycle'] = \
        get_recycle(ctrl_variables_net)
    ctrl_variables['nets'][net_name]['continue_on_divergence'] = \
        ctrl_variables['nets'][net_name].get('continue_on_divergence',
                                             ctrl_variables_net['continue_on_divergence'])


def prepare_run_ctrl(multinet, ctrl_variables=None, **kwargs):
    """
    Prepares run control functions.

    Internal variables needed:
        - level (list): gives a list of levels to be investigated
        - controller_order (list): nested list of tuples given the correct order of the different \
          controllers within one level
        - run (funct, e.g. pandapower.runpp, pandapipes.pipeflow): function to be used to conduct a\
          loadflow/pipeflow
        - initial_run (boolean): Is a initial_run for a net required or not
        - continue_on_divergence (boolean): What to do if loadflow/pipeflow is not converging, \
          fires control_repair

    You don't need to define it for each net. If one net is not defined, the default settings are
    used.

    :param multinet: multinet with multinet controllers, net distinct controllers and several \
        pandapipes/pandapower nets
    :type multinet: pandapipes.Multinet
    :param ctrl_variables: contains all relevant information and boundaries required for a \
        successful control run.
    :type ctrl_variables: dict, default: None
    :return: adapted ctrl_variables for all nets with all required boundary information
    :rtype: dict
    """

    # sort controller_order by order if not already done
    if ctrl_variables is None:
        ctrl_variables = {'nets': dict()}

    excl_net = []

    if hasattr(multinet, "controller") and \
            len(multinet.controller[multinet.controller.in_service]) != 0:
        for _, c in multinet['controller'].iterrows():
            fct = getattr(c.object, 'get_all_net_names', None)
            net_names = [] if fct is None else fct()
            for net_name in net_names:
                prepare_ctrl_variables_for_net(multinet, net_name, ctrl_variables, **kwargs)
                excl_net += [net_name]

    for net_name in multinet['nets'].keys():
        if net_name in excl_net:
            continue
        prepare_ctrl_variables_for_net(multinet, net_name, ctrl_variables, **kwargs)

    if 'check_each_level' in kwargs:
        check = kwargs.pop('check_each_level')
        ctrl_variables['check_each_level'] = check
    else:
        ctrl_variables['check_each_level'] = True

    ctrl_variables['errors'] = (NetCalculationNotConverged,)

    ctrl_variables['level'], ctrl_variables['controller_order'] = \
        get_controller_order_multinet(multinet)

    return ctrl_variables<|MERGE_RESOLUTION|>--- conflicted
+++ resolved
@@ -14,11 +14,7 @@
     NetCalculationNotConverged
 
 try:
-<<<<<<< HEAD
-    from pandaplan.core import pplog as logging
-=======
     import pandaplan.core.pplog as logging
->>>>>>> 7d82b3f0
 except ImportError:
     import logging
 
