# Copyright (c) 2020-2023 by Fraunhofer Institute for Energy Economics
# and Energy System Technology (IEE), Kassel. All rights reserved.
# Use of this source code is governed by a BSD-style license that can be found in the LICENSE file.

import copy

import pandas as pd
from numpy import dtype
from pandapower import pandapowerNet
from pandapower.auxiliary import ADict

from pandapipes import __version__
from pandapipes import pandapipesNet

try:
<<<<<<< HEAD
    from pandaplan.core import pplog as logging
=======
    import pandaplan.core.pplog as logging
>>>>>>> 7d82b3f0
except ImportError:
    import logging

logger = logging.getLogger(__name__)


class MultiNet(ADict):
    """
    A 'MultiNet' is a frame for different pandapipes & pandapower nets and coupling controllers.

    Usually, a multinet is a multi energy net which one net per energy carrier. 
    The coupled simulation can be run with
    pandapipes.multinet.control.run_control_multinet.run_control()
    The nets are stored with a unique key in a dictionary in multinet['nets'].
    Controllers that connect to nets are stored in multinet['controller'].
    """

    def __init__(self, *args, **kwargs):
        """

        :param args: item of the ADict
        :type args: variable
        :param kwargs: item of the ADict with corresponding name
        :type kwargs: dict
        """
        super().__init__(*args, **kwargs)
        if isinstance(args[0], self.__class__):
            net = args[0]
            self.clear()
            self.update(**net.deepcopy())

    def deepcopy(self):
        return copy.deepcopy(self)

    def __repr__(self):  # pragma: no cover
        """
        defines the representation of the multinet in the console

        :return: representation
        :rtype: str
        """

        r = "This multi net includes following nets:"
        for cat in self.nets:
            if isinstance(self['nets'][cat], pandapowerNet):
                r += "\n   - %s (%s pandapowerNet)" % (cat, 1)
            elif isinstance(self['nets'][cat], pandapipesNet):
                r += "\n   - %s (%s pandapipesNet)" % (cat, 1)
            else:
                r += "\n   - %s (%s nets)" % (cat, len(self['nets'][cat]))

        par = []
        for tb in list(self.keys()):
            if isinstance(self[tb], pd.DataFrame) and len(self[tb]) > 0:
                par.append(tb)
            elif tb == 'std_type':
                par.append(tb)
        if par:
            r += "\nand the following parameter tables:"
            for tb in par:
                r += "\n   - %s (%s elements)" % (tb, len(self[tb]))
        return r


def get_default_multinet_structure():
    """
    Return the default structure of an empty multinet with categories and data types.

    :return: default structure of an empty multinet
    :rtype: dict
    """
    default_multinet_structure = {
        # structure data
        # f8, u4 etc. are probably referencing numba or numpy data types
        "name": "",
        "nets": dict(),
        "version": __version__,
        "controller": [('object', dtype(object)),
                       ('in_service', "bool"),
                       ('order', "float64"),
                       ('level', dtype(object)),
                       ('initial_run', "bool"),
                       ("recycle", "bool")]}
    return default_multinet_structure<|MERGE_RESOLUTION|>--- conflicted
+++ resolved
@@ -13,11 +13,7 @@
 from pandapipes import pandapipesNet
 
 try:
-<<<<<<< HEAD
-    from pandaplan.core import pplog as logging
-=======
     import pandaplan.core.pplog as logging
->>>>>>> 7d82b3f0
 except ImportError:
     import logging
 
