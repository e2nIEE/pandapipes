# Copyright (c) 2020-2022 by Fraunhofer Institute for Energy Economics
# and Energy System Technology (IEE), Kassel, and University of Kassel. All rights reserved.
# Use of this source code is governed by a BSD-style license that can be found in the LICENSE file.

import os

import numpy as np
import pandas as pd
from scipy.interpolate import interp1d

from pandapipes import pp_dir
from pandapipes.properties.properties_toolbox import calculate_mixture_density, calculate_mixture_viscosity, \
    calculate_mixture_molar_mass, calculate_molar_fraction_from_mass_fraction, calculate_mixture_heat_capacity, \
    calculate_mixture_compressibility, calculate_mixture_calorific_values, calculate_mass_fraction_from_molar_fraction
from pandapower.io_utils import JSONSerializableClass

try:
    from pandaplan.core import pplog as logging
except ImportError:
    import logging

logger = logging.getLogger(__name__)


class Fluid(JSONSerializableClass):
    """

    """

    def __init__(self, name, fluid_type, **kwargs):
        """

        :param name:
        :type name:
        :param fluid_type:
        :type fluid_type:
        :param kwargs:
        :type kwargs:
        """
        super(Fluid, self).__init__()
        self.name = name
        if not isinstance(fluid_type, str) or fluid_type.lower() not in ["gas", "liquid"]:
            logger.warning("The fluid %s has the fluid type %s which might cause problems in the "
                           "pipeflow calculation, as it expects either 'gas' or 'liquid'."
                           % (name, fluid_type))
        self.fluid_type = fluid_type.lower()
        self.is_gas = self.fluid_type == "gas"
        self.all_properties = kwargs
        for prop_name, prop in self.all_properties.items():
            if not isinstance(prop, FluidProperty):
                logger.warning("The property %s was not defined as a fluid property. This might "
                               "cause problems when trying to ask for values." % prop_name)

    def __repr__(self):
        """
        Definition of fluid representation in the console.

        :return: representation of fluid in the console
        :rtype: str
        """

        r = "Fluid %s (%s) with properties:" % (self.name, self.fluid_type)
        for key in self.all_properties.keys():
            r += "\n   - %s (%s)" % (key, self.all_properties[key].__class__.__name__[13:])
        return r

    def add_property(self, property_name, prop, overwrite=True, warn_on_duplicates=True):
        """
        This function adds a new property.

        :param property_name: Name of the new property
        :type property_name: str
        :param prop: Values for the property, for example a curve or just a constant value
        :type prop: pandapipes.FluidProperty
        :param overwrite: True if existing property with the same name shall be overwritten
        :type overwrite: bool
        :param warn_on_duplicates: True, if a warning of properties with the same name should be
                                    returned
        :type warn_on_duplicates: bool

        :Example:
            >>> fluid.add_property('water_density', pandapipes.FluidPropertyConstant(998.2061),\
                                   overwrite=True, warn_on_duplicates=False)

        """
        if property_name in self.all_properties:
            if warn_on_duplicates:
                ow_string = "It will be overwritten." if overwrite else "It will not be replaced."
                logger.warning("The property %s already exists. %s" % (property_name, ow_string))
            if not overwrite:
                return
        self.all_properties[property_name] = prop

    def get_property(self, property_name, *at_values):
        """
        This function returns the value of the requested property.

        :param property_name: Name of the searched property
        :type property_name: str
        :param at_values: Value for which the property should be returned
        :type at_values:
        :return: Returns property at the certain value
        :rtype: pandapipes.FluidProperty
        """

        if property_name not in self.all_properties:
            raise UserWarning("The property %s was not defined for the fluid %s"
                              % (property_name, self.name))
        return self.all_properties[property_name].get_at_value(*at_values)

    def get_density(self, temperature):
        """
        This function returns the density at a certain temperature.

        :param temperature: Temperature at which the density is queried
        :type temperature: float
        :return: Density at the required temperature

        """

        return self.get_property("density", temperature)

    def get_viscosity(self, temperature):
        """
        This function returns the viscosity at a certain temperature.

        :param temperature: Temperature at which the viscosity is queried
        :type temperature: float
        :return: Viscosity at the required temperature

        """

        return self.get_property("viscosity", temperature)

    def get_heat_capacity(self, temperature):
        """
        This function returns the heat capacity at a certain temperature.

        :param temperature: Temperature at which the heat capacity is queried
        :type temperature: float
        :return: Heat capacity at the required temperature

        """

        return self.get_property("heat_capacity", temperature)

    def get_molar_mass(self):
        """
        This function returns the molar mass.

        :return: molar mass

        """

        return self.get_property("molar_mass")

    def get_compressibility(self, p_bar):
        """
        This function returns the compressibility at a certain pressure.

        :param p_bar: pressure at which the compressibility is queried
        :type p_bar: float or array of floats
        :return: compressibility at the required pressure

        """

        return self.get_property("compressibility", p_bar)

    def get_der_compressibility(self):
        """
        This function returns the derivative of the compressibility with respect to pressure.

        :return: derivative of the compressibility

        """

        return self.get_property("der_compressibility")

    def get_lower_heating_value(self):
        return self.get_property("lhv")

    def get_higher_heating_value(self):
        return self.get_property("hhv")


class FluidProperty(JSONSerializableClass):
    """
    Property Base Class
    """

    def __init__(self):
        """

        """
        super().__init__()

    def get_at_value(self, *args):
        """

        :param args:
        :type args:
        :return:
        :rtype: float, np.array
        """
        raise NotImplementedError("Please implement a proper fluid property!")

    def get_at_integral_value(self, *args):
        """

        :param args:
        :type args:
        :return:
        :rtype:
        """
        raise NotImplementedError("Please implement a proper fluid property!")


class FluidPropertyInterExtra(FluidProperty):
    """
    Creates Property with interpolated or extrapolated values.
    """
    json_excludes = JSONSerializableClass.json_excludes + ["prop_getter"]
    prop_getter_entries = {"x": "x", "y": "y", "_fill_value_orig": "fill_value"}

    def __init__(self, x_values, y_values, method="interpolate_extrapolate"):
        """

        :param x_values:
        :type x_values:
        :param y_values:
        :type y_values:
        :param method:
        :type method:
        """
        super(FluidPropertyInterExtra, self).__init__()
        if method.lower() == "interpolate_extrapolate":
            self.prop_getter = interp1d(x_values, y_values, fill_value="extrapolate")
        else:
            self.prop_getter = interp1d(x_values, y_values)

    def get_at_value(self, arg):
        """

        :param arg: Name of the property and one or more values (x-values) for which the y-values \
            of the property are to be displayed
        :type arg: str, float or array
        :return: y-value/s
        :rtype: float, array
        """
        return self.prop_getter(arg)

    def get_at_integral_value(self, upper_limit_arg, lower_limit_arg):
        """

        :param upper_limit_arg: one or more values of upper limit values for which the function \
            of the property should calculate the integral for
        :type upper_limit_arg: float or list-like objects
        :param lower_limit_arg: one or more values of lower limit values for which the function \
            of the property should calculate the integral for
        :type lower_limit_arg: float or list-like objects
        :return: integral between the limits
        :rtype: float, array

        :Example:
            >>> comp_fact = get_fluid(net).all_properties["heat_capacity"].get_at_integral_value(\
                    t_upper_k, t_lower_k)

        """
        mean = (self.prop_getter(upper_limit_arg) + self.prop_getter(upper_limit_arg)) / 2
<<<<<<< HEAD
        return mean * (upper_limit_arg - lower_limit_arg)
=======
        return mean * (upper_limit_arg-lower_limit_arg)
>>>>>>> bcd097f9

    @classmethod
    def from_path(cls, path, method="interpolate_extrapolate"):
        """
        Reads a text file with temperature values in the first column and property values in
        second column.

        :param path: Target path of the txt file
        :type path: str
        :param method: Method with which the values are to be interpolated
        :type method: str
        :return: interpolated values
        :rtype: pandapipes.FluidProperty
        """
        values = np.loadtxt(path)
        return cls(values[:, 0], values[:, 1], method=method)

    def to_dict(self):
        d = super(FluidPropertyInterExtra, self).to_dict()
        d.update({k: self.prop_getter.__dict__[k] for k in self.prop_getter_entries.keys()})
        # d.update({"x_values": self.prop_getter.x, "y_values": self.prop_getter.y,
        #           "method": "interpolate_extrapolate"
        #           if self.prop_getter.fill_value == "extrapolate" else None})
        return d

    @classmethod
    def from_dict(cls, d):
        obj = JSONSerializableClass.__new__(cls)
        d2 = {cls.prop_getter_entries[k]: v for k, v in d.items()
              if k in cls.prop_getter_entries.keys()}
        d3 = {k: v for k, v in d.items() if k not in cls.prop_getter_entries.keys()}
        d3["prop_getter"] = interp1d(**d2)
        obj.__dict__.update(d3)
        return obj


class FluidPropertyConstant(FluidProperty):
    """
    Creates Property with a constant value.
    """

    def __init__(self, value, warn_dependent_variables=False):
        """

        :param value:
        :type value:
        """
        super(FluidPropertyConstant, self).__init__()
        self.value = value
        self.warn_dependent_variables = warn_dependent_variables

    def get_at_value(self, *args):
        """

        :param args: Name of the property
        :type args: str
        :return: Value of the property
        :rtype: float

        :Example:
            >>> heat_capacity = get_fluid(net).all_properties["heat_capacity"].get_at_value(293.15)
        """
        if len(args) > 1:
            raise UserWarning('Please define either none or an array-like argument')
        elif len(args) == 1:
            if self.warn_dependent_variables:
                logger.warning('Constant property received several input variables, although it is'
                               'independent of these')
            output = np.array([self.value]) * np.ones(len(args[0]))
        else:
            output = np.array([self.value])
        return output

    def get_at_integral_value(self, upper_limit_arg, lower_limit_arg):
        """

        :param upper_limit_arg: one or more values of upper limit values for which the function \
            of the property should calculate the integral for
        :type upper_limit_arg: float or list-like objects
        :param lower_limit_arg: one or more values of lower limit values for which the function \
            of the property should calculate the integral for
        :type lower_limit_arg: float or list-like objects
        :return: integral between the limits
        :rtype: float, array

        :Example:
            >>> comp_fact = get_fluid(net).all_properties["heat_capacity"].get_at_integral_value(\
                    t_upper_k, t_lower_k)

        """
        if isinstance(upper_limit_arg, pd.Series):
            ul = self.value * upper_limit_arg.values
        else:
            ul = self.value * np.array(upper_limit_arg)
        if isinstance(lower_limit_arg, pd.Series):
            ll = self.value * lower_limit_arg.values
        else:
            ll = self.value * np.array(lower_limit_arg)
        return ul - ll

    @classmethod
    def from_path(cls, path):
        """
        Reads a text file with temperature values in the first column and property values in
        second column.

        :param path:
        :type path:
        :return:
        :rtype:
        """
        value = np.loadtxt(path).item()
        return cls(value)

    @classmethod
    def from_dict(cls, d):
        obj = super().from_dict(d)
        if "warn_dependent_variables" not in obj.__dict__.keys():
            obj.__dict__["warn_dependent_variables"] = False
        return obj


class FluidPropertyLinear(FluidProperty):
    """
    Creates Property with a linear course.
    """

    def __init__(self, slope, offset):
        """

        :param slope:
        :type slope:
        :param offset:
        :type offset:

        """
        super(FluidPropertyLinear, self).__init__()
        self.slope = slope
        self.offset = offset

    def get_at_value(self, arg):
        """

        :param arg: Name of the property and one or more values (x-values) for which the function \
            of the property should be calculated
        :type arg: str, float or array
        :return: y-value or function values
        :rtype: float, array

        :Example:
            >>> comp_fact = get_fluid(net).all_properties["compressibility"].get_at_value(p_bar)

        """
        if isinstance(arg, pd.Series):
            return self.offset + self.slope * arg.values
        else:
            return self.offset + self.slope * np.array(arg)

    def get_at_integral_value(self, upper_limit_arg, lower_limit_arg):
        """

        :param upper_limit_arg: one or more values of upper limit values for which the function \
            of the property should calculate the integral for
        :type upper_limit_arg: float or list-like objects
        :param lower_limit_arg: one or more values of lower limit values for which the function \
            of the property should calculate the integral for
        :type lower_limit_arg: float or list-like objects
        :return: integral between the limits
        :rtype: float, array

        :Example:
            >>> comp_fact = get_fluid(net).all_properties["heat_capacity"].get_at_integral_value(\
                    t_upper_k, t_lower_k)

        """
        if isinstance(upper_limit_arg, pd.Series):
            ul = self.offset * upper_limit_arg.values + 0.5 * self.slope * np.power(
                upper_limit_arg.values, 2)
        else:
            ul = self.offset * np.array(upper_limit_arg) + 0.5 * self.slope * np.array(
                np.power(upper_limit_arg.values, 2))
        if isinstance(lower_limit_arg, pd.Series):
            ll = self.offset * lower_limit_arg.values + 0.5 * self.slope * np.power(
                lower_limit_arg.values, 2)
        else:
            ll = self.offset * np.array(lower_limit_arg) + 0.5 * self.slope * np.array(
                np.power(lower_limit_arg.values, 2))
        return ul - ll

    @classmethod
    def from_path(cls, path):
        """
        Reads a text file with temperature values in the first column and property values in
        second column.

        :param path:
        :type path:
        :return:
        :rtype:
        """
        slope, offset = np.loadtxt(path)
        return cls(slope, offset)


class FluidPropertyPolynominal(FluidProperty):
    """
    Creates Property with a polynominal course.
    """

    def __init__(self, x_values, y_values, polynominal_degree):
        """

        :param x_values:
        :type x_values:
        :param y_values:
        :type y_values:
        :param polynominal_degree:
        :type polynominal_degree:
        """
        super(FluidPropertyPolynominal, self).__init__()
        const = np.polyfit(x_values, y_values, polynominal_degree)
        self.prop_getter = np.poly1d(const)
        self.prop_int_getter = np.polyint(self.prop_getter)

    def get_at_value(self, arg):
        """

        :param arg: Name of the property and one or more values (x-values) for which the function \
            of the property should be calculated
        :type arg: float or list-like objects
        :return: y-value or function values
        :rtype: float, array

        :Example:
            >>> comp_fact = get_fluid(net).all_properties["heat_capacity"].get_at_value(t_k)

        """
        return self.prop_getter(arg)

    def get_at_integral_value(self, upper_limit_arg, lower_limit_arg):
        """

        :param upper_limit_arg: one or more values of upper limit values for which the function \
            of the property should calculate the integral for
        :type upper_limit_arg: float or list-like objects
        :param lower_limit_arg: one or more values of lower limit values for which the function \
            of the property should calculate the integral for
        :type lower_limit_arg: float or list-like objects
        :return: integral between the limits
        :rtype: float, array

        :Example:
            >>> comp_fact = get_fluid(net).all_properties["heat_capacity"].get_at_integral_value(\
                    t_upper_k, t_lower_k)

        """
        return self.prop_int_getter(upper_limit_arg) - self.prop_int_getter(lower_limit_arg)

    @classmethod
    def from_path(cls, path, polynominal_degree):
        """
        Reads a text file with temperature values in the first column and property values in
        second column.

        :param path: Target path of the txt file
        :type path: str
        :param polynominal_degree: degree of the polynominal
        :type polynominal_degree: int
        :return: Fluid object
        :rtype: pandapipes.FluidProperty
        """
        values = np.loadtxt(path)
        return cls(values[:, 0], values[:, 1], polynominal_degree)


def create_constant_property(net, fluid_name, property_name, value, overwrite=True, warn_on_duplicates=True):
    """
    Creates a property with a constant value.

    :param net: Name of the network to which the property is added
    :type net: pandapipesNet
    :param property_name: Name of the new property
    :type property_name: str
    :param value: Constant value of the property
    :type value: float
    :param overwrite:  True if existing property with the same name shall be overwritten
    :type overwrite: basestring
    :param warn_on_duplicates: True, if a warning of properties with the same name should be
                                returned
    :type warn_on_duplicates: basestring
    """
    prop = FluidPropertyConstant(value)
    net.fluid[fluid_name].add_property(property_name, prop, overwrite=overwrite,
                                       warn_on_duplicates=warn_on_duplicates)
    return prop


def create_linear_property(net, fluid_name, property_name, slope, offset, overwrite=True,
                           warn_on_duplicates=True):
    """
    Creates a property with a linear correlation.

    :param net: Name of the network to which the property is added
    :type net: pandapipesNet
    :param property_name: Name of the new property
    :type property_name: str
    :param slope: Slope of the linear correlation
    :type slope: float
    :param offset: Offset of the linear function
    :type offset: float
    :param overwrite:  True if existing property with the same name shall be overwritten
    :type overwrite: basestring
    :param warn_on_duplicates: True, if a warning of properties with the same name should be
                                returned
    :type warn_on_duplicates: basestring
    """
    prop = FluidPropertyLinear(slope, offset)
    net.fluid[fluid_name].add_property(property_name, prop, overwrite=overwrite,
                                       warn_on_duplicates=warn_on_duplicates)
    return prop


def create_constant_fluid(name=None, fluid_type=None, **kwargs):
    """
    Creates a constant fluid.

    :param name: Name of the fluid
    :type name: str
    :param fluid_type: Type of the fluid
    :type fluid_type: str
    :param kwargs: Additional information
    :return: Fluid
    :rtype: Fluid
    """
    properties = dict()
    for prop_name, prop in kwargs.items():
        properties[str(prop_name)] = FluidPropertyConstant(prop)

    return Fluid(name=name, fluid_type=fluid_type, **properties)


def call_lib(fluid_name):
    """
    Creates a fluid with default fluid properties.

    :param fluid_name: Fluid which should be used
    :type fluid_name: str
    :return: Fluid - Chosen fluid with default fluid properties
    :rtype: Fluid
    """

    def interextra_property(prop):
        return FluidPropertyInterExtra.from_path(
            os.path.join(pp_dir, "properties", fluid_name, prop + ".txt"))

    def constant_property(prop):
        return FluidPropertyConstant.from_path(
            os.path.join(pp_dir, "properties", fluid_name, prop + ".txt"))

    def linear_property(prop):
        return FluidPropertyLinear.from_path(
            os.path.join(pp_dir, "properties", fluid_name, prop + ".txt"))

    liquids = ["water"]
    gases = ["air", "lgas", "hgas", "hydrogen", "methane", "ethane", "butane", "propane", "carbondioxide", "nitrogen"]

    if fluid_name == "natural_gas":
        logger.error("'natural_gas' is ambigious. Please choose 'hgas' or 'lgas' "
                     "(high- or low calorific natural gas)")
    if fluid_name not in liquids and fluid_name not in gases:
        raise AttributeError("Fluid '%s' not found in the fluid library. It might not be "
                             "implemented yet." % fluid_name)

    phase = "liquid" if fluid_name in liquids else "gas"

    density = interextra_property("density")
    viscosity = interextra_property("viscosity")
    heat_capacity = interextra_property("heat_capacity")
    molar_mass = constant_property("molar_mass")
    der_compr = constant_property("der_compressibility")
    compr = linear_property("compressibility")

    if (phase == 'gas'):
        lhv = constant_property("lower_heating_value")
        hhv = constant_property("higher_heating_value")

        return Fluid(fluid_name, phase, density=density, viscosity=viscosity,
                     heat_capacity=heat_capacity, molar_mass=molar_mass,
                     compressibility=compr, der_compressibility=der_compr, lhv=lhv, hhv=hhv)
    else:
        return Fluid(fluid_name, phase, density=density, viscosity=viscosity,
                     heat_capacity=heat_capacity, molar_mass=molar_mass, compressibility=compr,
                     der_compressibility=der_compr)


def get_fluid(net, fluid_name):
    """
    This function shows which fluid is used in the net.

    :param net: Current network
    :type net: pandapipesNet
    :return: Fluid - Name of the fluid which is used in the current network
    :rtype: Fluid
    """
    if fluid_name not in net.fluid.keys():
        raise AttributeError("There is no fluid defined for the given net!")
    fluid = net.fluid[fluid_name]
    if not isinstance(fluid, Fluid):
        logger.warning("The fluid in this net is not of the pandapipes Fluid type. This could lead"
                       " to errors, as some components might depend on this structure")
    return fluid


def _add_fluid_to_net(net, fluid, overwrite=True):
    """
    Adds a fluid to a net. If overwrite is False, a warning is printed and the fluid is not set.

    :param net: The pandapipes network for which to set fluid
    :type net: pandapipesNet
    :param fluid: fluid which to insert into the network
    :type fluid: Fluid
    :param overwrite: If True, an existing fluid will just be overwritten, otherwise a warning is\
        printed out and the fluid is not reset.
    :type overwrite: bool, default True
    :return: No output.
    :type: None
    """
    if "fluid" in net and fluid.name in net["fluid"] and not overwrite:
        logger.warning("The fluid %s would replace the exisiting fluid with the same name and thus cannot be created. "
                       "Try to set overwrite to True" % (fluid.name))
        return

    if isinstance(fluid, str):
        logger.warning("Instead of a pandapipes.Fluid, a string ('%s') was passed to the fluid "
                       "argument. Internally, it will be passed to call_lib(fluid) to get the "
                       "respective pandapipes.Fluid." % fluid)
        fluid = call_lib(fluid)
    net["fluid"][fluid.name] = fluid


def get_property(net, property_name, *at_values):
    if len(net._fluid) == 1:
        return get_fluid(net, net._fluid[0]).get_property(property_name, *at_values)
    else:
        return 100


def get_mixture_molar_mass(net, mass_fraction):
    molar_mass_list = [net.fluid[fluid].get_molar_mass() for fluid in net._fluid]
    return calculate_mixture_molar_mass(molar_mass_list, component_proportions=mass_fraction)


def get_mixture_density(net, temperature, mass_fraction):
    density_list = [net.fluid[fluid].get_density(temperature) for fluid in net._fluid]
    return calculate_mixture_density(density_list, mass_fraction.T)


def get_mixture_viscosity(net, temperature, mass_fraction):
    viscosity_list, molar_mass_list = [], []
    for fluid in net._fluid:
        viscosity_list += [net.fluid[fluid].get_viscosity(temperature)]
        molar_mass_list += [net.fluid[fluid].get_molar_mass()]
    molar_fraction = calculate_molar_fraction_from_mass_fraction(mass_fraction.T, np.array(molar_mass_list))
    return calculate_mixture_viscosity(viscosity_list, molar_fraction, np.array(molar_mass_list).T)


def get_mixture_heat_capacity(net, temperature, mass_fraction):
    heat_capacity_list = [net.fluid[fluid].get_heat_capacity(temperature) for fluid in net._fluid]
    return calculate_mixture_heat_capacity(heat_capacity_list, mass_fraction.T)


def get_mixture_compressibility(net, pressure, mass_fraction):
    compressibility_list = [net.fluid[fluid].get_property('compressibility', pressure) for fluid in net._fluid]
    return calculate_mixture_compressibility(compressibility_list, mass_fraction.T)


def get_mixture_higher_heating_value(net, mass_fraction):
    calorific_list = np.array([net.fluid[fluid].get_property('hhv') for fluid in net._fluid])
    return calculate_mixture_calorific_values(calorific_list, mass_fraction.T)


def get_mixture_lower_heating_value(net, mass_fraction):
    calorific_list = np.array([net.fluid[fluid].get_property('lhv') for fluid in net._fluid])
    return calculate_mixture_calorific_values(calorific_list, mass_fraction.T)


def is_fluid_gas(net):
    if len(net._fluid) == 1:
        return get_fluid(net, net._fluid[0]).is_gas
    else:
        state = [get_fluid(net, fluid).is_gas for fluid in net._fluid]
        if np.all(state):
            return True
        elif np.all(~np.array(state)):
            return False
        else:
            logger.warning('Be careful. You look at system containing both fluid and gaseous fluids.')


def create_individual_fluid(fluid_name, fluid_components,
                            temperature_list, pressure_list,
                            component_proportions, proportion_type='mass', phase='gas'):
    molar_mass = []
    density = []
    viscosity = []
    heat_capacity = []
    compressibility = []
    der_compressibility = []
    high_calorific = []
    low_calorific = []
    for fl_co in fluid_components:
        fluid = call_lib(fl_co)
        molar_mass += [fluid.get_molar_mass()]
        density += [fluid.get_density(temperature_list)]
        viscosity += [fluid.get_viscosity(temperature_list)]
        heat_capacity += [fluid.get_heat_capacity(temperature_list)]
        compressibility += [fluid.get_property('compressibility', pressure_list)]
        der_compressibility += [fluid.get_property('der_compressibility', temperature_list)]
        high_calorific += [fluid.get_property('hhv')]
        low_calorific += [fluid.get_property('lhv')]
    if proportion_type == 'mass':
        mof = calculate_molar_fraction_from_mass_fraction(component_proportions, molar_mass)
        maf = np.array(component_proportions)
    elif proportion_type == 'molar':
        mof = np.array(component_proportions)
        maf = calculate_mass_fraction_from_molar_fraction(component_proportions, molar_mass)
    else:
        raise (AttributeError('proportion type %s not defined. Select either mass or molar' %proportion_type))
    dens = calculate_mixture_density(density, maf)
    visc = calculate_mixture_viscosity(viscosity, mof, np.array(molar_mass))
    heat = calculate_mixture_heat_capacity(heat_capacity, maf)
    comp = calculate_mixture_compressibility(compressibility, maf)
    derc = calculate_mixture_compressibility(der_compressibility, maf)
    mass = calculate_mixture_molar_mass(molar_mass, maf)
    higc = calculate_mixture_calorific_values(np.array(high_calorific), maf)
    lowc = calculate_mixture_calorific_values(np.array(low_calorific), maf)

    dens = FluidPropertyInterExtra(temperature_list, dens)
    visc = FluidPropertyInterExtra(temperature_list, visc)
    heat = FluidPropertyInterExtra(temperature_list, heat)
    mass = FluidPropertyConstant(mass)
    higc = FluidPropertyConstant(higc)
    lowc = FluidPropertyConstant(lowc)
    derc = FluidPropertyInterExtra(temperature_list, derc)
    comp = FluidPropertyInterExtra(pressure_list, comp)

    fluid = Fluid(fluid_name, phase, density=dens, viscosity=visc, heat_capacity=heat, molar_mass=mass,
                  der_compressibility=derc, compressibility=comp, hhv=higc, lhv=lowc)
    return fluid


def get_derivative_density_diff(mass_fraction, density_list):
    rho_prod = np.prod(density_list, axis=1)
    shape = np.shape(mass_fraction)
    loop = np.arange(0, shape[1])
    nom = np.zeros(shape[0])
    rho_select = np.zeros(shape)
    for i in loop:
        select = loop != i
        nom += mass_fraction[:, i] * np.prod(density_list[:, select], axis=1)
        rho_select[:, i] += np.prod(density_list[:, select], axis=1)
    res = -rho_prod[:, np.newaxis] * rho_select * nom[:, np.newaxis] ** -2
    return res


def get_derivative_density_same(mass_fraction, density_list):
    rho_prod = np.prod(density_list, axis=1)
    shape = np.shape(mass_fraction)
    loop = np.arange(0, shape[1])
    nom = np.zeros(shape[0])
    rho_select = np.zeros(shape)
    for i in loop:
        select = loop != i
        nom += mass_fraction[:, i] * np.prod(density_list[:, select], axis=1)
        rho_select[:, i] += np.prod(density_list[:, select], axis=1) * mass_fraction[:, i]
    res = rho_prod[:, np.newaxis] * (-rho_select+nom[:, np.newaxis]) * nom[:, np.newaxis] ** -2
    return res<|MERGE_RESOLUTION|>--- conflicted
+++ resolved
@@ -267,11 +267,7 @@
 
         """
         mean = (self.prop_getter(upper_limit_arg) + self.prop_getter(upper_limit_arg)) / 2
-<<<<<<< HEAD
         return mean * (upper_limit_arg - lower_limit_arg)
-=======
-        return mean * (upper_limit_arg-lower_limit_arg)
->>>>>>> bcd097f9
 
     @classmethod
     def from_path(cls, path, method="interpolate_extrapolate"):
@@ -712,11 +708,11 @@
     net["fluid"][fluid.name] = fluid
 
 
-def get_property(net, property_name, *at_values):
+def get_property(net, property_name, fluid_name=None, *at_values):
     if len(net._fluid) == 1:
         return get_fluid(net, net._fluid[0]).get_property(property_name, *at_values)
     else:
-        return 100
+        return net.fluid[fluid_name].get_property(property_name, *at_values)
 
 
 def get_mixture_molar_mass(net, mass_fraction):
