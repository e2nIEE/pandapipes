# Copyright (c) 2020-2023 by Fraunhofer Institute for Energy Economics
# and Energy System Technology (IEE), Kassel, and University of Kassel. All rights reserved.
# Use of this source code is governed by a BSD-style license that can be found in the LICENSE file.

# branch types
# no types defined

# branch indices
TABLE_IDX = 0  # number of the table that this branch belongs to
ELEMENT_IDX = 1  # index of the element that this branch belongs to (within the given table)
FROM_NODE = 2  # f, from bus number
TO_NODE = 3  # t, to bus number
ACTIVE = 4
LENGTH = 5  # Pipe length in [m]
D = 6  # Diameter in [m]
AREA = 7  # Area in [m²]
RHO = 8  # Density in [kg/m^3
ETA = 9  # Dynamic viscosity in [Pas]
K = 10  # Pipe roughness in [m]
<<<<<<< HEAD
VINIT = 11  # velocity in  [m/s]
RE = 12 # Reynolds number
LAMBDA = 13  # Lambda
JAC_DERIV_DV = 14  # Slot for the derivative by velocity
JAC_DERIV_DP = 15  # Slot for the derivative by pressure from_node
JAC_DERIV_DP1 = 16  # Slot for the derivative by pressure to_node
LOAD_VEC_BRANCHES = 17  # Slot for the load vector for the branches
JAC_DERIV_DV_NODE = 18  # Slot for the derivative by velocity for the nodes connected to branch
LOAD_VEC_NODES = 19  # Slot for the load vector of the nodes connected to branch
LOSS_COEFFICIENT = 20
CP = 21  # Slot for fluid heat capacity values
ALPHA = 22  # Slot for heat transfer coefficient
JAC_DERIV_DT = 23
JAC_DERIV_DT1 = 24
LOAD_VEC_BRANCHES_T = 25
TOUTINIT = 26  # Internal slot for outlet pipe temperature
JAC_DERIV_DT_NODE = 27  # Slot for the derivative fpr T for the nodes connected to branch
LOAD_VEC_NODES_T = 28
VINIT_T = 29
FROM_NODE_T = 30
TO_NODE_T = 31
QEXT = 32  # heat input in [W]
TEXT = 33
PL = 34
TL = 35 # Temperature lift [K]
BRANCH_TYPE = 36  # branch type relevant for the pressure controller
T_OUT_OLD = 37

branch_cols = 38
=======
TINIT = 11  # Temperature in [K]
VINIT = 12  # velocity in  [m/s]
RE = 13  # Reynolds number
LAMBDA = 14  # Lambda
JAC_DERIV_DV = 15  # Slot for the derivative by velocity # df_dv
JAC_DERIV_DP = 16  # Slot for the derivative by pressure from_node # df_dp
JAC_DERIV_DP1 = 17  # Slot for the derivative by pressure to_node # df_dp1
LOAD_VEC_BRANCHES = 18  # Slot for the load vector for the branches : pressure difference between nodes (Bar) #load_vec
JAC_DERIV_DV_NODE = 19  # Slot for the derivative by velocity for the nodes connected to branch #df_dv_nodes
LOAD_VEC_NODES = 20  # Slot for the load vector of the nodes connected to branch : mass_flow (kg_s) # load_vec_nodes
LOSS_COEFFICIENT = 21
CP = 22  # Slot for fluid heat capacity at constant pressure : cp = (J/kg.K)
ALPHA = 23  # Slot for heat transfer coefficient: U = (W/m2.K)
JAC_DERIV_DT = 24 # Slot for the derivative by temperature from_node # df_dt
JAC_DERIV_DT1 = 25 # Slot for the derivative by temperature to_node # df_dt1
LOAD_VEC_BRANCHES_T = 26
T_OUT = 27  # Internal slot for outlet pipe temperature
JAC_DERIV_DT_NODE = 28  # Slot for the derivative for T for the nodes connected to branch
LOAD_VEC_NODES_T = 29
VINIT_T = 30
FROM_NODE_T = 31
TO_NODE_T = 32
QEXT = 33  # heat input in [W]
TEXT = 34
STD_TYPE = 35
PL = 36   # Pressure lift [bar]
TL = 37  # Temperature lift [K]
BRANCH_TYPE = 38  # branch type relevant for the pressure controller
PRESSURE_RATIO = 39  # boost ratio for compressors with proportional pressure lift
T_OUT_OLD = 40
Kv_max = 41  # dynamic valve flow characteristics
DESIRED_MV = 42  # Final Control Element (FCE) Desired Manipulated Value percentage opened
ACTUAL_POS = 43  # Final Control Element (FCE) Actual Position Value percentage opened

branch_cols = 44
>>>>>>> f32d1535
<|MERGE_RESOLUTION|>--- conflicted
+++ resolved
@@ -17,7 +17,6 @@
 RHO = 8  # Density in [kg/m^3
 ETA = 9  # Dynamic viscosity in [Pas]
 K = 10  # Pipe roughness in [m]
-<<<<<<< HEAD
 VINIT = 11  # velocity in  [m/s]
 RE = 12 # Reynolds number
 LAMBDA = 13  # Lambda
@@ -45,42 +44,8 @@
 TL = 35 # Temperature lift [K]
 BRANCH_TYPE = 36  # branch type relevant for the pressure controller
 T_OUT_OLD = 37
+Kv_max = 38  # dynamic valve flow characteristics
+DESIRED_MV = 39  # Final Control Element (FCE) Desired Manipulated Value percentage opened
+ACTUAL_POS = 40  # Final Control Element (FCE) Actual Position Value percentage opened
 
-branch_cols = 38
-=======
-TINIT = 11  # Temperature in [K]
-VINIT = 12  # velocity in  [m/s]
-RE = 13  # Reynolds number
-LAMBDA = 14  # Lambda
-JAC_DERIV_DV = 15  # Slot for the derivative by velocity # df_dv
-JAC_DERIV_DP = 16  # Slot for the derivative by pressure from_node # df_dp
-JAC_DERIV_DP1 = 17  # Slot for the derivative by pressure to_node # df_dp1
-LOAD_VEC_BRANCHES = 18  # Slot for the load vector for the branches : pressure difference between nodes (Bar) #load_vec
-JAC_DERIV_DV_NODE = 19  # Slot for the derivative by velocity for the nodes connected to branch #df_dv_nodes
-LOAD_VEC_NODES = 20  # Slot for the load vector of the nodes connected to branch : mass_flow (kg_s) # load_vec_nodes
-LOSS_COEFFICIENT = 21
-CP = 22  # Slot for fluid heat capacity at constant pressure : cp = (J/kg.K)
-ALPHA = 23  # Slot for heat transfer coefficient: U = (W/m2.K)
-JAC_DERIV_DT = 24 # Slot for the derivative by temperature from_node # df_dt
-JAC_DERIV_DT1 = 25 # Slot for the derivative by temperature to_node # df_dt1
-LOAD_VEC_BRANCHES_T = 26
-T_OUT = 27  # Internal slot for outlet pipe temperature
-JAC_DERIV_DT_NODE = 28  # Slot for the derivative for T for the nodes connected to branch
-LOAD_VEC_NODES_T = 29
-VINIT_T = 30
-FROM_NODE_T = 31
-TO_NODE_T = 32
-QEXT = 33  # heat input in [W]
-TEXT = 34
-STD_TYPE = 35
-PL = 36   # Pressure lift [bar]
-TL = 37  # Temperature lift [K]
-BRANCH_TYPE = 38  # branch type relevant for the pressure controller
-PRESSURE_RATIO = 39  # boost ratio for compressors with proportional pressure lift
-T_OUT_OLD = 40
-Kv_max = 41  # dynamic valve flow characteristics
-DESIRED_MV = 42  # Final Control Element (FCE) Desired Manipulated Value percentage opened
-ACTUAL_POS = 43  # Final Control Element (FCE) Actual Position Value percentage opened
-
-branch_cols = 44
->>>>>>> f32d1535
+branch_cols = 41