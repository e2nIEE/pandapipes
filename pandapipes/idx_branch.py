# Copyright (c) 2020-2023 by Fraunhofer Institute for Energy Economics
# and Energy System Technology (IEE), Kassel, and University of Kassel. All rights reserved.
# Use of this source code is governed by a BSD-style license that can be found in the LICENSE file.

<<<<<<< HEAD
def idx_branch(net):
    idx_branch = dict()
    idx_branch['TABLE_IDX'] = 0  # number of the table that this branch belongs to
    idx_branch['ELEMENT_IDX'] = 1  # index of the element that this branch belongs to (within the given table)
    idx_branch['FROM_NODE'] = 2  # f, from bus number
    idx_branch['TO_NODE'] = 3  # t, to bus number
    idx_branch['ACTIVE'] = 4
    idx_branch['LENGTH'] = 5  # Pipe length in [m]
    idx_branch['D'] = 6  # Diameter in [m]
    idx_branch['AREA'] = 7  # Area in [m²]
    idx_branch['K'] = 8  # Pipe roughness in [m]
    idx_branch['TINIT'] = 9  # Temperature in [K]
    idx_branch['VINIT'] = 10  # velocity in  [m/s]
    idx_branch['RE'] = 11  # Reynolds number
    idx_branch['LAMBDA'] = 12  # Lambda
    idx_branch['JAC_DERIV_DV'] = 13  # Slot for the derivative by velocity
    idx_branch['JAC_DERIV_DP'] = 14  # Slot for the derivative by pressure from_node
    idx_branch['JAC_DERIV_DP1'] = 15  # Slot for the derivative by pressure to_node
    idx_branch['LOAD_VEC_BRANCHES'] = 16  # Slot for the load vector for the branches
    idx_branch['JAC_DERIV_DV_NODE'] = 17  # Slot for the derivative by velocity for the nodes connected to branch
    idx_branch['LOAD_VEC_NODES'] = 18  # Slot for the load vector of the nodes connected to branch
    idx_branch['LOSS_COEFFICIENT'] = 19
    idx_branch['CP'] = 20  # Slot for fluid heat capacity values
    idx_branch['ALPHA'] = 21  # Slot for heat transfer coefficient
    idx_branch['JAC_DERIV_DT'] = 22
    idx_branch['JAC_DERIV_DT1'] = 23
    idx_branch['LOAD_VEC_BRANCHES_T'] = 24
    idx_branch['T_OUT'] = 25  # Internal slot for outlet pipe temperature
    idx_branch['JAC_DERIV_DT_NODE'] = 26  # Slot for the derivative fpr T for the nodes connected to branch
    idx_branch['LOAD_VEC_NODES_T'] = 27
    idx_branch['VINIT_T'] = 28
    idx_branch['FROM_NODE_T'] = 29
    idx_branch['TO_NODE_T'] = 30
    idx_branch['QEXT'] = 31  # heat input in [W]
    idx_branch['TEXT'] = 32
    idx_branch['STD_TYPE'] = 33
    idx_branch['PL'] = 34
    idx_branch['TL'] = 35  # Temperature lift [K]
    idx_branch['BRANCH_TYPE'] = 36  # branch type relevant for the pressure controller
    idx_branch['PRESSURE_RATIO'] = 37  # boost ratio for compressors with proportional pressure lift

    idx_branch['RHO'] = 38  # Density in [kg/m^3
    idx_branch['ETA'] = 39  # Dynamic viscosity in [Pas]
    idx_branch['V_FROM_NODE'] = 40  # node the fluid is coming from
    idx_branch['V_TO_NODE'] = 41  # node the fluid is going to

    counter = 41

    for key in net._fluid:
        counter += 1
        idx_branch[key + '_W'] = counter
        counter += 1
        idx_branch[key + '_RHO'] = counter
        counter += 1
        idx_branch[key + '_JAC_DERIV_RHO_SAME_W'] = counter
        counter += 1
        idx_branch[key + '_JAC_DERIV_RHO_DIFF_W'] = counter

    idx_branch['branch_cols'] = counter + 1

    net['_idx_branch'] = idx_branch
=======
# branch types
# no types defined

# branch indices
TABLE_IDX = 0  # number of the table that this branch belongs to
ELEMENT_IDX = 1  # index of the element that this branch belongs to (within the given table)
FROM_NODE = 2  # f, from bus number
TO_NODE = 3  # t, to bus number
ACTIVE = 4
LENGTH = 5  # Pipe length in [m]
D = 6  # Diameter in [m]
AREA = 7  # Area in [m²]
RHO = 8  # Density in [kg/m^3
ETA = 9  # Dynamic viscosity in [Pas]
K = 10  # Pipe roughness in [m]
TINIT = 11  # Temperature in [K]
VINIT = 12  # velocity in  [m/s]
RE = 13  # Reynolds number
LAMBDA = 14  # Lambda
JAC_DERIV_DV = 15  # Slot for the derivative by velocity
JAC_DERIV_DP = 16  # Slot for the derivative by pressure from_node
JAC_DERIV_DP1 = 17  # Slot for the derivative by pressure to_node
LOAD_VEC_BRANCHES = 18  # Slot for the load vector for the branches
JAC_DERIV_DV_NODE = 19  # Slot for the derivative by velocity for the nodes connected to branch
LOAD_VEC_NODES = 20  # Slot for the load vector of the nodes connected to branch
LOSS_COEFFICIENT = 21
CP = 22  # Slot for fluid heat capacity values
ALPHA = 23  # Slot for heat transfer coefficient
JAC_DERIV_DT = 24
JAC_DERIV_DT1 = 25
LOAD_VEC_BRANCHES_T = 26
T_OUT = 27  # Internal slot for outlet pipe temperature
JAC_DERIV_DT_NODE = 28  # Slot for the derivative fpr T for the nodes connected to branch
LOAD_VEC_NODES_T = 29
VINIT_T = 30
FROM_NODE_T = 31
TO_NODE_T = 32
QEXT = 33  # heat input in [W]
TEXT = 34
PL = 35
TL = 36  # Temperature lift [K]
BRANCH_TYPE = 37  # branch type relevant for the pressure controller

branch_cols = 38
>>>>>>> 7d82b3f0
<|MERGE_RESOLUTION|>--- conflicted
+++ resolved
@@ -2,8 +2,11 @@
 # and Energy System Technology (IEE), Kassel, and University of Kassel. All rights reserved.
 # Use of this source code is governed by a BSD-style license that can be found in the LICENSE file.
 
-<<<<<<< HEAD
 def idx_branch(net):
+    # branch types
+    # no types defined
+
+    # branch indices
     idx_branch = dict()
     idx_branch['TABLE_IDX'] = 0  # number of the table that this branch belongs to
     idx_branch['ELEMENT_IDX'] = 1  # index of the element that this branch belongs to (within the given table)
@@ -38,18 +41,16 @@
     idx_branch['TO_NODE_T'] = 30
     idx_branch['QEXT'] = 31  # heat input in [W]
     idx_branch['TEXT'] = 32
-    idx_branch['STD_TYPE'] = 33
-    idx_branch['PL'] = 34
-    idx_branch['TL'] = 35  # Temperature lift [K]
-    idx_branch['BRANCH_TYPE'] = 36  # branch type relevant for the pressure controller
-    idx_branch['PRESSURE_RATIO'] = 37  # boost ratio for compressors with proportional pressure lift
+    idx_branch['PL'] = 33
+    idx_branch['TL'] = 34  # Temperature lift [K]
+    idx_branch['BRANCH_TYPE'] = 35  # branch type relevant for the pressure controller
 
-    idx_branch['RHO'] = 38  # Density in [kg/m^3
-    idx_branch['ETA'] = 39  # Dynamic viscosity in [Pas]
-    idx_branch['V_FROM_NODE'] = 40  # node the fluid is coming from
-    idx_branch['V_TO_NODE'] = 41  # node the fluid is going to
+    idx_branch['RHO'] = 36  # Density in [kg/m^3
+    idx_branch['ETA'] = 37  # Dynamic viscosity in [Pas]
+    idx_branch['V_FROM_NODE'] = 38  # node the fluid is coming from
+    idx_branch['V_TO_NODE'] = 39  # node the fluid is going to
 
-    counter = 41
+    counter = 39
 
     for key in net._fluid:
         counter += 1
@@ -63,50 +64,4 @@
 
     idx_branch['branch_cols'] = counter + 1
 
-    net['_idx_branch'] = idx_branch
-=======
-# branch types
-# no types defined
-
-# branch indices
-TABLE_IDX = 0  # number of the table that this branch belongs to
-ELEMENT_IDX = 1  # index of the element that this branch belongs to (within the given table)
-FROM_NODE = 2  # f, from bus number
-TO_NODE = 3  # t, to bus number
-ACTIVE = 4
-LENGTH = 5  # Pipe length in [m]
-D = 6  # Diameter in [m]
-AREA = 7  # Area in [m²]
-RHO = 8  # Density in [kg/m^3
-ETA = 9  # Dynamic viscosity in [Pas]
-K = 10  # Pipe roughness in [m]
-TINIT = 11  # Temperature in [K]
-VINIT = 12  # velocity in  [m/s]
-RE = 13  # Reynolds number
-LAMBDA = 14  # Lambda
-JAC_DERIV_DV = 15  # Slot for the derivative by velocity
-JAC_DERIV_DP = 16  # Slot for the derivative by pressure from_node
-JAC_DERIV_DP1 = 17  # Slot for the derivative by pressure to_node
-LOAD_VEC_BRANCHES = 18  # Slot for the load vector for the branches
-JAC_DERIV_DV_NODE = 19  # Slot for the derivative by velocity for the nodes connected to branch
-LOAD_VEC_NODES = 20  # Slot for the load vector of the nodes connected to branch
-LOSS_COEFFICIENT = 21
-CP = 22  # Slot for fluid heat capacity values
-ALPHA = 23  # Slot for heat transfer coefficient
-JAC_DERIV_DT = 24
-JAC_DERIV_DT1 = 25
-LOAD_VEC_BRANCHES_T = 26
-T_OUT = 27  # Internal slot for outlet pipe temperature
-JAC_DERIV_DT_NODE = 28  # Slot for the derivative fpr T for the nodes connected to branch
-LOAD_VEC_NODES_T = 29
-VINIT_T = 30
-FROM_NODE_T = 31
-TO_NODE_T = 32
-QEXT = 33  # heat input in [W]
-TEXT = 34
-PL = 35
-TL = 36  # Temperature lift [K]
-BRANCH_TYPE = 37  # branch type relevant for the pressure controller
-
-branch_cols = 38
->>>>>>> 7d82b3f0
+    net['_idx_branch'] = idx_branch