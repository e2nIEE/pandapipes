--- conflicted
+++ resolved
@@ -7,13 +7,10 @@
 from scipy.sparse.linalg import spsolve
 
 from pandapipes.component_models import Junction
-<<<<<<< HEAD
 from pandapipes.component_models.abstract_models import NodeComponent, NodeElementComponent, \
     BranchComponent, BranchWInternalsComponent
 from pandapipes.component_models.abstract_models.branch_models import \
     calculate_derivatives_hydraulic
-=======
->>>>>>> d7b5b91c
 from pandapipes.component_models.auxiliaries import build_system_matrix
 from pandapipes.idx_branch import ACTIVE as ACTIVE_BR, FROM_NODE, TO_NODE, FROM_NODE_T, \
     TO_NODE_T, VINIT, T_OUT, VINIT_T
@@ -277,14 +274,10 @@
     node_pit = net["_active_pit"]["node"]
 
     for comp in net['component_list']:
-<<<<<<< HEAD
         comp.adaption_before_derivatives(net, branch_pit, node_pit)
     calculate_derivatives_hydraulic(net, branch_pit, node_pit, options)
     for comp in net['component_list']:
         comp.adaption_after_derivatives(net, branch_pit, node_pit)
-=======
-        comp.calculate_derivatives_hydraulic(net, branch_pit, node_pit, branch_lookups, options)
->>>>>>> d7b5b91c
     jacobian, epsilon = build_system_matrix(net, branch_pit, node_pit, False)
 
     v_init_old = branch_pit[:, VINIT].copy()
