# Copyright (c) 2020-2021 by Fraunhofer Institute for Energy Economics
# and Energy System Technology (IEE), Kassel, and University of Kassel. All rights reserved.
# Use of this source code is governed by a BSD-style license that can be found in the LICENSE file.

import numpy as np
from numpy import linalg
from scipy.sparse.linalg import spsolve

from pandapipes.component_models import Junction
from pandapipes.component_models.auxiliaries import build_system_matrix
from pandapipes.idx_branch import ACTIVE as ACTIVE_BR, FROM_NODE, TO_NODE, FROM_NODE_T, \
    TO_NODE_T, VINIT, T_OUT, VINIT_T, T_OUT_OLD
from pandapipes.idx_node import PINIT, TINIT, TINIT_OLD, ACTIVE as ACTIVE_ND
from pandapipes.pipeflow_setup import get_net_option, get_net_options, set_net_option, \
    init_options, create_internal_results, write_internal_results, extract_all_results, \
    get_lookup, create_lookups, initialize_pit, check_connectivity, reduce_pit, \
    extract_results_active_pit, set_user_pf_options
from pandapower.auxiliary import ppException

try:
    import pplog as logging
except ImportError:
    import logging

logger = logging.getLogger(__name__)


def set_logger_level_pipeflow(level):
    """
    Set logger level from outside to reduce/extend pipeflow() printout.
    :param level: levels according to 'logging' (i. e. DEBUG, INFO, WARNING, ERROR and CRITICAL)
    :type level: str
    :return: No output

    EXAMPLE:
        set_logger_level_pipeflow('WARNING')

    """
    logger.setLevel(level)


def pipeflow(net, sol_vec=None,  **kwargs):
    """
    The main method used to start the solver to calculate the velocity, pressure and temperature\
    distribution for a given net. Different options can be entered for \\**kwargs, which control\
    the solver behaviour (see function :func:`init_options` for more information).

    :param net: The pandapipes net for which to perform the pipeflow
    :type net: pandapipesNet
    :param sol_vec: Initializes the start values for the heating network calculation
    :type sol_vec: numpy.ndarray, default None
    :param kwargs: A list of options controlling the solver behaviour
    :return: No output

    :Example:
        >>> pipeflow(net, mode="hydraulic")

    """
    local_params = dict(locals())

    # Inputs & initialization of variables
    # ------------------------------------------------------------------------------------------

    # Init physical constants and options
    init_options(net, local_params)
<<<<<<< HEAD
=======

    create_lookups(net)
    node_pit, branch_pit = initialize_pit(net, Junction.table_name())
    if (len(node_pit) == 0) & (len(branch_pit) == 0):
        logger.warning("There are no node and branch entries defined. This might mean that your net"
                       " is empty")
        return
>>>>>>> 853d4a20
    calculation_mode = get_net_option(net, "mode")

    if get_net_option(net, "time_step") == 0:
        create_lookups(net, NodeComponent, BranchComponent, BranchWInternalsComponent)
        node_pit, branch_pit = initialize_pit(net, Junction.table_name(),
                                              NodeComponent, NodeElementComponent,
                                              BranchComponent, BranchWInternalsComponent,
                                              PressureControlComponent)
        if (len(node_pit) == 0) & (len(branch_pit) == 0):
            logger.warning("There are no node and branch entries defined. This might mean that your net"
                           " is empty")
            return


        if get_net_option(net, "check_connectivity"):
            nodes_connected, branches_connected = check_connectivity(
                net, branch_pit, node_pit, check_heat=calculation_mode in ["heat", "all"])
        else:
            nodes_connected = node_pit[:, ACTIVE_ND].astype(np.bool)
            branches_connected = branch_pit[:, ACTIVE_BR].astype(np.bool)

        reduce_pit(net, node_pit, branch_pit, nodes_connected, branches_connected)
    else:
        branch_pit = net["_active_pit"]["branch"]
        node_pit = net["_active_pit"]["node"]
        nodes_connected, branches_connected = check_connectivity(
            net, branch_pit, node_pit, check_heat=calculation_mode in ["heat", "all"])


    if calculation_mode == "hydraulics":
        hydraulics(net)
    elif calculation_mode == "heat":
        if net.user_pf_options["hyd_flag"]:
            node_pit = net["_active_pit"]["node"]
            node_pit[:, PINIT] = sol_vec[:len(node_pit)]
            branch_pit = net["_active_pit"]["branch"]
            branch_pit[:, VINIT] = sol_vec[len(node_pit):]
            heat_transfer(net)
        else:
            logger.warning("Converged flag not set. Make sure that hydraulic calculation results "
                           "are available.")
    elif calculation_mode == "all":
        hydraulics(net)
        niter= heat_transfer(net)
    else:
        logger.warning("No proper calculation mode chosen.")

    extract_results_active_pit(net, node_pit, branch_pit, nodes_connected, branches_connected)
    extract_all_results(net, Junction.table_name())



def hydraulics(net):
    max_iter, nonlinear_method, tol_p, tol_v, tol_res = get_net_options(
        net, "iter", "nonlinear_method", "tol_p", "tol_v", "tol_res")

    # Start of nonlinear loop
    # ---------------------------------------------------------------------------------------------
    niter = 0
    create_internal_results(net)
    if not get_net_option(net, "reuse_internal_data") or "_internal_data" not in net:
        net["_internal_data"] = dict()

    # This branch is used to stop the solver after a specified error tolerance is reached
    error_v, error_p, residual_norm = [], [], None

    # This loop is left as soon as the solver converged
    while not get_net_option(net, "converged") and niter <= max_iter:
        logger.debug("niter %d" % niter)

        # solve_hydraulics is where the calculation takes place
        v_init, p_init, v_init_old, p_init_old, epsilon = solve_hydraulics(net)

        # Error estimation & convergence plot
        dv_init = np.abs(v_init - v_init_old)
        dp_init = np.abs(p_init - p_init_old)

        residual_norm = (linalg.norm(epsilon) / (len(epsilon)))
        error_v.append(linalg.norm(dv_init) / (len(dv_init)) if len(dv_init) else 0)
        error_p.append(linalg.norm(dp_init / (len(dp_init))))

        # Control of damping factor
        if nonlinear_method == "automatic":
            error_x0_increased, error_x1_increased = set_damping_factor(net, niter,
                                                                        [error_p, error_v])
            if error_x0_increased:
                net["_active_pit"]["node"][:, PINIT] = p_init_old
            if error_x1_increased:
                net["_active_pit"]["branch"][:, VINIT] = v_init_old
        elif nonlinear_method != "constant":
            logger.warning("No proper nonlinear method chosen. Using constant settings.")

        # Setting convergence flag
        if error_v[niter] <= tol_v and error_p[niter] <= tol_p and residual_norm < tol_res:
            if nonlinear_method != "automatic":
                set_net_option(net, "converged", True)
            elif get_net_option(net, "alpha") == 1:
                set_net_option(net, "converged", True)

        logger.debug("errorv: %s" % error_v[niter])
        logger.debug("errorp: %s" % error_p[niter])
        logger.debug("alpha: %s" % get_net_option(net, "alpha"))
        niter += 1
    write_internal_results(net, iterations=niter, error_p=error_p[niter - 1],
                           error_v=error_v[niter - 1], residual_norm=residual_norm)

    logger.debug(
        "---------------------------------------------------------------------------------")
    if get_net_option(net, "converged") is False:
        logger.warning("Maximum number of iterations reached but hydraulics solver did not "
                       "converge.")
        logger.debug("Norm of residual: %s" % residual_norm)
    else:
        logger.debug("Calculation completed. Preparing results...")
        logger.debug("Converged after %d iterations." % niter)
        logger.debug("Norm of residual: %s" % residual_norm)
        logger.debug("tol_p: %s" % get_net_option(net, "tol_p"))
        logger.debug("tol_v: %s" % get_net_option(net, "tol_v"))
        net['converged'] = True

    if not get_net_option(net, "reuse_internal_data"):
        net.pop("_internal_data", None)
    set_user_pf_options(net, hyd_flag=True)

    return niter


def heat_transfer(net):
    max_iter, nonlinear_method, tol_t, tol_res = get_net_options(
        net, "iter", "nonlinear_method", "tol_T", "tol_res")

    # Start of nonlinear loop
    # ---------------------------------------------------------------------------------------------

    if net.fluid.is_gas:
        logger.info("Caution! Temperature calculation does currently not affect hydraulic "
                    "properties!")

    error_t, error_t_out, residual_norm = [], [], None


    set_net_option(net, "converged", False)
    niter = 0

    branch_pit = net["_active_pit"]["branch"]
    node_pit = net["_active_pit"]["node"]
    if get_net_option(net, "time_step") == 0:

        node_pit[:, TINIT_OLD] = 293
        branch_pit[:, T_OUT_OLD] = 293


    # This loop is left as soon as the solver converged
    while not get_net_option(net, "converged") and niter <= max_iter:
        logger.debug("niter %d" % niter)

        # solve_hydraulics is where the calculation takes place
        t_out, t_out_old, t_init, t_init_old, epsilon = solve_temperature(net)


        # Error estimation & convergence plot
        delta_t_init = np.abs(t_init - t_init_old)
        delta_t_out = np.abs(t_out - t_out_old)

        residual_norm = (linalg.norm(epsilon) / (len(epsilon)))
        error_t.append(linalg.norm(delta_t_init) / (len(delta_t_init)))
        error_t_out.append(linalg.norm(delta_t_out) / (len(delta_t_out)))

        # Control of damping factor
        if nonlinear_method == "automatic":
            error_x0_increased, error_x1_increased = set_damping_factor(net, niter,
                                                                        [error_t, error_t_out])
            if error_x0_increased:
                net["_active_pit"]["node"][:, TINIT] = t_init_old
            if error_x1_increased:
                net["_active_pit"]["branch"][:, T_OUT] = t_out_old
        elif nonlinear_method != "constant":
            logger.warning("No proper nonlinear method chosen. Using constant settings.")

        # Setting convergence flag
        if error_t[niter] <= tol_t and error_t_out[niter] <= tol_t \
                and residual_norm < tol_res:
            if nonlinear_method != "automatic":
                set_net_option(net, "converged", True)
            elif get_net_option(net, "alpha") == 1:
                set_net_option(net, "converged", True)

        logger.debug("errorT: %s" % error_t[niter])
        logger.debug("alpha: %s" % get_net_option(net, "alpha"))
        niter += 1
        logger.debug("F: %s" % epsilon.round(4))
        logger.debug("T_init_: %s" % t_init.round(4))
        logger.debug("T_out_: %s" % t_out.round(4))

    node_pit[:, TINIT_OLD] = node_pit[:, TINIT]
    branch_pit[:, T_OUT_OLD] = branch_pit[:, T_OUT]
    write_internal_results(net, iterations_T=niter, error_T=error_t[niter - 1],
                           residual_norm_T=residual_norm)
    logger.debug(
        "---------------------------------------------------------------------------------")
    if get_net_option(net, "converged") is False:
        logger.warning("Maximum number of iterations reached but heat transfer solver did not "
                       "converge.")
        logger.debug("Norm of residual: %s" % residual_norm)
    else:
        logger.debug("Calculation completed. Preparing results...")
        logger.debug("Converged after %d iterations." % niter)
        logger.debug("Norm of residual: %s" % residual_norm)
        logger.debug("tol_T: %s" % get_net_option(net, "tol_T"))

        net['converged'] = True

    return niter


def solve_hydraulics(net):
    """
    Create and solve the linearized system of equations (based on a jacobian in form of a scipy
    sparse matrix and a load vector in form of a numpy array) in order to calculate the hydraulic
    magnitudes (pressure and velocity) for the network nodes and branches.

    :param net: The pandapipesNet for which to solve the hydraulic matrix
    :type net: pandapipesNet
    :return:

    """
    options = net["_options"]
    branch_pit = net["_active_pit"]["branch"]
    node_pit = net["_active_pit"]["node"]

    branch_lookups = get_lookup(net, "branch", "from_to_active")
    for comp in net['component_list']:
        comp.calculate_derivatives_hydraulic(net, branch_pit, node_pit, branch_lookups, options)
    jacobian, epsilon = build_system_matrix(net, branch_pit, node_pit, False)

    v_init_old = branch_pit[:, VINIT].copy()
    p_init_old = node_pit[:, PINIT].copy()

    x = spsolve(jacobian, epsilon)
    branch_pit[:, VINIT] += x[len(node_pit):]
    node_pit[:, PINIT] += x[:len(node_pit)] * options["alpha"]

    return branch_pit[:, VINIT], node_pit[:, PINIT], v_init_old, p_init_old, epsilon


def solve_temperature(net):
    """
    This function contains the procedure to build and solve a linearized system of equation based on
    an underlying net and the necessary graph data structures. Temperature values are calculated.
    Returned are the solution vectors for the new iteration, the original solution vectors and a
    vector containing component indices for the system matrix entries

    :param net: The pandapipesNet for which to solve the temperature matrix
    :type net: pandapipesNet
    :return: branch_pit

    """

    options = net["_options"]
    branch_pit = net["_active_pit"]["branch"]
    node_pit = net["_active_pit"]["node"]
    branch_lookups = get_lookup(net, "branch", "from_to_active")

    # Negative velocity values are turned to positive ones (including exchange of from_node and
    # to_node for temperature calculation
    branch_pit[:, VINIT_T] = branch_pit[:, VINIT]
    branch_pit[:, FROM_NODE_T] = branch_pit[:, FROM_NODE]
    branch_pit[:, TO_NODE_T] = branch_pit[:, TO_NODE]
    mask = branch_pit[:, VINIT] < 0
    branch_pit[mask, VINIT_T] = -branch_pit[mask, VINIT]
    branch_pit[mask, FROM_NODE_T] = branch_pit[mask, TO_NODE]
    branch_pit[mask, TO_NODE_T] = branch_pit[mask, FROM_NODE]

    for comp in net['component_list']:
        comp.calculate_derivatives_thermal(net, branch_pit, node_pit, branch_lookups, options)
    jacobian, epsilon = build_system_matrix(net, branch_pit, node_pit, True)

    t_init_old = node_pit[:, TINIT].copy()
    t_out_old = branch_pit[:, T_OUT].copy()

    x = spsolve(jacobian, epsilon)
    #print(x)
    node_pit[:, TINIT] += x[:len(node_pit)] * options["alpha"]
    branch_pit[:, T_OUT] += x[len(node_pit):] * options["alpha"]



    return branch_pit[:, T_OUT], t_out_old, node_pit[:, TINIT], t_init_old, epsilon


def set_damping_factor(net, niter, error):
    """
    Set the value of the damping factor (factor for the newton step width) from current results.

    :param net: the net for which to perform the pipeflow
    :type net: pandapipesNet
    :param niter:
    :type niter:
    :param error: an array containing the current residuals of all field variables solved for
    :return: No Output.

    EXAMPLE:
        set_damping_factor(net, niter, [error_p, error_v])
    """
    error_x0 = error[0]
    error_x1 = error[1]

    error_x0_increased = error_x0[niter] > error_x0[niter - 1]
    error_x1_increased = error_x1[niter] > error_x1[niter - 1]
    current_alpha = get_net_option(net, "alpha")

    if error_x0_increased and error_x1_increased:
        set_net_option(net, "alpha", current_alpha / 10 if current_alpha >= 0.1 else current_alpha)
    else:
        set_net_option(net, "alpha", current_alpha * 10 if current_alpha <= 0.1 else 1.0)

    return error_x0_increased, error_x1_increased


class PipeflowNotConverged(ppException):
    """
    Exception being raised in case pipeflow did not converge.
    """
    pass<|MERGE_RESOLUTION|>--- conflicted
+++ resolved
@@ -39,7 +39,7 @@
     logger.setLevel(level)
 
 
-def pipeflow(net, sol_vec=None,  **kwargs):
+def pipeflow(net, sol_vec=None, **kwargs):
     """
     The main method used to start the solver to calculate the velocity, pressure and temperature\
     distribution for a given net. Different options can be entered for \\**kwargs, which control\
@@ -63,24 +63,11 @@
 
     # Init physical constants and options
     init_options(net, local_params)
-<<<<<<< HEAD
-=======
-
-    create_lookups(net)
-    node_pit, branch_pit = initialize_pit(net, Junction.table_name())
-    if (len(node_pit) == 0) & (len(branch_pit) == 0):
-        logger.warning("There are no node and branch entries defined. This might mean that your net"
-                       " is empty")
-        return
->>>>>>> 853d4a20
     calculation_mode = get_net_option(net, "mode")
 
     if get_net_option(net, "time_step") == 0:
-        create_lookups(net, NodeComponent, BranchComponent, BranchWInternalsComponent)
-        node_pit, branch_pit = initialize_pit(net, Junction.table_name(),
-                                              NodeComponent, NodeElementComponent,
-                                              BranchComponent, BranchWInternalsComponent,
-                                              PressureControlComponent)
+        create_lookups(net)
+        node_pit, branch_pit = initialize_pit(net, Junction.table_name())
         if (len(node_pit) == 0) & (len(branch_pit) == 0):
             logger.warning("There are no node and branch entries defined. This might mean that your net"
                            " is empty")
@@ -96,6 +83,22 @@
 
         reduce_pit(net, node_pit, branch_pit, nodes_connected, branches_connected)
     else:
+        create_lookups(net)
+        node_pit, branch_pit = initialize_pit(net, Junction.table_name())
+        if (len(node_pit) == 0) & (len(branch_pit) == 0):
+            logger.warning("There are no node and branch entries defined. This might mean that your net"
+                           " is empty")
+            return
+
+
+        if get_net_option(net, "check_connectivity"):
+            nodes_connected, branches_connected = check_connectivity(
+                net, branch_pit, node_pit, check_heat=calculation_mode in ["heat", "all"])
+        else:
+            nodes_connected = node_pit[:, ACTIVE_ND].astype(np.bool)
+            branches_connected = branch_pit[:, ACTIVE_BR].astype(np.bool)
+
+        reduce_pit(net, node_pit, branch_pit, nodes_connected, branches_connected)
         branch_pit = net["_active_pit"]["branch"]
         node_pit = net["_active_pit"]["node"]
         nodes_connected, branches_connected = check_connectivity(
@@ -124,7 +127,6 @@
     extract_all_results(net, Junction.table_name())
 
 
-
 def hydraulics(net):
     max_iter, nonlinear_method, tol_p, tol_v, tol_res = get_net_options(
         net, "iter", "nonlinear_method", "tol_p", "tol_v", "tol_res")
@@ -213,7 +215,6 @@
 
     error_t, error_t_out, residual_norm = [], [], None
 
-
     set_net_option(net, "converged", False)
     niter = 0
 
@@ -231,7 +232,6 @@
 
         # solve_hydraulics is where the calculation takes place
         t_out, t_out_old, t_init, t_init_old, epsilon = solve_temperature(net)
-
 
         # Error estimation & convergence plot
         delta_t_init = np.abs(t_init - t_init_old)
@@ -354,7 +354,6 @@
     t_out_old = branch_pit[:, T_OUT].copy()
 
     x = spsolve(jacobian, epsilon)
-    #print(x)
     node_pit[:, TINIT] += x[:len(node_pit)] * options["alpha"]
     branch_pit[:, T_OUT] += x[len(node_pit):] * options["alpha"]
 
