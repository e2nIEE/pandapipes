--- conflicted
+++ resolved
@@ -7,26 +7,15 @@
 from pandapower.auxiliary import ppException
 from scipy.sparse.linalg import spsolve
 
-<<<<<<< HEAD
 from pandapipes.component_models import Junction
 from pandapipes.pf.build_system_matrix import build_system_matrix
 from pandapipes.pf.derivative_calculation import calculate_derivatives_hydraulic
 from pandapipes.pf.pipeflow_setup import get_net_option, get_net_options, set_net_option, \
     init_options, create_internal_results, write_internal_results, \
-    get_lookup, create_lookups, initialize_pit, check_connectivity, reduce_pit, \
-    init_all_result_tables, set_user_pf_options, init_idx
+    get_lookup, create_lookups, initialize_pit, reduce_pit, \
+    init_all_result_tables, set_user_pf_options, init_idx, identify_active_nodes_branches
 from pandapipes.pf.pipeflow_setup import init_fluid
 from pandapipes.properties.fluids import is_fluid_gas
-=======
-from pandapipes.idx_branch import FROM_NODE, TO_NODE, FROM_NODE_T, TO_NODE_T, VINIT, T_OUT, VINIT_T
-from pandapipes.idx_node import PINIT, TINIT
-from pandapipes.pf.build_system_matrix import build_system_matrix
-from pandapipes.pf.derivative_calculation import calculate_derivatives_hydraulic
-from pandapipes.pf.pipeflow_setup import get_net_option, get_net_options, set_net_option, \
-    init_options, create_internal_results, write_internal_results, get_lookup, create_lookups, \
-    initialize_pit, reduce_pit, set_user_pf_options, init_all_result_tables, \
-    identify_active_nodes_branches
->>>>>>> 7d82b3f0
 from pandapipes.pf.result_extraction import extract_all_results, extract_results_active_pit
 
 try:
@@ -99,25 +88,6 @@
     calculate_hydraulics = calculation_mode in ["hydraulics", "all"]
     calculate_heat = calculation_mode in ["heat", "all"]
 
-<<<<<<< HEAD
-    if get_net_option(net, "check_connectivity"):
-        nodes_connected, branches_connected, node_elements_connected = check_connectivity(
-            net, branch_pit, node_pit, node_element_pit, check_heat=calculate_heat)
-    else:
-        nodes_connected = node_pit[:, net['_idx_node']['ACTIVE']].astype(bool)
-        branches_connected = branch_pit[:, net['_idx_branch']['ACTIVE']].astype(bool)
-        node_elements_connected = node_element_pit[:, net['_idx_node_element']['ACTIVE']].astype(bool)
-
-    reduce_pit(net, node_pit, branch_pit, node_element_pit,
-               nodes_connected, branches_connected, node_elements_connected)
-
-    if calculation_mode == "heat" and not net.user_pf_options["hyd_flag"]:
-        raise UserWarning("Converged flag not set. Make sure that hydraulic calculation results "
-                          "are available.")
-    elif calculation_mode == "heat" and net.user_pf_options["hyd_flag"]:
-        net["_active_pit"]["node"][:, net['_idx_node']['PINIT']] = sol_vec[:len(node_pit)]
-        net["_active_pit"]["branch"][:, net['_idx_branch']['VINIT']] = sol_vec[len(node_pit):]
-=======
     identify_active_nodes_branches(net, branch_pit, node_pit)
 
     if calculation_mode == "heat":
@@ -125,9 +95,8 @@
             raise UserWarning("Converged flag not set. Make sure that hydraulic calculation "
                               "results are available.")
         else:
-            net["_pit"]["node"][:, PINIT] = sol_vec[:len(node_pit)]
-            net["_pit"]["branch"][:, VINIT] = sol_vec[len(node_pit):]
->>>>>>> 7d82b3f0
+            net["_pit"]["node"][:, net['_idx_node']['PINIT']] = sol_vec[:len(node_pit)]
+            net["_pit"]["branch"][:,net['_idx_branch']['VINIT']] = sol_vec[len(node_pit):]
 
     if calculate_hydraulics:
         reduce_pit(net, node_pit, branch_pit, mode="hydraulics")
@@ -251,17 +220,12 @@
         error_t.append(linalg.norm(delta_t_init) / (len(delta_t_init)))
         error_t_out.append(linalg.norm(delta_t_out) / (len(delta_t_out)))
 
-<<<<<<< HEAD
         finalize_iteration(net, niter, ['t', 't_out'], [error_t, error_t_out],
                            [net['_idx_node']['TINIT'], net['_idx_branch']['T_OUT']],
                            ['node', 'branch'],
                            residual_norm, nonlinear_method,
                            [tol_t, tol_t],
-                           tol_res, [t_init_old, t_out_old])
-=======
-        finalize_iteration(net, niter, error_t, error_t_out, residual_norm, nonlinear_method, tol_t,
-                           tol_t, tol_res, t_init_old, t_out_old, hydraulic_mode=False)
->>>>>>> 7d82b3f0
+                           tol_res, [t_init_old, t_out_old], hydraulic_mode=False)
         logger.debug("F: %s" % epsilon.round(4))
         logger.debug("T_init_: %s" % t_init.round(4))
         logger.debug("T_out_: %s" % t_out.round(4))
@@ -291,22 +255,14 @@
     options = net["_options"]
     branch_pit = net["_active_pit"]["branch"]
     node_pit = net["_active_pit"]["node"]
-<<<<<<< HEAD
     node_element_pit = net['_active_pit']['node_element']
 
-    branch_lookups = get_lookup(net, "branch", "from_to_active")#
-    node_lookups = get_lookup(net, "node", "from_to_active")
+    branch_lookups = get_lookup(net, "branch", "from_to_active_hydraulics")#
+    node_lookups = get_lookup(net, "node", "from_to_active_hydraulics")
     ne_mask = node_element_pit[:, net._idx_node_element['NODE_ELEMENT_TYPE']].astype(bool)
     comp_list = np.concatenate([net['node_element_list'], net['node_list'], net['branch_list']])
     for comp in comp_list:
         comp.adaption_before_derivatives_hydraulic(net, branch_pit, node_pit, branch_lookups, node_lookups, options)
-=======
-
-    branch_lookups = get_lookup(net, "branch", "from_to_active_hydraulics")
-    for comp in net['component_list']:
-        comp.adaption_before_derivatives_hydraulic(
-            net, branch_pit, node_pit, branch_lookups, options)
->>>>>>> 7d82b3f0
     calculate_derivatives_hydraulic(net, branch_pit, node_pit, options)
     for comp in comp_list :
         comp.adaption_after_derivatives_hydraulic(
@@ -362,12 +318,8 @@
     options = net["_options"]
     branch_pit = net["_active_pit"]["branch"]
     node_pit = net["_active_pit"]["node"]
-<<<<<<< HEAD
     node_element_pit = net['_active_pit']['node_element']
-    branch_lookups = get_lookup(net, "branch", "from_to_active")
-=======
     branch_lookups = get_lookup(net, "branch", "from_to_active_heat_transfer")
->>>>>>> 7d82b3f0
 
     # Negative velocity values are turned to positive ones (including exchange of from_node and
     # to_node for temperature calculation
@@ -423,14 +375,8 @@
     return error_x0_increased, error_x1_increased
 
 
-<<<<<<< HEAD
 def finalize_iteration(net, niter, error_names, specific_errors, pit_columns, pit_type, residual_norm, nonlinear_method,
                        specific_tolerances, tol_res, old_results):
-=======
-def finalize_iteration(net, niter, error_1, error_2, residual_norm, nonlinear_method, tol_1, tol_2,
-                       tol_res, vals_1_old, vals_2_old, hydraulic_mode=True):
-    col1, col2 = (PINIT, VINIT) if hydraulic_mode else (TINIT, T_OUT)
->>>>>>> 7d82b3f0
 
     # Control of damping factor
     if nonlinear_method == "automatic":
@@ -449,19 +395,9 @@
         elif get_net_option(net, "alpha") == 1:
             set_net_option(net, "converged", True)
 
-<<<<<<< HEAD
     for name, error in zip(error_names, specific_errors):
         logger.debug("error_%s: %s" % (name, error[niter]))
     logger.debug("alpha: %s" % get_net_option(net, "alpha"))
-=======
-    if hydraulic_mode:
-        logger.debug("errorv: %s" % error_1[niter])
-        logger.debug("errorp: %s" % error_2[niter])
-        logger.debug("alpha: %s" % get_net_option(net, "alpha"))
-    else:
-        logger.debug("errorT: %s" % error_1[niter])
-        logger.debug("alpha: %s" % get_net_option(net, "alpha"))
->>>>>>> 7d82b3f0
 
 
 def log_final_results(net, converged, niter, residual_norm, hyraulic_mode=True):
