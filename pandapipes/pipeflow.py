--- conflicted
+++ resolved
@@ -7,28 +7,16 @@
 from pandapower.auxiliary import ppException
 from scipy.sparse.linalg import spsolve
 
-<<<<<<< HEAD
 from pandapipes.component_models import Junction
-from pandapipes.component_models.auxiliaries import build_system_matrix
-from pandapipes.pipeflow_setup import get_net_option, get_net_options, set_net_option, \
-    init_options, create_internal_results, write_internal_results, extract_all_results, \
-    get_lookup, create_lookups, initialize_pit, check_connectivity, reduce_pit, \
-    extract_results_active_pit, set_user_pf_options, update_pit, init_idx
-from pandapipes.pipeflow_setup import init_fluid
-from pandapipes.properties.fluids import is_fluid_gas
-from pandapower.auxiliary import ppException
-=======
-from pandapipes.idx_branch import ACTIVE as ACTIVE_BR, FROM_NODE, TO_NODE, FROM_NODE_T, \
-    TO_NODE_T, VINIT, T_OUT, VINIT_T
-from pandapipes.idx_node import PINIT, TINIT, ACTIVE as ACTIVE_ND
 from pandapipes.pf.build_system_matrix import build_system_matrix
 from pandapipes.pf.derivative_calculation import calculate_derivatives_hydraulic
 from pandapipes.pf.pipeflow_setup import get_net_option, get_net_options, set_net_option, \
-    init_options, create_internal_results, write_internal_results, get_lookup, create_lookups, \
-    initialize_pit, check_connectivity, reduce_pit, \
-    set_user_pf_options, init_all_result_tables
+    init_options, create_internal_results, write_internal_results, extract_all_results, \
+    get_lookup, create_lookups, initialize_pit, check_connectivity, reduce_pit, \
+    init_all_result_tables, set_user_pf_options, update_pit, init_idx
+from pandapipes.pipeflow_setup import init_fluid
+from pandapipes.properties.fluids import is_fluid_gas
 from pandapipes.pf.result_extraction import extract_all_results, extract_results_active_pit
->>>>>>> bcd097f9
 
 try:
     import pandaplan.core.pplog as logging
@@ -77,23 +65,20 @@
     # Init physical constants and options
     init_options(net, local_params)
 
-<<<<<<< HEAD
     init_fluid(net)
 
     init_idx(net)
 
-    create_lookups(net)
-
-    node_pit, branch_pit, node_element_pit = initialize_pit(net, Junction.table_name())
-
-=======
     # init result tables
     net["converged"] = False
+    net["OPF_converged"] = False
+
     init_all_result_tables(net)
 
     create_lookups(net)
-    node_pit, branch_pit = initialize_pit(net)
->>>>>>> bcd097f9
+
+    node_pit, branch_pit, node_element_pit = initialize_pit(net)
+
     if (len(node_pit) == 0) & (len(branch_pit) == 0):
         logger.warning("There are no node and branch entries defined. This might mean that your net"
                        " is empty")
@@ -104,13 +89,8 @@
     calculate_heat = calculation_mode in ["heat", "all"]
 
     if get_net_option(net, "check_connectivity"):
-<<<<<<< HEAD
         nodes_connected, branches_connected, node_elements_connected = check_connectivity(
-            net, branch_pit, node_pit, node_element_pit, check_heat=calculation_mode in ["heat", "all"])
-=======
-        nodes_connected, branches_connected = check_connectivity(
-            net, branch_pit, node_pit, check_heat=calculate_heat)
->>>>>>> bcd097f9
+            net, branch_pit, node_pit, node_element_pit, check_heat=calculate_heat)
     else:
         nodes_connected = node_pit[:, net['_idx_node']['ACTIVE']].astype(bool)
         branches_connected = branch_pit[:, net['_idx_branch']['ACTIVE']].astype(bool)
@@ -119,33 +99,14 @@
     reduce_pit(net, node_pit, branch_pit, node_element_pit,
                nodes_connected, branches_connected, node_elements_connected)
 
-    update_pit(net, Junction.table_name())
-
-<<<<<<< HEAD
-    if calculation_mode == "hydraulics":
-        hydraulics(net)
-    elif calculation_mode == "heat":
-        if net.user_pf_options["hyd_flag"]:
-            node_pit = net["_active_pit"]["node"]
-            node_pit[:, net['_idx_node']['PINIT']] = sol_vec[:len(node_pit)]
-            branch_pit = net["_active_pit"]["branch"]
-            branch_pit[:, net['_idx_branch']['VINIT']] = sol_vec[len(node_pit):]
-            heat_transfer(net)
-        else:
-            logger.warning("Converged flag not set. Make sure that hydraulic calculation results "
-                           "are available.")
-    elif calculation_mode == "all":
-        hydraulics(net)
-        heat_transfer(net)
-    else:
-        logger.warning("No proper calculation mode chosen.")
-=======
+    update_pit(net)
+
     if calculation_mode == "heat" and not net.user_pf_options["hyd_flag"]:
         raise UserWarning("Converged flag not set. Make sure that hydraulic calculation results "
                           "are available.")
     elif calculation_mode == "heat" and net.user_pf_options["hyd_flag"]:
-        net["_active_pit"]["node"][:, PINIT] = sol_vec[:len(node_pit)]
-        net["_active_pit"]["branch"][:, VINIT] = sol_vec[len(node_pit):]
+        net["_active_pit"]["node"][:, , net['_idx_node']['PINIT']] = sol_vec[:len(node_pit)]
+        net["_active_pit"]["branch"][:, net['_idx_branch']['VINIT']] = sol_vec[len(node_pit):]
 
     if calculate_hydraulics:
         converged, _ = hydraulics(net)
@@ -159,15 +120,12 @@
                                        "solution.")
     elif not calculate_hydraulics:
         raise UserWarning("No proper calculation mode chosen.")
->>>>>>> bcd097f9
 
     extract_results_active_pit(net, node_pit, branch_pit, nodes_connected, branches_connected)
     extract_all_results(net, nodes_connected, branches_connected)
 
 
 def hydraulics(net):
-    net["converged"] = False
-    net["OPF_converged"] = False
     max_iter, nonlinear_method, tol_p, tol_v, tol_m, tol_w, tol_res = get_net_options(
         net, "iter", "nonlinear_method", "tol_p", "tol_v", "tol_m", "tol_w", "tol_res")
 
@@ -195,7 +153,6 @@
 
         results, epsilon = solve_hydraulics(net, first_iter)
 
-<<<<<<< HEAD
         # Error estimation & convergence plot
         dv_init = np.abs(results[2 + len_fluid + 1] - results[0])
         dp_init = np.abs(results[3 + len_fluid + 1] - results[1])
@@ -213,65 +170,22 @@
         else:
             error_w.append(0)
 
-        # Control of damping factor
-        if nonlinear_method == "automatic":
-            error_x0_increased, error_x1_increased = set_damping_factor(net, niter,
-                                                                        [error_p, error_v])
-            if error_x0_increased:
-                net["_active_pit"]["node"][:, net['_idx_node']['PINIT']] = results[3 + len(net._fluid)]
-            if error_x1_increased:
-                net["_active_pit"]["branch"][:, net['_idx_branch']['VINIT']] = results[2 + len(net._fluid)]
-        elif nonlinear_method != "constant":
-            logger.warning("No proper nonlinear method chosen. Using constant settings.")
-
-        # Setting convergence flag
-        if error_v[niter] <= tol_v and error_p[niter] <= tol_p and \
-                error_m[niter] <= tol_m and error_w[niter] <= tol_w and \
-                residual_norm < tol_res:
-            if nonlinear_method != "automatic":
-                set_net_option(net, "converged", True)
-            elif get_net_option(net, "alpha") == 1:
-                set_net_option(net, "converged", True)
-
-        logger.debug("errorv: %s" % error_v[niter])
-        logger.debug("errorp: %s" % error_p[niter])
-        logger.debug("errorm: %s" % error_m[niter])
-        logger.debug("errorw: %s" % error_w[niter])
-        logger.debug("alpha: %s" % get_net_option(net, "alpha"))
-=======
-        residual_norm = linalg.norm(epsilon) / len(epsilon)
-        error_v.append(linalg.norm(dv_init) / len(dv_init) if len(dv_init) else 0)
-        error_p.append(linalg.norm(dp_init / len(dp_init)))
-
-        finalize_iteration(net, niter, error_p, error_v, residual_norm, nonlinear_method, tol_p,
-                           tol_v, tol_res, p_init_old, v_init_old)
->>>>>>> bcd097f9
+        #ToDo: Maybe integration of m and w necessary
+        finalize_iteration(net, niter, {'p': error_p, 'v': error_v},
+                           net['_idx_node']['PINIT'], net['_idx_node']['VINIT'],
+                           ['node', 'branch']
+                           residual_norm, nonlinear_method,
+                           [tol_p, tol_v],
+                           tol_res, [results[0], results[1]])
         niter += 1
     write_internal_results(net, iterations=niter, error_p=error_p[niter - 1],
                            error_v=error_v[niter - 1], error_m=error_m[niter - 1], error_w=error_w[niter - 1],
                            residual_norm=residual_norm)
 
-<<<<<<< HEAD
-    logger.debug(
-        "---------------------------------------------------------------------------------")
-    if get_net_option(net, "converged") is False:
-        logger.warning("Maximum number of iterations reached but hydraulics solver did not "
-                       "converge.")
-        logger.debug("Norm of residual: %s" % residual_norm)
-    else:
-        logger.debug("Calculation completed. Preparing results...")
-        logger.debug("Converged after %d iterations." % niter)
-        logger.debug("Norm of residual: %s" % residual_norm)
-        logger.debug("tol_p: %s" % get_net_option(net, "tol_p"))
-        logger.debug("tol_v: %s" % get_net_option(net, "tol_v"))
-        logger.debug("tol_m: %s" % get_net_option(net, "tol_m"))
-        net['converged'] = True
-=======
     converged = get_net_option(net, "converged")
     net['converged'] = converged
     if converged:
         set_user_pf_options(net, hyd_flag=True)
->>>>>>> bcd097f9
 
     log_final_results(net, converged, niter, residual_norm)
     if not get_net_option(net, "reuse_internal_data"):
@@ -311,33 +225,12 @@
         error_t.append(linalg.norm(delta_t_init) / (len(delta_t_init)))
         error_t_out.append(linalg.norm(delta_t_out) / (len(delta_t_out)))
 
-<<<<<<< HEAD
-        # Control of damping factor
-        if nonlinear_method == "automatic":
-            error_x0_increased, error_x1_increased = set_damping_factor(net, niter,
-                                                                        [error_t, error_t_out])
-            if error_x0_increased:
-                net["_active_pit"]["node"][:, net['_idx_node']['TINIT']] = t_init_old
-            if error_x1_increased:
-                net["_active_pit"]["branch"][:, net['_idx_branch']['T_OUT']] = t_out_old
-        elif nonlinear_method != "constant":
-            logger.warning("No proper nonlinear method chosen. Using constant settings.")
-
-        # Setting convergence flag
-        if error_t[niter] <= tol_t and error_t_out[niter] <= tol_t \
-                and residual_norm < tol_res:
-            if nonlinear_method != "automatic":
-                set_net_option(net, "converged", True)
-            elif get_net_option(net, "alpha") == 1:
-                set_net_option(net, "converged", True)
-
-        logger.debug("errorT: %s" % error_t[niter])
-        logger.debug("alpha: %s" % get_net_option(net, "alpha"))
-        niter += 1
-=======
-        finalize_iteration(net, niter, error_t, error_t_out, residual_norm, nonlinear_method, tol_t,
-                           tol_t, tol_res, t_init_old, t_out_old, hyraulic_mode=True)
->>>>>>> bcd097f9
+        finalize_iteration(net, niter, {'t': error_t, 't_out': error_t_out},
+                           net['_idx_node']['TINIT'], net['_idx_node']['T_OUT'],
+                           ['node', 'branch']
+                           residual_norm, nonlinear_method,
+                           [tol_t, tol_t],
+                           tol_res, [t_init_old, t_out_old])
         logger.debug("F: %s" % epsilon.round(4))
         logger.debug("T_init_: %s" % t_init.round(4))
         logger.debug("T_out_: %s" % t_out.round(4))
@@ -370,25 +263,19 @@
     node_element_pit = net['_active_pit']['node_element']
 
     branch_lookups = get_lookup(net, "branch", "from_to_active")
-<<<<<<< HEAD
     ne_mask = node_element_pit[:, net._idx_node_element['NODE_ELEMENT_TYPE']].astype(bool)
     if len(net._fluid) != 1:
         for comp in np.concatenate([net['node_element_list'], net['node_list'], net['branch_list']]):
             comp.create_property_pit_node_entries(net, node_pit, Junction.table_name())
             comp.create_property_pit_branch_entries(net, node_pit, branch_pit, Junction.table_name())
-    for comp in net['branch_list']:
-        comp.calculate_derivatives_hydraulic(net, branch_pit, node_pit, branch_lookups, options)
-    jacobian, epsilon = build_system_matrix(net, branch_pit, node_pit, node_element_pit, False, first_iter)
-=======
-    for comp in net['component_list']:
+    for comp in np.concatenate([net['node_element_list'], net['node_list'], net['branch_list']]):
         comp.adaption_before_derivatives_hydraulic(
             net, branch_pit, node_pit, branch_lookups, options)
-    calculate_derivatives_hydraulic(net, branch_pit, node_pit, options)
-    for comp in net['component_list']:
+    calculate_derivatives_hydraulic(net, branch_pit, node_pit, branch_lookups, options)
+    for comp in np.concatenate([net['node_element_list'], net['node_list'], net['branch_list']]):
         comp.adaption_after_derivatives_hydraulic(
             net, branch_pit, node_pit, branch_lookups, options)
-    jacobian, epsilon = build_system_matrix(net, branch_pit, node_pit, False)
->>>>>>> bcd097f9
+    jacobian, epsilon = build_system_matrix(net, branch_pit, node_pit, node_element_pit, False, first_iter)
 
     if first_iter:
         len_fl = 0
@@ -496,41 +383,35 @@
     return error_x0_increased, error_x1_increased
 
 
-def finalize_iteration(net, niter, error_1, error_2, residual_norm, nonlinear_method, tol_1, tol_2,
-                       tol_res, vals_1_old, vals_2_old, hyraulic_mode=True):
-    col1, col2 = (PINIT, VINIT) if hyraulic_mode else (TINIT, T_OUT)
+def finalize_iteration(net, niter, specific_errors, pit_columns, pit_type, residual_norm, nonlinear_method,
+                       specific_tolerances, tol_res, old_results):
 
     # Control of damping factor
     if nonlinear_method == "automatic":
-        error_x0_increased, error_x1_increased = set_damping_factor(net, niter,
-                                                                    [error_1, error_2])
-        if error_x0_increased:
-            net["_active_pit"]["node"][:, col1] = vals_1_old
-        if error_x1_increased:
-            net["_active_pit"]["branch"][:, col2] = vals_2_old
+        error_x_increased = set_damping_factor(net, niter, specific_errors.values())
+        for error, col, pit_t, res in zip(error_x_increased, pit_columns, pit_type, old_results)
+            if error_x0_increased:
+                net["_active_pit"][pit_t][:, col] = res
     elif nonlinear_method != "constant":
         logger.warning("No proper nonlinear method chosen. Using constant settings.")
 
     # Setting convergence flag
-    if error_2[niter] <= tol_2 and error_1[niter] <= tol_1 and residual_norm < tol_res:
+    bool_err = all([error[niter] <= tol for error, tol in zip(specific_errors, specific_tolerances)])
+    if bool_err and residual_norm < tol_res:
         if nonlinear_method != "automatic":
             set_net_option(net, "converged", True)
         elif get_net_option(net, "alpha") == 1:
             set_net_option(net, "converged", True)
 
-    if hyraulic_mode:
-        logger.debug("errorv: %s" % error_1[niter])
-        logger.debug("errorp: %s" % error_2[niter])
-        logger.debug("alpha: %s" % get_net_option(net, "alpha"))
-    else:
-        logger.debug("errorT: %s" % error_1[niter])
+    for key, error in specific_errors.items()
+        logger.debug("error_%s: %s" % (key, error[niter])
         logger.debug("alpha: %s" % get_net_option(net, "alpha"))
 
 
 def log_final_results(net, converged, niter, residual_norm, hyraulic_mode=True):
     if hyraulic_mode:
         solver = "hydraulics"
-        outputs = ["tol_p", "tol_v"]
+        outputs = ["tol_p", "tol_v", "tol_m", "tol_w"]
     else:
         solver = "heat transfer"
         outputs = ["tol_T"]
