# Copyright (c) 2020-2021 by Fraunhofer Institute for Energy Economics
# and Energy System Technology (IEE), Kassel, and University of Kassel. All rights reserved.
# Use of this source code is governed by a BSD-style license that can be found in the LICENSE file.

import numpy as np
from numpy import linalg
from scipy.sparse.linalg import spsolve

from pandapipes.component_models import Junction
from pandapipes.component_models.auxiliaries import build_system_matrix
from pandapipes.idx_branch import ACTIVE as ACTIVE_BR, FROM_NODE, TO_NODE, FROM_NODE_T, \
    TO_NODE_T, VINIT, T_OUT, VINIT_T, T_OUT_OLD
from pandapipes.idx_node import PINIT, TINIT, TINIT_OLD, ACTIVE as ACTIVE_ND
from pandapipes.pipeflow_setup import get_net_option, get_net_options, set_net_option, \
    init_options, create_internal_results, write_internal_results, extract_all_results, \
    get_lookup, create_lookups, initialize_pit, check_connectivity, reduce_pit, \
    extract_results_active_pit, set_user_pf_options
from pandapower.auxiliary import ppException

try:
    import pplog as logging
except ImportError:
    import logging

logger = logging.getLogger(__name__)


def set_logger_level_pipeflow(level):
    """
    Set logger level from outside to reduce/extend pipeflow() printout.
    :param level: levels according to 'logging' (i. e. DEBUG, INFO, WARNING, ERROR and CRITICAL)
    :type level: str
    :return: No output

    EXAMPLE:
        set_logger_level_pipeflow('WARNING')

    """
    logger.setLevel(level)


def pipeflow(net, sol_vec=None, **kwargs):
    """
    The main method used to start the solver to calculate the velocity, pressure and temperature\
    distribution for a given net. Different options can be entered for \\**kwargs, which control\
    the solver behaviour (see function :func:`init_options` for more information).

    :param net: The pandapipes net for which to perform the pipeflow
    :type net: pandapipesNet
    :param sol_vec: Initializes the start values for the heating network calculation
    :type sol_vec: numpy.ndarray, default None
    :param kwargs: A list of options controlling the solver behaviour
    :return: No output

    :Example:
        >>> pipeflow(net, mode="hydraulic")

    """
    local_params = dict(locals())

    # Inputs & initialization of variables
    # ------------------------------------------------------------------------------------------

    # Init physical constants and options
    init_options(net, local_params)
    calculation_mode = get_net_option(net, "mode")

<<<<<<< HEAD
    if get_net_option(net, "transient"):
        if get_net_option(net, "time_step") == 0:
            create_lookups(net, NodeComponent, BranchComponent, BranchWInternalsComponent)
            node_pit, branch_pit = initialize_pit(net, Junction.table_name(),
                                                  NodeComponent, NodeElementComponent,
                                                  BranchComponent, BranchWInternalsComponent,
                                                  PressureControlComponent)
            if (len(node_pit) == 0) & (len(branch_pit) == 0):
                logger.warning("There are no node and branch entries defined. This might mean that your net"
                               " is empty")
                return


            if get_net_option(net, "check_connectivity"):
                nodes_connected, branches_connected = check_connectivity(
                    net, branch_pit, node_pit, check_heat=calculation_mode in ["heat", "all"])
            else:
                nodes_connected = node_pit[:, ACTIVE_ND].astype(np.bool)
                branches_connected = branch_pit[:, ACTIVE_BR].astype(np.bool)

            reduce_pit(net, node_pit, branch_pit, nodes_connected, branches_connected)
        else:
            branch_pit = net["_active_pit"]["branch"]
            node_pit = net["_active_pit"]["node"]
            nodes_connected, branches_connected = check_connectivity(
                net, branch_pit, node_pit, check_heat=calculation_mode in ["heat", "all"])
    else:
        create_lookups(net, NodeComponent, BranchComponent, BranchWInternalsComponent)
        node_pit, branch_pit = initialize_pit(net, Junction.table_name(),
                                              NodeComponent, NodeElementComponent,
                                              BranchComponent, BranchWInternalsComponent,
                                              PressureControlComponent)
=======
    if get_net_option(net, "time_step") == 0:
        create_lookups(net)
        node_pit, branch_pit = initialize_pit(net, Junction.table_name())
>>>>>>> 60cb2a3f
        if (len(node_pit) == 0) & (len(branch_pit) == 0):
            logger.warning("There are no node and branch entries defined. This might mean that your net"
                           " is empty")
            return

        if get_net_option(net, "check_connectivity"):
            nodes_connected, branches_connected = check_connectivity(
                net, branch_pit, node_pit, check_heat=calculation_mode in ["heat", "all"])
        else:
            nodes_connected = node_pit[:, ACTIVE_ND].astype(np.bool)
            branches_connected = branch_pit[:, ACTIVE_BR].astype(np.bool)

        reduce_pit(net, node_pit, branch_pit, nodes_connected, branches_connected)
<<<<<<< HEAD
=======
    else:
        create_lookups(net)
        node_pit, branch_pit = initialize_pit(net, Junction.table_name())
        if (len(node_pit) == 0) & (len(branch_pit) == 0):
            logger.warning("There are no node and branch entries defined. This might mean that your net"
                           " is empty")
            return


        if get_net_option(net, "check_connectivity"):
            nodes_connected, branches_connected = check_connectivity(
                net, branch_pit, node_pit, check_heat=calculation_mode in ["heat", "all"])
        else:
            nodes_connected = node_pit[:, ACTIVE_ND].astype(np.bool)
            branches_connected = branch_pit[:, ACTIVE_BR].astype(np.bool)

        reduce_pit(net, node_pit, branch_pit, nodes_connected, branches_connected)
        branch_pit = net["_active_pit"]["branch"]
        node_pit = net["_active_pit"]["node"]
        nodes_connected, branches_connected = check_connectivity(
            net, branch_pit, node_pit, check_heat=calculation_mode in ["heat", "all"])
>>>>>>> 60cb2a3f


    if calculation_mode == "hydraulics":
        hydraulics(net)
    elif calculation_mode == "heat":
        if net.user_pf_options["hyd_flag"]:
            node_pit = net["_active_pit"]["node"]
            node_pit[:, PINIT] = sol_vec[:len(node_pit)]
            branch_pit = net["_active_pit"]["branch"]
            branch_pit[:, VINIT] = sol_vec[len(node_pit):]
            heat_transfer(net)
        else:
            logger.warning("Converged flag not set. Make sure that hydraulic calculation results "
                           "are available.")
    elif calculation_mode == "all":
        hydraulics(net)
        niter= heat_transfer(net)
    else:
        logger.warning("No proper calculation mode chosen.")

    extract_results_active_pit(net, node_pit, branch_pit, nodes_connected, branches_connected)
    extract_all_results(net, Junction.table_name())


def hydraulics(net):
    max_iter, nonlinear_method, tol_p, tol_v, tol_res = get_net_options(
        net, "iter", "nonlinear_method", "tol_p", "tol_v", "tol_res")

    # Start of nonlinear loop
    # ---------------------------------------------------------------------------------------------
    niter = 0
    create_internal_results(net)
    if not get_net_option(net, "reuse_internal_data") or "_internal_data" not in net:
        net["_internal_data"] = dict()

    # This branch is used to stop the solver after a specified error tolerance is reached
    error_v, error_p, residual_norm = [], [], None

    # This loop is left as soon as the solver converged
    while not get_net_option(net, "converged") and niter <= max_iter:
        logger.debug("niter %d" % niter)

        # solve_hydraulics is where the calculation takes place
        v_init, p_init, v_init_old, p_init_old, epsilon = solve_hydraulics(net)

        # Error estimation & convergence plot
        dv_init = np.abs(v_init - v_init_old)
        dp_init = np.abs(p_init - p_init_old)

        residual_norm = (linalg.norm(epsilon) / (len(epsilon)))
        error_v.append(linalg.norm(dv_init) / (len(dv_init)) if len(dv_init) else 0)
        error_p.append(linalg.norm(dp_init / (len(dp_init))))

        # Control of damping factor
        if nonlinear_method == "automatic":
            error_x0_increased, error_x1_increased = set_damping_factor(net, niter,
                                                                        [error_p, error_v])
            if error_x0_increased:
                net["_active_pit"]["node"][:, PINIT] = p_init_old
            if error_x1_increased:
                net["_active_pit"]["branch"][:, VINIT] = v_init_old
        elif nonlinear_method != "constant":
            logger.warning("No proper nonlinear method chosen. Using constant settings.")

        # Setting convergence flag
        if error_v[niter] <= tol_v and error_p[niter] <= tol_p and residual_norm < tol_res:
            if nonlinear_method != "automatic":
                set_net_option(net, "converged", True)
            elif get_net_option(net, "alpha") == 1:
                set_net_option(net, "converged", True)

        logger.debug("errorv: %s" % error_v[niter])
        logger.debug("errorp: %s" % error_p[niter])
        logger.debug("alpha: %s" % get_net_option(net, "alpha"))
        niter += 1
    write_internal_results(net, iterations=niter, error_p=error_p[niter - 1],
                           error_v=error_v[niter - 1], residual_norm=residual_norm)

    logger.debug(
        "---------------------------------------------------------------------------------")
    if get_net_option(net, "converged") is False:
        logger.warning("Maximum number of iterations reached but hydraulics solver did not "
                       "converge.")
        logger.debug("Norm of residual: %s" % residual_norm)
    else:
        logger.debug("Calculation completed. Preparing results...")
        logger.debug("Converged after %d iterations." % niter)
        logger.debug("Norm of residual: %s" % residual_norm)
        logger.debug("tol_p: %s" % get_net_option(net, "tol_p"))
        logger.debug("tol_v: %s" % get_net_option(net, "tol_v"))
        net['converged'] = True

    if not get_net_option(net, "reuse_internal_data"):
        net.pop("_internal_data", None)
    set_user_pf_options(net, hyd_flag=True)

    return niter


def heat_transfer(net):
    max_iter, nonlinear_method, tol_t, tol_res = get_net_options(
        net, "iter", "nonlinear_method", "tol_T", "tol_res")

    # Start of nonlinear loop
    # ---------------------------------------------------------------------------------------------

    if net.fluid.is_gas:
        logger.info("Caution! Temperature calculation does currently not affect hydraulic "
                    "properties!")

    error_t, error_t_out, residual_norm = [], [], None

    set_net_option(net, "converged", False)
    niter = 0

    branch_pit = net["_active_pit"]["branch"]
    node_pit = net["_active_pit"]["node"]
    if get_net_option(net, "time_step") == 0:

        node_pit[:, TINIT_OLD] = 293
        branch_pit[:, T_OUT_OLD] = 293


    # This loop is left as soon as the solver converged
    while not get_net_option(net, "converged") and niter <= max_iter:
        logger.debug("niter %d" % niter)

        # solve_hydraulics is where the calculation takes place
        t_out, t_out_old, t_init, t_init_old, epsilon = solve_temperature(net)

        # Error estimation & convergence plot
        delta_t_init = np.abs(t_init - t_init_old)
        delta_t_out = np.abs(t_out - t_out_old)

        residual_norm = (linalg.norm(epsilon) / (len(epsilon)))
        error_t.append(linalg.norm(delta_t_init) / (len(delta_t_init)))
        error_t_out.append(linalg.norm(delta_t_out) / (len(delta_t_out)))

        # Control of damping factor
        if nonlinear_method == "automatic":
            error_x0_increased, error_x1_increased = set_damping_factor(net, niter,
                                                                        [error_t, error_t_out])
            if error_x0_increased:
                net["_active_pit"]["node"][:, TINIT] = t_init_old
            if error_x1_increased:
                net["_active_pit"]["branch"][:, T_OUT] = t_out_old
        elif nonlinear_method != "constant":
            logger.warning("No proper nonlinear method chosen. Using constant settings.")

        # Setting convergence flag
        if error_t[niter] <= tol_t and error_t_out[niter] <= tol_t \
                and residual_norm < tol_res:
            if nonlinear_method != "automatic":
                set_net_option(net, "converged", True)
            elif get_net_option(net, "alpha") == 1:
                set_net_option(net, "converged", True)

        logger.debug("errorT: %s" % error_t[niter])
        logger.debug("alpha: %s" % get_net_option(net, "alpha"))
        niter += 1
        logger.debug("F: %s" % epsilon.round(4))
        logger.debug("T_init_: %s" % t_init.round(4))
        logger.debug("T_out_: %s" % t_out.round(4))

    node_pit[:, TINIT_OLD] = node_pit[:, TINIT]
    branch_pit[:, T_OUT_OLD] = branch_pit[:, T_OUT]
    write_internal_results(net, iterations_T=niter, error_T=error_t[niter - 1],
                           residual_norm_T=residual_norm)
    logger.debug(
        "---------------------------------------------------------------------------------")
    if get_net_option(net, "converged") is False:
        logger.warning("Maximum number of iterations reached but heat transfer solver did not "
                       "converge.")
        logger.debug("Norm of residual: %s" % residual_norm)
    else:
        logger.debug("Calculation completed. Preparing results...")
        logger.debug("Converged after %d iterations." % niter)
        logger.debug("Norm of residual: %s" % residual_norm)
        logger.debug("tol_T: %s" % get_net_option(net, "tol_T"))

        net['converged'] = True

    return niter


def solve_hydraulics(net):
    """
    Create and solve the linearized system of equations (based on a jacobian in form of a scipy
    sparse matrix and a load vector in form of a numpy array) in order to calculate the hydraulic
    magnitudes (pressure and velocity) for the network nodes and branches.

    :param net: The pandapipesNet for which to solve the hydraulic matrix
    :type net: pandapipesNet
    :return:

    """
    options = net["_options"]
    branch_pit = net["_active_pit"]["branch"]
    node_pit = net["_active_pit"]["node"]

    branch_lookups = get_lookup(net, "branch", "from_to_active")
    for comp in net['component_list']:
        comp.calculate_derivatives_hydraulic(net, branch_pit, node_pit, branch_lookups, options)
    jacobian, epsilon = build_system_matrix(net, branch_pit, node_pit, False)

    v_init_old = branch_pit[:, VINIT].copy()
    p_init_old = node_pit[:, PINIT].copy()

    x = spsolve(jacobian, epsilon)
    branch_pit[:, VINIT] += x[len(node_pit):]
    node_pit[:, PINIT] += x[:len(node_pit)] * options["alpha"]

    return branch_pit[:, VINIT], node_pit[:, PINIT], v_init_old, p_init_old, epsilon


def solve_temperature(net):
    """
    This function contains the procedure to build and solve a linearized system of equation based on
    an underlying net and the necessary graph data structures. Temperature values are calculated.
    Returned are the solution vectors for the new iteration, the original solution vectors and a
    vector containing component indices for the system matrix entries

    :param net: The pandapipesNet for which to solve the temperature matrix
    :type net: pandapipesNet
    :return: branch_pit

    """

    options = net["_options"]
    branch_pit = net["_active_pit"]["branch"]
    node_pit = net["_active_pit"]["node"]
    branch_lookups = get_lookup(net, "branch", "from_to_active")

    # Negative velocity values are turned to positive ones (including exchange of from_node and
    # to_node for temperature calculation
    branch_pit[:, VINIT_T] = branch_pit[:, VINIT]
    branch_pit[:, FROM_NODE_T] = branch_pit[:, FROM_NODE]
    branch_pit[:, TO_NODE_T] = branch_pit[:, TO_NODE]
    mask = branch_pit[:, VINIT] < 0
    branch_pit[mask, VINIT_T] = -branch_pit[mask, VINIT]
    branch_pit[mask, FROM_NODE_T] = branch_pit[mask, TO_NODE]
    branch_pit[mask, TO_NODE_T] = branch_pit[mask, FROM_NODE]

    for comp in net['component_list']:
        comp.calculate_derivatives_thermal(net, branch_pit, node_pit, branch_lookups, options)
    jacobian, epsilon = build_system_matrix(net, branch_pit, node_pit, True)

    t_init_old = node_pit[:, TINIT].copy()
    t_out_old = branch_pit[:, T_OUT].copy()

    x = spsolve(jacobian, epsilon)
    node_pit[:, TINIT] += x[:len(node_pit)] * options["alpha"]
    branch_pit[:, T_OUT] += x[len(node_pit):] * options["alpha"]



    return branch_pit[:, T_OUT], t_out_old, node_pit[:, TINIT], t_init_old, epsilon


def set_damping_factor(net, niter, error):
    """
    Set the value of the damping factor (factor for the newton step width) from current results.

    :param net: the net for which to perform the pipeflow
    :type net: pandapipesNet
    :param niter:
    :type niter:
    :param error: an array containing the current residuals of all field variables solved for
    :return: No Output.

    EXAMPLE:
        set_damping_factor(net, niter, [error_p, error_v])
    """
    error_x0 = error[0]
    error_x1 = error[1]

    error_x0_increased = error_x0[niter] > error_x0[niter - 1]
    error_x1_increased = error_x1[niter] > error_x1[niter - 1]
    current_alpha = get_net_option(net, "alpha")

    if error_x0_increased and error_x1_increased:
        set_net_option(net, "alpha", current_alpha / 10 if current_alpha >= 0.1 else current_alpha)
    else:
        set_net_option(net, "alpha", current_alpha * 10 if current_alpha <= 0.1 else 1.0)

    return error_x0_increased, error_x1_increased


class PipeflowNotConverged(ppException):
    """
    Exception being raised in case pipeflow did not converge.
    """
    pass<|MERGE_RESOLUTION|>--- conflicted
+++ resolved
@@ -4,9 +4,9 @@
 
 import numpy as np
 from numpy import linalg
-from scipy.sparse.linalg import spsolve
-
 from pandapipes.component_models import Junction
+from pandapipes.component_models.abstract_models import NodeComponent, NodeElementComponent, \
+    BranchComponent, BranchWInternalsComponent
 from pandapipes.component_models.auxiliaries import build_system_matrix
 from pandapipes.idx_branch import ACTIVE as ACTIVE_BR, FROM_NODE, TO_NODE, FROM_NODE_T, \
     TO_NODE_T, VINIT, T_OUT, VINIT_T, T_OUT_OLD
@@ -15,7 +15,12 @@
     init_options, create_internal_results, write_internal_results, extract_all_results, \
     get_lookup, create_lookups, initialize_pit, check_connectivity, reduce_pit, \
     extract_results_active_pit, set_user_pf_options
+from scipy.sparse.linalg import spsolve
+from pandapipes.component_models import Junction, PressureControlComponent
+from pandapipes.component_models.abstract_models import NodeComponent, NodeElementComponent, \
+    BranchComponent, BranchWInternalsComponent
 from pandapower.auxiliary import ppException
+from scipy.sparse.linalg import spsolve
 
 try:
     import pplog as logging
@@ -65,7 +70,6 @@
     init_options(net, local_params)
     calculation_mode = get_net_option(net, "mode")
 
-<<<<<<< HEAD
     if get_net_option(net, "transient"):
         if get_net_option(net, "time_step") == 0:
             create_lookups(net, NodeComponent, BranchComponent, BranchWInternalsComponent)
@@ -98,11 +102,6 @@
                                               NodeComponent, NodeElementComponent,
                                               BranchComponent, BranchWInternalsComponent,
                                               PressureControlComponent)
-=======
-    if get_net_option(net, "time_step") == 0:
-        create_lookups(net)
-        node_pit, branch_pit = initialize_pit(net, Junction.table_name())
->>>>>>> 60cb2a3f
         if (len(node_pit) == 0) & (len(branch_pit) == 0):
             logger.warning("There are no node and branch entries defined. This might mean that your net"
                            " is empty")
@@ -116,30 +115,6 @@
             branches_connected = branch_pit[:, ACTIVE_BR].astype(np.bool)
 
         reduce_pit(net, node_pit, branch_pit, nodes_connected, branches_connected)
-<<<<<<< HEAD
-=======
-    else:
-        create_lookups(net)
-        node_pit, branch_pit = initialize_pit(net, Junction.table_name())
-        if (len(node_pit) == 0) & (len(branch_pit) == 0):
-            logger.warning("There are no node and branch entries defined. This might mean that your net"
-                           " is empty")
-            return
-
-
-        if get_net_option(net, "check_connectivity"):
-            nodes_connected, branches_connected = check_connectivity(
-                net, branch_pit, node_pit, check_heat=calculation_mode in ["heat", "all"])
-        else:
-            nodes_connected = node_pit[:, ACTIVE_ND].astype(np.bool)
-            branches_connected = branch_pit[:, ACTIVE_BR].astype(np.bool)
-
-        reduce_pit(net, node_pit, branch_pit, nodes_connected, branches_connected)
-        branch_pit = net["_active_pit"]["branch"]
-        node_pit = net["_active_pit"]["node"]
-        nodes_connected, branches_connected = check_connectivity(
-            net, branch_pit, node_pit, check_heat=calculation_mode in ["heat", "all"])
->>>>>>> 60cb2a3f
 
 
     if calculation_mode == "hydraulics":
@@ -342,7 +317,8 @@
 
     branch_lookups = get_lookup(net, "branch", "from_to_active")
     for comp in net['component_list']:
-        comp.calculate_derivatives_hydraulic(net, branch_pit, node_pit, branch_lookups, options)
+        if issubclass(comp, BranchComponent):
+            comp.calculate_derivatives_hydraulic(net, branch_pit, node_pit, branch_lookups, options)
     jacobian, epsilon = build_system_matrix(net, branch_pit, node_pit, False)
 
     v_init_old = branch_pit[:, VINIT].copy()
@@ -384,7 +360,8 @@
     branch_pit[mask, TO_NODE_T] = branch_pit[mask, FROM_NODE]
 
     for comp in net['component_list']:
-        comp.calculate_derivatives_thermal(net, branch_pit, node_pit, branch_lookups, options)
+        if issubclass(comp, BranchComponent):
+            comp.calculate_derivatives_thermal(net, branch_pit, node_pit, branch_lookups, options)
     jacobian, epsilon = build_system_matrix(net, branch_pit, node_pit, True)
 
     t_init_old = node_pit[:, TINIT].copy()
