--- conflicted
+++ resolved
@@ -70,7 +70,6 @@
     init_all_result_tables(net)
 
     # TODO: a really bad solution, should be passed in from outside!
-<<<<<<< HEAD
     #if get_net_option(net, "transient"):
     if get_net_option(net, "dynamic_sim"):
         if get_net_option(net, "time_step") is None:
@@ -78,22 +77,10 @@
     if get_net_option(net, "transient") and get_net_option(net, "time_step") != 0:
         branch_pit = net["_pit"]["branch"]
         node_pit = net["_pit"]["node"]
-        # _active_pit
     else:
         create_lookups(net)
         node_pit, branch_pit = initialize_pit(net)
 
-=======
-    if get_net_option(net, "transient"):
-        if get_net_option(net, "time_step") is None:
-            set_net_option(net, "time_step", 0)
-    if get_net_option(net, "transient") and get_net_option(net, "time_step") != 0:
-        branch_pit = net["_active_pit"]["branch"]
-        node_pit = net["_active_pit"]["node"]
-    else:
-        create_lookups(net)
-        node_pit, branch_pit = initialize_pit(net)
->>>>>>> 470c3b24
     if (len(node_pit) == 0) & (len(branch_pit) == 0):
         logger.warning("There are no node and branch entries defined. This might mean that your net"
                        " is empty")
@@ -104,11 +91,7 @@
     calculate_heat = calculation_mode in ["heat", "all"]
 
     # TODO: This is not necessary in every time step, but we need the result! The result of the
-<<<<<<< HEAD
     #       connectivity check is currently not saved anywhere!
-=======
-    #       connectivity check is curnetly not saved anywhere!
->>>>>>> 470c3b24
     if get_net_option(net, "check_connectivity"):
         nodes_connected, branches_connected = check_connectivity(
             net, branch_pit, node_pit, check_heat=calculate_heat)
@@ -142,12 +125,8 @@
     extract_all_results(net, nodes_connected, branches_connected)
 
     # TODO: a really bad solution, should be passed in from outside!
-<<<<<<< HEAD
     #if get_net_option(net, "transient"):
     if get_net_option(net, "dynamic_sim"):
-=======
-    if get_net_option(net, "transient"):
->>>>>>> 470c3b24
         set_net_option(net, "time_step", get_net_option(net, "time_step") + 1)
 
 
@@ -251,14 +230,7 @@
         error_t_out.append(linalg.norm(delta_t_out) / (len(delta_t_out)))
 
         finalize_iteration(net, niter, error_t, error_t_out, residual_norm, nonlinear_method, tol_t,
-<<<<<<< HEAD
-                           tol_t, tol_res, t_init_old, t_out_old, hydraulic_mode=True)
-        logger.debug("F: %s" % epsilon.round(4))
-        logger.debug("T_init_: %s" % t_init.round(4))
-        logger.debug("T_out_: %s" % t_out.round(4))
-=======
                            tol_t, tol_res, t_init_old, t_out_old, hyraulic_mode=True)
->>>>>>> 470c3b24
         niter += 1
 
     node_pit[:, TINIT_OLD] = node_pit[:, TINIT]
@@ -292,8 +264,7 @@
     for comp in net['component_list']:
         comp.adaption_before_derivatives_hydraulic(
             net, branch_pit, node_pit, branch_lookups, options)
-    calculate_derivatives_hydraulic(net,
-                                    branch_pit, node_pit, options)
+    calculate_derivatives_hydraulic(net, branch_pit, node_pit, options)
     for comp in net['component_list']:
         comp.adaption_after_derivatives_hydraulic(
             net, branch_pit, node_pit, branch_lookups, options)
