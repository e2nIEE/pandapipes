--- conflicted
+++ resolved
@@ -4,10 +4,13 @@
 
 import numpy as np
 from numpy import linalg
-<<<<<<< HEAD
 from pandapower.auxiliary import ppException
 from scipy.sparse.linalg import spsolve
 
+from pandapipes.component_models import Junction
+from pandapipes.component_models.abstract_models import NodeComponent, NodeElementComponent, \
+    BranchComponent, BranchWInternalsComponent
+from pandapipes.component_models.auxiliaries import build_system_matrix
 from pandapipes.idx_branch import ACTIVE as ACTIVE_BR, FROM_NODE, TO_NODE, FROM_NODE_T, \
     TO_NODE_T, VINIT, T_OUT, VINIT_T
 from pandapipes.idx_node import PINIT, TINIT, ACTIVE as ACTIVE_ND
@@ -18,12 +21,6 @@
     initialize_pit, check_connectivity, reduce_pit, \
     set_user_pf_options, init_all_result_tables
 from pandapipes.pf.result_extraction import extract_all_results, extract_results_active_pit
-=======
-from pandapipes.component_models import Junction
-from pandapipes.component_models.abstract_models import NodeComponent, NodeElementComponent, \
-    BranchComponent, BranchWInternalsComponent
-from pandapipes.component_models.auxiliaries import build_system_matrix
-from pandapipes.idx_branch import ACTIVE as ACTIVE_BR, FROM_NODE, TO_NODE, FROM_NODE_T, \
     TO_NODE_T, VINIT, T_OUT, VINIT_T, T_OUT_OLD
 from pandapipes.idx_node import PINIT, TINIT, TINIT_OLD, ACTIVE as ACTIVE_ND
 from pandapipes.pipeflow_setup import get_net_option, get_net_options, set_net_option, \
@@ -36,7 +33,6 @@
     BranchComponent, BranchWInternalsComponent
 from pandapower.auxiliary import ppException
 from scipy.sparse.linalg import spsolve
->>>>>>> c6f3f5b9
 
 try:
     import pandaplan.core.pplog as logging
@@ -84,7 +80,7 @@
 
     # Init physical constants and options
     init_options(net, local_params)
-<<<<<<< HEAD
+    calculation_mode = get_net_option(net, "mode")
 
     # init result tables
     net["converged"] = False
@@ -96,60 +92,19 @@
         logger.warning("There are no node and branch entries defined. This might mean that your net"
                        " is empty")
         return
-=======
->>>>>>> c6f3f5b9
     calculation_mode = get_net_option(net, "mode")
     calculate_hydraulics = calculation_mode in ["hydraulics", "all"]
     calculate_heat = calculation_mode in ["heat", "all"]
 
-<<<<<<< HEAD
     if get_net_option(net, "check_connectivity"):
         nodes_connected, branches_connected = check_connectivity(
             net, branch_pit, node_pit, check_heat=calculate_heat)
-=======
-    if get_net_option(net, "transient"):
-        if get_net_option(net, "time_step") == 0:
-            create_lookups(net)
-            node_pit, branch_pit = initialize_pit(net, Junction.table_name())
-            if (len(node_pit) == 0) & (len(branch_pit) == 0):
-                logger.warning("There are no node and branch entries defined. This might mean that your net"
-                               " is empty")
-                return
-
-
-            if get_net_option(net, "check_connectivity"):
-                nodes_connected, branches_connected = check_connectivity(
-                    net, branch_pit, node_pit, check_heat=calculation_mode in ["heat", "all"])
-            else:
-                nodes_connected = node_pit[:, ACTIVE_ND].astype(np.bool)
-                branches_connected = branch_pit[:, ACTIVE_BR].astype(np.bool)
-
-            reduce_pit(net, node_pit, branch_pit, nodes_connected, branches_connected)
-        else:
-            branch_pit = net["_active_pit"]["branch"]
-            node_pit = net["_active_pit"]["node"]
-            nodes_connected, branches_connected = check_connectivity(
-                net, branch_pit, node_pit, check_heat=calculation_mode in ["heat", "all"])
->>>>>>> c6f3f5b9
     else:
-        create_lookups(net)
-        node_pit, branch_pit = initialize_pit(net, Junction.table_name())
-        if (len(node_pit) == 0) & (len(branch_pit) == 0):
-            logger.warning("There are no node and branch entries defined. This might mean that your net"
-                           " is empty")
-            return
-
-        if get_net_option(net, "check_connectivity"):
-            nodes_connected, branches_connected = check_connectivity(
-                net, branch_pit, node_pit, check_heat=calculation_mode in ["heat", "all"])
-        else:
-            nodes_connected = node_pit[:, ACTIVE_ND].astype(np.bool)
-            branches_connected = branch_pit[:, ACTIVE_BR].astype(np.bool)
+        nodes_connected = node_pit[:, ACTIVE_ND].astype(np.bool)
+        branches_connected = branch_pit[:, ACTIVE_BR].astype(np.bool)
 
         reduce_pit(net, node_pit, branch_pit, nodes_connected, branches_connected)
 
-
-<<<<<<< HEAD
     if calculation_mode == "heat" and not net.user_pf_options["hyd_flag"]:
         raise UserWarning("Converged flag not set. Make sure that hydraulic calculation results "
                           "are available.")
@@ -169,25 +124,6 @@
                                        "solution.")
     elif not calculate_hydraulics:
         raise UserWarning("No proper calculation mode chosen.")
-=======
-    if calculation_mode == "hydraulics":
-        hydraulics(net)
-    elif calculation_mode == "heat":
-        if net.user_pf_options["hyd_flag"]:
-            node_pit = net["_active_pit"]["node"]
-            node_pit[:, PINIT] = sol_vec[:len(node_pit)]
-            branch_pit = net["_active_pit"]["branch"]
-            branch_pit[:, VINIT] = sol_vec[len(node_pit):]
-            heat_transfer(net)
-        else:
-            logger.warning("Converged flag not set. Make sure that hydraulic calculation results "
-                           "are available.")
-    elif calculation_mode == "all":
-        hydraulics(net)
-        niter= heat_transfer(net)
-    else:
-        logger.warning("No proper calculation mode chosen.")
->>>>>>> c6f3f5b9
 
     extract_results_active_pit(net, node_pit, branch_pit, nodes_connected, branches_connected)
     extract_all_results(net, nodes_connected, branches_connected)
@@ -315,17 +251,12 @@
 
     branch_lookups = get_lookup(net, "branch", "from_to_active")
     for comp in net['component_list']:
-<<<<<<< HEAD
         comp.adaption_before_derivatives_hydraulic(
             net, branch_pit, node_pit, branch_lookups, options)
     calculate_derivatives_hydraulic(net, branch_pit, node_pit, options)
     for comp in net['component_list']:
         comp.adaption_after_derivatives_hydraulic(
             net, branch_pit, node_pit, branch_lookups, options)
-=======
-        if issubclass(comp, BranchComponent):
-            comp.calculate_derivatives_hydraulic(net, branch_pit, node_pit, branch_lookups, options)
->>>>>>> c6f3f5b9
     jacobian, epsilon = build_system_matrix(net, branch_pit, node_pit, False)
 
     v_init_old = branch_pit[:, VINIT].copy()
