--- conflicted
+++ resolved
@@ -74,22 +74,13 @@
 
 def heat_exchanger_patches(coords, size, **kwargs):
     polys, lines = list(), list()
-<<<<<<< HEAD
-    facecolor = kwargs.get("patch_faceolor", "w")
+    facecolor = kwargs.get("patch_facecolor", "w")
     edgecolor = kwargs.get("patch_edgecolor", "k")
     facecolors = get_color_list(facecolor, len(coords))
     edgecolors = get_color_list(edgecolor, len(coords))
-    lw = kwargs.get("linewidths", 2.)
-    for geodata, fcol, ecol in zip(coords, facecolors, edgecolors):
-=======
-    facecolor = kwargs.pop('patch_facecolor')
-    face_colors = get_color_list(facecolor, len(coords))
-    edgecolor = kwargs.pop('patch_edgecolor')
-    edge_colors = get_color_list(edgecolor, len(coords))
-
-    lw = kwargs.get("linewidths", 2.)
-    for geodata, face_col, edge_col in zip(coords, face_colors, edge_colors):
->>>>>>> 2ef20b1e
+
+    lw = kwargs.get("linewidths", 2.)
+    for geodata, face_col, edge_col in zip(coords, facecolors, edgecolors):
         p1, p2 = np.array(geodata[0]), np.array(geodata[-1])
         diff = p2 - p1
         m = 3 * size / 4
@@ -103,15 +94,12 @@
         path = [path1, path2, path3, path4, path5]
         radius = size  # np.sqrt(diff[0]**2+diff[1]**2)/15
 
-<<<<<<< HEAD
-        pa = Path(path)
-        polys.append(Circle(p1 + diff / 2, radius=radius, edgecolor=ecol, facecolor=fcol, lw=lw))
-        polys.append(PathPatch(pa, fill=False, lw=lw, edgecolor=ecol))
-=======
         polys.append(Circle(p1 + diff / 2, radius=radius, edgecolor=edge_col, facecolor=face_col,
                             lw=lw))
-        polys.append(PathPatch(Path(path), fill=False, lw=lw, edgecolor=edge_col))
->>>>>>> 2ef20b1e
+        pa = Path(path)
+        polys.append(Circle(p1 + diff / 2, radius=radius, edgecolor=edge_col, facecolor=face_col,
+                            lw=lw))
+        polys.append(PathPatch(pa, fill=False, lw=lw, edgecolor=edge_col))
         lines.append([p1, p1 + diff / 2 - direc * radius])
         lines.append([p2, p1 + diff / 2 + direc * radius])
     return lines, polys, {}
