# Copyright (c) 2020-2023 by Fraunhofer Institute for Energy Economics
# and Energy System Technology (IEE), Kassel, and University of Kassel. All rights reserved.
# Use of this source code is governed by a BSD-style license that can be found in the LICENSE file.

import numpy as np
from pandapower.plotting.generic_geodata import coords_from_igraph, \
    _prepare_geodata_table, _get_element_mask_from_nodes, _igraph_meshed

from pandapipes.component_models.abstract_models.branch_models import BranchComponent
from pandapipes.component_models.abstract_models.circulation_pump import CirculationPump

try:
<<<<<<< HEAD
    from pandaplan.core import ppglog as logging
=======
    import pandaplan.core.pplog as logging
>>>>>>> 7d82b3f0
except ImportError:
    import logging

logger = logging.getLogger(__name__)


def build_igraph_from_ppipes(net, junctions=None):
    """
    This function uses the igraph library to create an igraph graph for a given pandapipes network.
    Pipes and valves are respected.
    Performance vs. networkx: https://graph-tool.skewed.de/performance

    :param net: The pandapipes network
    :type net: pandapipesNet
    :param junctions: subset of junctions that should be part of the graph
    :type junctions: list
    :return: The returned values are:
        - g - The igraph graph
        - meshed - a flag that states whether the graph is meshed
        - roots - the root vertex indices

    :Example:
        graph, meshed, roots = build_igraph_from_pp(net)
    """

    try:
        import igraph as ig
    except (DeprecationWarning, ImportError):
        raise ImportError("Please install igraph with "
                          "`pip install igraph` or "
                          "`conda install igraph` "
                          "or from https://www.lfd.uci.edu/~gohlke/pythonlibs")
    g = ig.Graph(directed=True)
    junction_index = net.junction.index if junctions is None else np.array(junctions)
    nr_junctions = len(junction_index)
    g.add_vertices(nr_junctions)
    g.vs["label"] = list(junction_index)
    pp_junction_mapping = dict(list(zip(junction_index, list(range(nr_junctions)))))

    mask = _get_element_mask_from_nodes(net, "pipe", ["from_junction", "to_junction"], junctions)
    for pipe in net.pipe[mask].itertuples():
        g.add_edge(pp_junction_mapping[pipe.from_junction], pp_junction_mapping[pipe.to_junction],
                   weight=pipe.length_km)

<<<<<<< HEAD
    for comp in np.concatenate([net.branch_list]):
        if not isinstance(comp, Pipe):
            mask = _get_element_mask_from_nodes(
                net, comp.table_name(), ["from_junction", "to_junction"], junctions)
            for comp_data in net[comp.table_name()][mask].itertuples():
                g.add_edge(pp_junction_mapping[comp_data.from_junction],
                           pp_junction_mapping[comp_data.to_junction],
                           weight=0.001)
=======
    for comp in net['component_list']:
        if not isinstance(comp, BranchComponent):
            continue
        fjc, tjc = comp.from_to_node_cols()
        mask = _get_element_mask_from_nodes(net, comp.table_name(), [fjc, tjc], junctions)
        for comp_data in net[comp.table_name()][mask].itertuples():
            g.add_edge(pp_junction_mapping[comp_data[fjc]], pp_junction_mapping[comp_data[tjc]],
                       weight=0.001)
>>>>>>> 7d82b3f0

    meshed = _igraph_meshed(g)
    roots = [pp_junction_mapping[s] for s in net.ext_grid.junction.values if s in junction_index]
    return g, meshed, roots  # g, (not g.is_dag())


def create_generic_coordinates(net, mg=None, library="igraph", geodata_table="junction_geodata",
                               junctions=None, overwrite=False):
    """
    This function will add arbitrary geo-coordinates for all junctions based on an analysis of
    branches and rings. It will remove out of service junctions/pipes from the net. The coordinates
    will be created either by igraph or by using networkx library.

    :param net: pandapipes network
    :type net: pandapipesNet
    :param mg: Existing networkx multigraph, if available. Convenience to save computation time.
    :type mg: networkx.Graph
    :param library: "igraph" to use igraph package or "networkx" to use networkx package
    :type library: str
    :return: net - pandapipes network with added geo coordinates for the buses

    :Example:
        net = create_generic_coordinates(net)

    ..note:
        The networkx implementation is currently not working, as a proper networkx graph creation\
        is not yet implemented in pandapipes. **Coming soon!**
    """
    _prepare_geodata_table(net, geodata_table, overwrite)

    if library == "igraph":
        graph, meshed, roots = build_igraph_from_ppipes(net, junctions=junctions)
        coords = coords_from_igraph(graph, roots, meshed)
    elif library == "networkx":
        logger.warning("The networkx implementation is not working currently!")
        return
        # if mg is None:
        #     nxg = top.create_nxgraph(gnet)
        # else:
        #     nxg = copy.deepcopy(mg)
        # coords = coords_from_nxgraph(nxg)
    else:
        raise ValueError("Unknown library %s - chose 'igraph' or 'networkx'" % library)

    if len(coords):
        net[geodata_table].x = coords[1]
        net[geodata_table].y = coords[0]
        net[geodata_table].index = net.junction.index if junctions is None else junctions
    return net<|MERGE_RESOLUTION|>--- conflicted
+++ resolved
@@ -6,15 +6,8 @@
 from pandapower.plotting.generic_geodata import coords_from_igraph, \
     _prepare_geodata_table, _get_element_mask_from_nodes, _igraph_meshed
 
-from pandapipes.component_models.abstract_models.branch_models import BranchComponent
-from pandapipes.component_models.abstract_models.circulation_pump import CirculationPump
-
 try:
-<<<<<<< HEAD
-    from pandaplan.core import ppglog as logging
-=======
     import pandaplan.core.pplog as logging
->>>>>>> 7d82b3f0
 except ImportError:
     import logging
 
@@ -59,25 +52,12 @@
         g.add_edge(pp_junction_mapping[pipe.from_junction], pp_junction_mapping[pipe.to_junction],
                    weight=pipe.length_km)
 
-<<<<<<< HEAD
     for comp in np.concatenate([net.branch_list]):
-        if not isinstance(comp, Pipe):
-            mask = _get_element_mask_from_nodes(
-                net, comp.table_name(), ["from_junction", "to_junction"], junctions)
-            for comp_data in net[comp.table_name()][mask].itertuples():
-                g.add_edge(pp_junction_mapping[comp_data.from_junction],
-                           pp_junction_mapping[comp_data.to_junction],
-                           weight=0.001)
-=======
-    for comp in net['component_list']:
-        if not isinstance(comp, BranchComponent):
-            continue
         fjc, tjc = comp.from_to_node_cols()
         mask = _get_element_mask_from_nodes(net, comp.table_name(), [fjc, tjc], junctions)
         for comp_data in net[comp.table_name()][mask].itertuples():
             g.add_edge(pp_junction_mapping[comp_data[fjc]], pp_junction_mapping[comp_data[tjc]],
                        weight=0.001)
->>>>>>> 7d82b3f0
 
     meshed = _igraph_meshed(g)
     roots = [pp_junction_mapping[s] for s in net.ext_grid.junction.values if s in junction_index]
