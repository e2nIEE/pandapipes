--- conflicted
+++ resolved
@@ -28,17 +28,11 @@
 def simple_plot(net, respect_valves=False, respect_in_service=True, pipe_width=2.0,
                 junction_size=1.0, ext_grid_size=1.0, plot_sinks=False, plot_sources=False,
                 sink_size=1.0, source_size=1.0, valve_size=1.0, pump_size=1.0,
-                heat_exchanger_size=1.0, pressure_control_size=1.0, compressor_size=1.0,
-<<<<<<< HEAD
+                heat_exchanger_size=1.0, pressure_control_size=1.0, compressor_size=1.0, flow_control_size=1.0,
                 scale_size=True, junction_color="r", pipe_color='silver', ext_grid_color='orange',
-=======
-                flow_control_size=1.0, scale_size=True,
-                junction_color="r", pipe_color='silver', ext_grid_color='orange',
->>>>>>> 13945cb1
                 valve_color='silver', pump_color='silver', heat_exchanger_color='silver',
-                pressure_control_color='silver', compressor_color='silver',
-                flow_control_color='silver', library="igraph",
-                show_plot=True, ax=None, **kwargs):
+                pressure_control_color='silver', compressor_color='silver', flow_control_color='silver',
+                library="igraph", show_plot=True, ax=None, **kwargs):
     """
     Plots a pandapipes network as simple as possible. If no geodata is available, artificial
     geodata is generated. For advanced plotting see
@@ -78,11 +72,8 @@
     :type pressure_control_size: float, default 1.0
     :param compressor_size: Relative size of compressor to plot.
     :type compressor_size: float, default 1.0
-<<<<<<< HEAD
-=======
     :param flow_control_size: Relative size of flow_control to plot.
     :type flow_control_size: float, default 1.0
->>>>>>> 13945cb1
     :param scale_size: Flag if junction_size, ext_grid_size, valve_size- and distance will be \
             scaled with respect to grid mean distances
     :type scale_size: bool, default True
@@ -103,11 +94,8 @@
     :type pressure_control_color: str, tuple, default "silver"
     :param compressor_color: Compressor Color.
     :type compressor_color: str, tuple, default "silver"
-<<<<<<< HEAD
-=======
     :param flow_control_color: Flow Control Color.
     :type flow_control_color: str, tuple, default "silver"
->>>>>>> 13945cb1
     :param library: Library name to create generic coordinates (case of missing geodata). Choose\
             "igraph" to use igraph package or "networkx" to use networkx package.
     :type library: str, default "igraph"
@@ -157,18 +145,11 @@
                               junction_size=1.0, ext_grid_size=1.0, plot_sinks=False,
                               plot_sources=False, sink_size=1.0, source_size=1.0, valve_size=1.0,
                               pump_size=1.0, heat_exchanger_size=1.0, pressure_control_size=1.0,
-<<<<<<< HEAD
-                              compressor_size=1.0, scale_size=True, junction_color="r",
-                              pipe_color='silver', ext_grid_color='orange', valve_color='silver',
-                              pump_color='silver', heat_exchanger_color='silver',
-                              pressure_control_color='silver', compressor_color='silver',
-=======
                               compressor_size=1.0, flow_control_size=1.0,
                               scale_size=True, junction_color="r", pipe_color='silver',
                               ext_grid_color='orange', valve_color='silver', pump_color='silver',
                               heat_exchanger_color='silver', pressure_control_color='silver',
                               compressor_color='silver', flow_control_color='silver',
->>>>>>> 13945cb1
                               library="igraph", as_dict=True, **kwargs):
     """
     Plots a pandapipes network as simple as possible.
@@ -211,11 +192,8 @@
     :type pressure_control_size: float, default 1.0
     :param compressor_size: Relative size of compressor to plot.
     :type compressor_size: float, default 1.0
-<<<<<<< HEAD
-=======
     :param flow_control_size: Relative size of flow_control to plot.
     :type flow_control_size: float, default 1.0
->>>>>>> 13945cb1
     :param scale_size: Flag if junction_size, ext_grid_size, valve_size- and distance will be \
             scaled with respect to grid mean distances
     :type scale_size: bool, default True
@@ -236,11 +214,8 @@
     :type pressure_control_color: str, tuple, default "silver"
     :param compressor_color: Compressor Color.
     :type compressor_color: str, tuple, default "silver"
-<<<<<<< HEAD
-=======
     :param flow_control_color: Flow Control Color.
     :type flow_control_color: str, tuple, default "silver"
->>>>>>> 13945cb1
     :param library: library name to create generic coordinates (case of missing geodata). Choose\
             "igraph" to use igraph package or "networkx" to use networkx package. **NOTE**: \
             Currently the networkx implementation is not working!
@@ -325,22 +300,16 @@
                                               color=valve_color, respect_valves=respect_valves)
         collections["valve"] = valve_colls
 
-<<<<<<< HEAD
     for pump_comp in [Pump, CirculationPumpPressure, CirculationPumpMass]:
         pump_tbl = pump_comp.table_name()
         if pump_tbl in net:
             fjc, tjc = pump_comp.from_to_node_cols()
-            if respect_in_service:
-                pump_colls = create_pump_collection(
-                    net, pumps=net.circ_pump_mass[net.circ_pump_mass.in_service].index,
-                    table_name=pump_tbl, size=pump_size, linewidths=pipe_width,
-                    color=pump_color, fj_col=fjc, tj_col=tjc)
-            else:
-                pump_colls = create_pump_collection(
-                    net, table_name=pump_tbl, size=pump_size, linewidths=pipe_width,
-                    color=pump_color, fj_col=fjc, tj_col=tjc)
+            idx = net[pump_tbl][net[pump_tbl].in_service].index if respect_in_service else net[pump_tbl].index
+            pump_colls = create_pump_collection(net, idx, table_name=pump_tbl,
+                                                size=pump_size, linewidths=pipe_width,
+                                                color=pump_color, fj_col=fjc, tj_col=tjc)
             collections[pump_tbl] = pump_colls
-=======
+
     if 'flow_control' in net:
         idx = net.flow_control[net.flow_control.in_service].index if respect_in_service \
             else net.flow_control.index
@@ -350,29 +319,6 @@
                                                             color=flow_control_color)
         collections["flow_control"] = flow_control_colls
 
-    if 'pump' in net:
-        idx = net.pump[net.pump.in_service].index if respect_in_service else net.pump.index
-        pump_colls = create_pump_collection(net, idx, size=pump_size, linewidths=pipe_width,
-                                            color=pump_color)
-        collections["pump"] = pump_colls
-
-    if 'circ_pump_mass' in net:
-        idx = net.circ_pump_mass[net.circ_pump_mass.in_service].index if respect_in_service \
-            else net.circ_pump_mass.index
-        circ_pump_colls = create_pump_collection(net, pumps=idx, table_name='circ_pump_mass',
-                                                 size=pump_size, linewidths=pipe_width,
-                                                 color=pump_color)
-        collections["circ_pump_mass"] = circ_pump_colls
-
-    if 'circ_pump_pressure' in net:
-        idx = net.circ_pump_pressure[net.circ_pump_pressure.in_service].index if respect_in_service \
-            else net.circ_pump_pressure.index
-        circ_pump_colls = create_pump_collection(net, pumps=idx, table_name='circ_pump_pressure',
-                                                 size=pump_size, linewidths=pipe_width,
-                                                 color=pump_color)
-        collections["circ_pump_pressure"] = circ_pump_colls
->>>>>>> 13945cb1
-
     if 'heat_exchanger' in net:
         idx = net.heat_exchanger[net.heat_exchanger.in_service].index if respect_in_service \
             else net.heat_exchanger.index
@@ -388,20 +334,10 @@
         collections["press_control"] = pc
 
     if 'compressor' in net:
-<<<<<<< HEAD
-        if respect_in_service:
-            compr_colls = create_compressor_collection(
-                net, net.compressor[net.compressor.in_service].index, size=compressor_size,
-                linewidths=pipe_width, color=compressor_color)
-        else:
-            compr_colls = create_compressor_collection(
-                net, size=compressor_size, linewidths=pipe_width, color=compressor_color)
-=======
         idx = net.compressor[net.compressor.in_service].index if respect_in_service \
             else net.compressor.index
         compr_colls = create_compressor_collection(net, idx, size=compressor_size,
                                                    linewidths=pipe_width, color=compressor_color)
->>>>>>> 13945cb1
         collections["compressor"] = compr_colls
 
     if 'additional_collections' in kwargs:
