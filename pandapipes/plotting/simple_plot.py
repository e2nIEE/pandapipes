# Copyright (c) 2020 by Fraunhofer Institute for Energy Economics
# and Energy System Technology (IEE), Kassel. All rights reserved.
# Use of this source code is governed by a BSD-style license that can be found in the LICENSE file.


import matplotlib.pyplot as plt

from pandapipes.plotting.plotting_toolbox import get_collection_sizes
from pandapipes.plotting.collections import create_junction_collection, create_pipe_collection, \
     create_valve_collection, create_source_collection, \
     create_heat_exchanger_collection, create_sink_collection, create_pump_collection
from pandapipes.plotting.generic_geodata import create_generic_coordinates
from pandapower.plotting import draw_collections
from itertools import chain
import numpy as np

try:
    import pplog as logging
except ImportError:
    import logging

logger = logging.getLogger(__name__)


def simple_plot(net, respect_valves=False, respect_in_service=True,
                pipe_width=2.0, junction_size=1.0, ext_grid_size=1.0,
                plot_sinks=False, plot_sources=False, sink_size=1.0, source_size=1.0,
                valve_size=1.0, pump_size=1.0, heat_exchanger_size=1.0, scale_size=True,
                junction_color="r", pipe_color='silver', ext_grid_color='orange',
                valve_color='silver', pump_color='silver', heat_exchanger_color='silver',
                library="igraph", show_plot=True, ax=None, **kwargs):  # pragma: no cover
    """
    Plots a pandapipes network as simple as possible. If no geodata is available, artificial
    geodata is generated. For advanced plotting see the tutorial

    :param net: The pandapipes format network.
    :type net: pandapipesNet
    :param respect_valves: Respect valves if artificial geodata is created. \
            .. note:: This Flag is ignored if plot_line_switches is True
    :type respect_valves: bool default False
    :param respect_in_service: Respect only components which are in service.
    :type respect_in_service: bool default True
    :param pipe_width: width of pipes
    :type pipe_width: float, default 5.0
    :param junction_size: Relative size of junctions to plot. The value junction_size is multiplied\
            with mean_distance_between_buses, which equals the distance between the max geoocord\
            and the min divided by 200: \
            mean_distance_between_buses = sum((net['bus_geodata'].max() \
                                               - net['bus_geodata'].min()) / 200)
    :type junction_size: float, default 1.0
    :param ext_grid_size: Relative size of ext_grids to plot. See bus sizes for details. Note: \
            ext_grids are plottet as rectangles
    :type ext_grid_size: float, default 1.0
    :param plot_sinks: Flag to decide whether sink symbols should be drawn.
    :type plot_sinks: bool, default False
    :param plot_sources: Flag to decide whether source symbols should be drawn.
    :type plot_sources: bool, default False
    :param sink_size: Relative size of sinks to plot.
    :type sink_size: float, default 1.0
    :param source_size: Relative size of sources to plot.
    :type source_size: float, default 1.0
    :param valve_size: Relative size of valves to plot.
    :type valve_size: float, default 1.0
    :param heat_exchanger_size:
    :type heat_exchanger_size:
    :param scale_size: Flag if junction_size, ext_grid_size, valve_size- and distance will be \
            scaled with respect to grid mean distances
    :type scale_size: bool, default True
    :param junction_color: Junction Color. See also matplotlib or seaborn documentation on how to\
            choose colors.
    :type junction_color: str, tuple, default "r"
    :param pipe_color: Pipe Color.
    :type pipe_color: str, tuple, default "silver"
    :param ext_grid_color: External Grid Color.
    :type ext_grid_color: str, tuple, default "orange"
    :param library: library name to create generic coordinates (case of missing geodata). Choose\
            "igraph" to use igraph package or "networkx" to use networkx package.
    :type library: str, default "igraph"
    :param show_plot: If True, show plot at the end of plotting
    :type show_plot: bool, default True
    :param ax: matplotlib axis to plot to
    :type ax: object, default None
    :return: ax - axes of figure
    """
    collections = create_simple_collections(net, respect_valves, respect_in_service, pipe_width, junction_size,
                                            ext_grid_size, plot_sinks, plot_sources, sink_size,
                                            source_size, valve_size, pump_size, heat_exchanger_size,
                                            scale_size, junction_color, pipe_color, ext_grid_color,
                                            valve_color, pump_color, heat_exchanger_color,
                                            library, as_dict=False, **kwargs)
    ax = draw_collections(collections, ax=ax)

    if show_plot:
        plt.show()
    return ax


def create_simple_collections(net, respect_valves=False, respect_in_service=True,
                              pipe_width=5.0, junction_size=1.0,
                              ext_grid_size=1.0, plot_sinks=False, plot_sources=False,
                              sink_size=1.0, source_size=1.0, valve_size=1.0, pump_size=1.0,
                              heat_exchanger_size=1.0, scale_size=True, junction_color="r",
                              pipe_color='silver', ext_grid_color='orange', valve_color='silver',
                              pump_color='silver', heat_exchanger_color='silver',
                              library="igraph", as_dict=True, **kwargs):
    """
    Plots a pandapipes network as simple as possible. If no geodata is available, artificial
    geodata is generated. For advanced plotting see the tutorial

    :param net: The pandapipes format network.
    :type net: pandapipesNet
    :param respect_valves: Respect valves if artificial geodata is created. \
            .. note:: This Flag is ignored if plot_line_switches is True
    :type respect_valves: bool default False
    :param respect_in_service: Respect only components which are in service.
    :type respect_in_service: bool default True
    :param pipe_width: width of pipes
    :type pipe_width: float, default 5.0
    :param junction_size: Relative size of junctions to plot. The value junction_size is multiplied\
            with mean_distance_between_buses, which equals the distance between the max geoocord\
            and the min divided by 200: \
            mean_distance_between_buses = sum((net['bus_geodata'].max() \
                                               - net['bus_geodata'].min()) / 200)
    :type junction_size: float, default 1.0
    :param ext_grid_size: Relative size of ext_grids to plot. See bus sizes for details. Note: \
            ext_grids are plottet as rectangles
    :type ext_grid_size: float, default 1.0
    :param plot_sinks: Flag to decide whether sink symbols should be drawn.
    :type plot_sinks: bool, default False
    :param plot_sources: Flag to decide whether source symbols should be drawn.
    :type plot_sources: bool, default False
    :param sink_size: Relative size of sinks to plot.
    :type sink_size: float, default 1.0
    :param source_size: Relative size of sources to plot.
    :type source_size: float, default 1.0
    :param valve_size: Relative size of valves to plot.
    :type valve_size: float, default 1.0
    :param heat_exchanger_size:
    :type heat_exchanger_size:
    :param scale_size: Flag if junction_size, ext_grid_size, valve_size- and distance will be \
            scaled with respect to grid mean distances
    :type scale_size: bool, default True
    :param junction_color: Junction Color. See also matplotlib or seaborn documentation on how to\
            choose colors.
    :type junction_color: str, tuple, default "r"
    :param pipe_color: Pipe Color.
    :type pipe_color: str, tuple, default "silver"
    :param ext_grid_color: External Grid Color.
    :type ext_grid_color: str, tuple, default "orange"
    :param library: library name to create generic coordinates (case of missing geodata). Choose\
            "igraph" to use igraph package or "networkx" to use networkx package. **NOTE**: \
            Currently the networkx implementation is not working!
    :type library: str, default "igraph"
    :param as_dict: flag whether to return dictionary for network components or just a list
    :type as_dict: bool, default True
    :return: collections - list of simple collections for the given network
    """
    # don't hide lines if switches are plotted

    # create geocoord if none are available
    if len(net.junction_geodata) == 0 and len(net.pipe_geodata) == 0:
        logger.warning("No or insufficient geodata available --> Creating artificial coordinates." +
                       " This may take some time")
        create_generic_coordinates(net, library=library)

    if scale_size:
        # if scale_size -> calc size from distance between min and max geocoord
        sizes = get_collection_sizes(net, junction_size, ext_grid_size, sink_size, source_size,
                                     valve_size, pump_size, heat_exchanger_size)
        junction_size = sizes["junction"]
        ext_grid_size = sizes["ext_grid"]
        source_size = sizes["source"]
        sink_size = sizes["sink"]
        valve_size = sizes["valve"]
        pump_size = sizes["pump"]
        heat_exchanger_size = sizes["heat_exchanger"]

    # create junction collections to plot
    if respect_in_service:
        junction_coll = create_junction_collection(net, net.junction[net.junction.in_service].index,
                                                   size=junction_size,
                                                   color=junction_color, zorder=10)
    else:
        junction_coll = create_junction_collection(net, net.junction.index,
                                                   size=junction_size,
                                                   color=junction_color, zorder=10)

    # if bus geodata is available, but no line geodata
    use_junction_geodata = len(net.pipe_geodata) == 0

    if respect_in_service:
        plot_lines = net.pipe[net.pipe.in_service].index
    else:
        plot_lines = net.pipe.index

    # create line collections
    pipe_coll = create_pipe_collection(net, plot_lines, color=pipe_color, linewidths=pipe_width,
                                       use_junction_geodata=use_junction_geodata)
    collections = {"junction": junction_coll, "pipe": pipe_coll}

    # create ext_grid collections
    if respect_in_service:
        eg_junctions_with_geo_coordinates = set(net.ext_grid[net.ext_grid.in_service].junction.values) \
                                            & set(net.junction_geodata.index)
    else:
        eg_junctions_with_geo_coordinates = set(net.ext_grid.junction.values) \
                                            & set(net.junction_geodata.index)
    if len(eg_junctions_with_geo_coordinates) > 0:
        eg_coll = create_junction_collection(
            net, eg_junctions_with_geo_coordinates, patch_type="rect", size=ext_grid_size,
            color=ext_grid_color, zorder=11)
        collections["ext_grid"] = eg_coll

    if 'source' in net and plot_sources and len(net.source) > 0:
<<<<<<< HEAD
        source_colls = create_source_collection(net, size=source_size, patch_edgecolor='silver', line_color='silver',
                                            linewidths=pipe_width)
        collections["source"] = source_colls

    if 'sink' in net and plot_sinks and len(net.sink) > 0:
        sink_colls = create_sink_collection(net, size=sink_size, patch_edgecolor='silver', line_color='silver',
                                            linewidths=pipe_width)
=======
        if respect_in_service:
            source_colls = create_source_collection(net, sources=net.source[net.source.in_service].index,
                                                    size=source_size)
        else:
            source_colls = create_source_collection(net, size=source_size)
        collections["source"] = source_colls

    if 'sink' in net and plot_sinks and len(net.sink) > 0:
        if respect_in_service:
            sink_colls = create_sink_collection(net, sinks=net.sink[net.sink.in_service].index,
                                                size=sink_size)
        else:
            sink_colls = create_sink_collection(net, size=sink_size)
>>>>>>> f286bba8
        collections["sink"] = sink_colls

    if 'valve' in net:
        valve_colls = create_valve_collection(net, size=valve_size, linewidths=pipe_width,
                                              color=valve_color, respect_valves=respect_valves)
        collections["valve"] = valve_colls

    if 'pump' in net:
        if respect_in_service:
            pump_colls = create_pump_collection(net, net.pump[net.pump.in_service].index,
                                                size=pump_size, linewidths=pipe_width,
                                                color=pump_color)
        else:
            pump_colls = create_pump_collection(net, size=pump_size, linewidths=pipe_width,
                                                color=pump_color)
        collections["pump"] = pump_colls

    if 'circ_pump_mass' in net:
        if respect_in_service:
            circ_pump_colls = create_pump_collection(net, pumps=net.circ_pump_mass[net.circ_pump_mass.in_service].index,
                                                table_name='circ_pump_mass',
                                                size=pump_size, linewidths=pipe_width, color=pump_color)
        else:
            circ_pump_colls = create_pump_collection(net, table_name='circ_pump_mass',
                                                     size=pump_size, linewidths=pipe_width, color=pump_color)
        collections["circ_pump_mass"] = circ_pump_colls

    if 'circ_pump_pressure' in net:
        if respect_in_service:
            circ_pump_colls = create_pump_collection(net, pumps=net.circ_pump_pressure[
                                                     net.circ_pump_pressure.in_service].index,
                                                     table_name='circ_pump_pressure',
                                                     size=pump_size, linewidths=pipe_width, color=pump_color)
            collections["circ_pump_pressure"] = circ_pump_colls
        else:
            circ_pump_colls = create_pump_collection(net, table_name='circ_pump_pressure',
                                                     size=pump_size, linewidths=pipe_width, color=pump_color)
            collections["circ_pump_pressure"] = circ_pump_colls

    if 'heat_exchanger' in net:
        if respect_in_service:
            hxc = create_heat_exchanger_collection(net, hex=net.heat_exchanger[net.heat_exchanger.in_service].index,
                                                   size=heat_exchanger_size, linewidths=pipe_width,
                                                   color=heat_exchanger_color)
        else:
            hxc = create_heat_exchanger_collection(net, size=heat_exchanger_size, linewidths=pipe_width,
                                                   color=heat_exchanger_color)
        collections["heat_exchanger"] = hxc

    if 'additional_collections' in kwargs:
        collections["additional"] = list()
        for collection in kwargs.pop('additional_collections'):
            collections["additional"].extend(collection)

    if as_dict:
        return collections
    return list(chain.from_iterable([list(c) if hasattr(c, "__iter__") else [c]
                                     for c in collections.values()]))<|MERGE_RESOLUTION|>--- conflicted
+++ resolved
@@ -212,29 +212,23 @@
         collections["ext_grid"] = eg_coll
 
     if 'source' in net and plot_sources and len(net.source) > 0:
-<<<<<<< HEAD
-        source_colls = create_source_collection(net, size=source_size, patch_edgecolor='silver', line_color='silver',
-                                            linewidths=pipe_width)
+        if respect_in_service:
+            source_colls = create_source_collection(net, sources=net.source[net.source.in_service].index,
+                                                    size=source_size, patch_edgecolor='silver', line_color='silver',
+                                                    linewidths=pipe_width)
+        else:
+            source_colls = create_source_collection(net, size=source_size, patch_edgecolor='silver', line_color='silver',
+                                                    linewidths=pipe_width)
         collections["source"] = source_colls
 
     if 'sink' in net and plot_sinks and len(net.sink) > 0:
-        sink_colls = create_sink_collection(net, size=sink_size, patch_edgecolor='silver', line_color='silver',
-                                            linewidths=pipe_width)
-=======
-        if respect_in_service:
-            source_colls = create_source_collection(net, sources=net.source[net.source.in_service].index,
-                                                    size=source_size)
-        else:
-            source_colls = create_source_collection(net, size=source_size)
-        collections["source"] = source_colls
-
-    if 'sink' in net and plot_sinks and len(net.sink) > 0:
         if respect_in_service:
             sink_colls = create_sink_collection(net, sinks=net.sink[net.sink.in_service].index,
-                                                size=sink_size)
-        else:
-            sink_colls = create_sink_collection(net, size=sink_size)
->>>>>>> f286bba8
+                                                size=sink_size, patch_edgecolor='silver', line_color='silver',
+                                                linewidths=pipe_width)
+        else:
+            sink_colls = create_sink_collection(net, size=sink_size, patch_edgecolor='silver', line_color='silver',
+                                                linewidths=pipe_width)
         collections["sink"] = sink_colls
 
     if 'valve' in net:
