# Copyright (c) 2020-2022 by Fraunhofer Institute for Energy Economics
# and Energy System Technology (IEE), Kassel, and University of Kassel. All rights reserved.
# Use of this source code is governed by a BSD-style license that can be found in the LICENSE file.

import numpy as np
<<<<<<< HEAD

from pandapipes.internals_toolbox import select_from_pit
=======
from pandapipes.pf.internals_toolbox import select_from_pit
>>>>>>> bcd097f9


def test_select_from_pit():
    """

    :return:
    :rtype:
    """

    input_array = np.array([2, 4, 5])
    table_index_array = np.array([1, 2, 3, 4, 5])
    data = np.array([10, 11, 12, 13, 14])

    ret = select_from_pit(table_index_array, input_array, data)
    expected_result = np.array([11, 13, 14])

    assert np.all(ret == expected_result)<|MERGE_RESOLUTION|>--- conflicted
+++ resolved
@@ -3,12 +3,8 @@
 # Use of this source code is governed by a BSD-style license that can be found in the LICENSE file.
 
 import numpy as np
-<<<<<<< HEAD
 
-from pandapipes.internals_toolbox import select_from_pit
-=======
 from pandapipes.pf.internals_toolbox import select_from_pit
->>>>>>> bcd097f9
 
 
 def test_select_from_pit():
