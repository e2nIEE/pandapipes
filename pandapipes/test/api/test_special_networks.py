# Copyright (c) 2020-2022 by Fraunhofer Institute for Energy Economics
# and Energy System Technology (IEE), Kassel, and University of Kassel. All rights reserved.
# Use of this source code is governed by a BSD-style license that can be found in the LICENSE file.

import copy

import numpy as np
import pytest

<<<<<<< HEAD
import pandapipes as pp
from pandapipes import networks as nets_pps
from pandapipes.create import create_empty_network, create_junction, create_ext_grid, create_sink, create_source, \
    create_pipe_from_parameters, create_valve
=======
import pandapipes
from pandapipes.create import create_empty_network, create_junction, create_ext_grid, create_sink, \
    create_source
>>>>>>> bcd097f9
from pandapipes.test.pipeflow_internals.test_inservice import create_test_net
from pandapipes.pipeflow_setup import get_lookup
from pandapipes.properties.fluids import FluidPropertyConstant, Fluid, _add_fluid_to_net


@pytest.mark.parametrize("use_numba", [True, False])
def test_one_node_net(use_numba):
    """

    :return:
    :rtype:
    """

    net = create_empty_network()
    j = create_junction(net, 1, 298.15)
    create_ext_grid(net, j, 1, 298.15, fluid='water')
    create_sink(net, j, 0.01)
<<<<<<< HEAD
    create_source(net, j, 0.02, fluid='water')
    pp.pipeflow(net)
=======
    create_source(net, j, 0.02)
    pandapipes.pipeflow(net, use_numba=use_numba)
>>>>>>> bcd097f9

    assert np.isclose(net.res_ext_grid.values + net.res_sink.values - net.res_source.values, 0)

    net = create_empty_network()
    j = create_junction(net, 1, 298.15)
    create_ext_grid(net, j, 1, 298.15, fluid='lgas')
    create_sink(net, j, 0.01)
<<<<<<< HEAD
    create_source(net, j, 0.02, fluid='lgas')
    pp.pipeflow(net)
=======
    create_source(net, j, 0.02)
    pandapipes.pipeflow(net, use_numba=use_numba)
>>>>>>> bcd097f9

    assert np.isclose(net.res_ext_grid.values + net.res_sink.values - net.res_source.values, 0)


<<<<<<< HEAD
def simple_fluid(net):
    fluid_name = 'fluid1'
    dens = FluidPropertyConstant(0.1)
    visc = FluidPropertyConstant(0.01)
    heat = FluidPropertyConstant(10)
    mass = FluidPropertyConstant(1)
    higc = FluidPropertyConstant(2)
    lowc = FluidPropertyConstant(1)
    derc = FluidPropertyConstant(0)
    comp = FluidPropertyConstant(0.001)
    fluid1 = Fluid(fluid_name, 'gas', density=dens, viscosity=visc, heat_capacity=heat, molar_mass=mass,
                   der_compressibility=derc, compressibility=comp, hhv=higc, lhv=lowc)
    _add_fluid_to_net(net, fluid1)

    fluid_name = 'fluid2'
    dens = FluidPropertyConstant(0.2)
    visc = FluidPropertyConstant(0.02)
    heat = FluidPropertyConstant(20)
    mass = FluidPropertyConstant(2)
    higc = FluidPropertyConstant(4)
    lowc = FluidPropertyConstant(2)
    derc = FluidPropertyConstant(0)
    comp = FluidPropertyConstant(0.002)
    fluid2 = Fluid(fluid_name, 'gas', density=dens, viscosity=visc, heat_capacity=heat, molar_mass=mass,
                   der_compressibility=derc, compressibility=comp, hhv=higc, lhv=lowc)
    _add_fluid_to_net(net, fluid2)

    fluid_name = 'fluid3'
    dens = FluidPropertyConstant(0.3)
    visc = FluidPropertyConstant(0.03)
    heat = FluidPropertyConstant(30)
    mass = FluidPropertyConstant(3)
    higc = FluidPropertyConstant(6)
    lowc = FluidPropertyConstant(3)
    derc = FluidPropertyConstant(0)
    comp = FluidPropertyConstant(0.003)
    fluid3 = Fluid(fluid_name, 'gas', density=dens, viscosity=visc, heat_capacity=heat, molar_mass=mass,
                   der_compressibility=derc, compressibility=comp, hhv=higc, lhv=lowc)
    _add_fluid_to_net(net, fluid3)


def same_fluid_twice_defined(net):
    fluid_name = 'fluid1'
    dens = FluidPropertyConstant(0.1)
    visc = FluidPropertyConstant(0.01)
    heat = FluidPropertyConstant(10)
    mass = FluidPropertyConstant(1)
    higc = FluidPropertyConstant(2)
    lowc = FluidPropertyConstant(1)
    derc = FluidPropertyConstant(0)
    comp = FluidPropertyConstant(0.001)
    fluid1 = Fluid(fluid_name, 'gas', density=dens, viscosity=visc, heat_capacity=heat, molar_mass=mass,
                   der_compressibility=derc, compressibility=comp, hhv=higc, lhv=lowc)
    _add_fluid_to_net(net, fluid1)

    fluid_name = 'fluid2'
    dens = FluidPropertyConstant(0.1)
    visc = FluidPropertyConstant(0.01)
    heat = FluidPropertyConstant(10)
    mass = FluidPropertyConstant(1)
    higc = FluidPropertyConstant(2)
    lowc = FluidPropertyConstant(1)
    derc = FluidPropertyConstant(0)
    comp = FluidPropertyConstant(0.001)
    fluid2 = Fluid(fluid_name, 'gas', density=dens, viscosity=visc, heat_capacity=heat, molar_mass=mass,
                   der_compressibility=derc, compressibility=comp, hhv=higc, lhv=lowc)
    _add_fluid_to_net(net, fluid2)


def test_two_fluids_grid_simple_gases():
    """

    :return:
    :rtype:
    """
    import logging
    logger = logging.getLogger()
    logger.setLevel("DEBUG")
    logger.debug('external grid')

    net = create_empty_network()
    j1 = create_junction(net, 1, 298.15, index=50)
    j2 = create_junction(net, 1, 298.15, index=52)
    simple_fluid(net)

    create_ext_grid(net, j1, 1, 298.15, fluid='fluid2', index=102)
    create_sink(net, j2, 0.5)
    create_source(net, j1, 0.3, fluid='fluid1')
    create_pipe_from_parameters(net, j1, j2, 1, 10, np.pi)
    pp.pipeflow(net, tol_p=1e-4, tol_v=1e-4, tol_m=1e-10, tol_w=1e-6, iter=400)
    w = get_lookup(net, 'node', 'w')

    print(net._pit['node'][:, w])
    print(net._internal_results)
    assert np.isclose(net.res_ext_grid.values.sum() + net.res_sink.values.sum() - net.res_source.values.sum(), 0)


def test_three_fluids_grid_simple_gases():
    """

    :return:
    :rtype:
    """
    net = create_empty_network()
    j1 = create_junction(net, 1, 298.15, index=50)
    j2 = create_junction(net, 1, 298.15, index=52)
    simple_fluid(net)

    create_ext_grid(net, j1, 1, 298.15, fluid='fluid1', index=102)
    create_sink(net, j2, 0.5)
    create_source(net, j1, 0.1, fluid='fluid2')
    create_source(net, j1, 0.2, fluid='fluid3')
    create_pipe_from_parameters(net, j1, j2, 1, 10, np.pi)
    pp.pipeflow(net, tol_p=1e-4, tol_v=1e-4, tol_m=1e-10, tol_w=1e-6, iter=400)
    w = get_lookup(net, 'node', 'w')

    print(net._pit['node'][:, w])
    print(net._internal_results)
    assert np.isclose(net.res_ext_grid.values.sum() + net.res_sink.values.sum() - net.res_source.values.sum(), 0)


def test_two_fluids_grid_simple():
    """

    :return:
    :rtype:
    """
    net = create_empty_network()
    j1 = create_junction(net, 1, 298.15, index=50)
    j2 = create_junction(net, 1, 298.15, index=52)
    create_ext_grid(net, j1, 1, 298.15, fluid='lgas', index=102)
    create_sink(net, j2, 0.08)
    create_source(net, j1, 0.03, fluid='hydrogen')
    create_pipe_from_parameters(net, j1, j2, 0.5, 0.1, 0.01)
    pp.pipeflow(net, tol_p=1e-4, tol_v=1e-4, tol_m=1e-10, tol_w=1e-6, iter=400)
    w = get_lookup(net, 'node', 'w')
    print(net._pit['node'][:, w])
    print(net._internal_results)
    assert np.isclose(net.res_ext_grid.values.sum() + net.res_sink.values.sum() - net.res_source.values.sum(), 0)


def test_three_fluids_grid_simple():
    """

    :return:
    :rtype:
    """
    net = create_empty_network()
    j1 = create_junction(net, 1, 298.15, index=50)
    j2 = create_junction(net, 1, 298.15, index=52)
    create_ext_grid(net, j1, 1, 298.15, fluid='lgas', index=102)
    create_sink(net, j2, 0.08)
    create_source(net, j1, 0.03, fluid='hydrogen')
    create_source(net, j1, 0.01, fluid='hgas')
    create_pipe_from_parameters(net, j1, j2, 1, np.pi, 0.01)
    pp.pipeflow(net, tol_p=1e-4, tol_v=1e-4, tol_m=1e-10, tol_w=1e-6, iter=400)
    w = get_lookup(net, 'node', 'w')
    print(net._pit['node'][:, w])
    print(net._internal_results)
    assert np.isclose(net.res_ext_grid.values.sum() + net.res_sink.values.sum() - net.res_source.values.sum(), 0)


def test_four_fluids_grid_simple():
    """

    :return:
    :rtype:
    """
    net = create_empty_network()
    j1 = create_junction(net, 1, 298.15, index=50)
    j2 = create_junction(net, 1, 298.15, index=52)
    create_ext_grid(net, j1, 1, 298.15, fluid='lgas', index=102)
    create_sink(net, j2, 0.08)
    create_source(net, j1, 0.03, fluid='hydrogen')
    create_source(net, j1, 0.01, fluid='hgas')
    create_source(net, j1, 0.01, fluid='butane')
    create_pipe_from_parameters(net, j1, j2, 1, np.pi, 0.01)
    pp.pipeflow(net, tol_p=1e-4, tol_v=1e-4, tol_m=1e-10, tol_w=1e-6, iter=400)
    w = get_lookup(net, 'node', 'w')
    print(net._pit['node'][:, w])
    print(net._internal_results)
    assert np.isclose(net.res_ext_grid.values.sum() + net.res_sink.values.sum() - net.res_source.values.sum(), 0)


def test_two_fluids_two_pipes_grid_simple():
    """

    :return:
    :rtype:
    """

    net = create_empty_network()
    j1 = create_junction(net, 1, 298.15, index=50)
    j2 = create_junction(net, 1, 298.15, index=52)
    j3 = create_junction(net, 1, 298.15, index=54)
    create_ext_grid(net, j1, 1, 298.15, fluid='lgas', index=102)
    create_sink(net, j3, 0.08)
    create_source(net, j1, 0.03, fluid='hydrogen')
    create_pipe_from_parameters(net, j2, j1, 0.01, np.pi, 0.01)
    create_pipe_from_parameters(net, j3, j2, 0.01, np.pi, 0.01)
    pp.pipeflow(net, tol_p=1e-4, tol_v=1e-4, tol_m=1e-10, tol_w=1e-6, iter=400)
    w = get_lookup(net, 'node', 'w')
    print(net._pit['node'][:, w])
    print(net._internal_results)
    assert np.isclose(net.res_ext_grid.values.sum() + net.res_sink.values.sum() - net.res_source.values.sum(), 0)


def test_multiple_fluids_grid_line_ascending():
    """

    :return:
    :rtype:
    """
    net = create_empty_network()
    j1 = create_junction(net, 1, 298.15, index=50)
    j2 = create_junction(net, 1, 298.15, index=52)
    j3 = create_junction(net, 1, 298.15, index=54)
    create_ext_grid(net, j1, 1, 298.15, fluid='lgas', index=102)
    create_sink(net, j3, 0.08)
    create_source(net, j1, 0.03, fluid='hydrogen')
    create_source(net, j1, 0.01, fluid='butane')
    # create_source(net, j1, 0.01, fluid='hgas')
    create_pipe_from_parameters(net, j1, j2, 0.01, np.pi, 0.01)
    create_pipe_from_parameters(net, j2, j3, 0.01, np.pi, 0.01)
    pp.pipeflow(net, tol_p=1e-4, tol_v=1e-4, tol_m=1e-10, tol_w=1e-6, iter=400)
    w = get_lookup(net, 'node', 'w')
    print(net._pit['node'][:, w])
    print(net._internal_results)
    assert np.isclose(net.res_ext_grid.values.sum() + net.res_sink.values.sum() - net.res_source.values.sum(), 0)


def test_multiple_fluids_grid():
    """

    :return:
    :rtype:
    """

    net = create_empty_network()
    j1 = create_junction(net, 1, 298.15, index=50)
    j2 = create_junction(net, 1, 298.15, index=52)
    j3 = create_junction(net, 1, 298.15, index=54)
    create_ext_grid(net, j1, 1, 298.15, fluid='lgas', index=102)
    create_sink(net, j3, 0.08)
    create_source(net, j2, 0.03, fluid='hydrogen')
    create_source(net, j1, 0.01, fluid='butane')
    create_source(net, j1, 0.01, fluid='hgas')
    create_pipe_from_parameters(net, j2, j1, 0.01, np.pi, 0.01)
    create_pipe_from_parameters(net, j3, j2, 0.01, np.pi, 0.01)
    pp.pipeflow(net, tol_p=1e-4, tol_v=1e-4, tol_m=1e-10, tol_w=1e-6, iter=400)
    w = get_lookup(net, 'node', 'w')
    print(net._pit['node'][:, w])
    print(net._internal_results)
    assert np.isclose(net.res_ext_grid.values.sum() + net.res_sink.values.sum() - net.res_source.values.sum(), 0)


def test_multiple_fluids_grid_mesehd_valve():
    """

    :return:
    :rtype:
    """

    net = create_empty_network()
    j1 = create_junction(net, 1, 298.15, index=50)
    j2 = create_junction(net, 1, 298.15, index=52)
    j3 = create_junction(net, 1, 298.15, index=54)
    j4 = create_junction(net, 1, 298.15, index=55)
    create_ext_grid(net, j1, 1, 298.15, fluid='lgas', index=102)
    create_sink(net, j4, 0.08)
    create_source(net, j1, 0.03, fluid='hydrogen')
    create_pipe_from_parameters(net, j1, j2, 0.01, np.pi, 0.01)
    create_pipe_from_parameters(net, j2, j3, 0.01, np.pi, 0.01)
    create_pipe_from_parameters(net, j3, j4, 0.01, np.pi, 0.01)
    create_pipe_from_parameters(net, j4, j1, 0.01, np.pi, 0.01)
    pp.pipeflow(net, tol_p=1e-4, tol_v=1e-4, tol_m=1e-10, tol_w=1e-6, iter=400)
    w = get_lookup(net, 'node', 'w')
    print(net._pit['node'][:, w])
    print(net._internal_results)
    assert np.isclose(net.res_ext_grid.values.sum() + net.res_sink.values.sum() - net.res_source.values.sum(), 0)


def test_multiple_fluids_grid_source():
    """

    :return:
    :rtype:
    """
    net = create_empty_network()
    j1 = create_junction(net, 1, 298.15, index=50)
    j2 = create_junction(net, 1, 298.15, index=52)
    j3 = create_junction(net, 1, 298.15, index=54)
    create_ext_grid(net, j1, 1, 298.15, fluid='lgas', index=102)
    create_sink(net, j3, 0.08)
    create_source(net, j2, 0.03, fluid='hydrogen')
    create_pipe_from_parameters(net, j1, j2, 1, np.pi, 0.01)
    create_pipe_from_parameters(net, j2, j3, 1, np.pi, 0.01)
    pp.pipeflow(net, tol_p=1e-4, tol_v=1e-4, tol_m=1e-10, tol_w=1e-6, iter=400)
    w = get_lookup(net, 'node', 'w')
    print(net._pit['node'][:, w])
    print(net._internal_results)
    assert np.isclose(net.res_ext_grid.values.sum() + net.res_sink.values.sum() - net.res_source.values.sum(), 0)


def test_multiple_fluids_grid_feed_back():
    """

    :return:
    :rtype:
    """
    net = create_empty_network()
    j1 = create_junction(net, 1, 298.15, index=50)
    j2 = create_junction(net, 1, 298.15, index=52)
    create_ext_grid(net, j1, 1, 298.15, fluid='lgas', index=102)
    create_sink(net, j2, 0.08)
    create_source(net, j1, 0.1, fluid='hydrogen')
    create_pipe_from_parameters(net, j1, j2, 1, np.pi, 0.01)
    pp.pipeflow(net, tol_p=1e-4, tol_v=1e-4, tol_m=1e-10, tol_w=1e-6, iter=400)
    w = get_lookup(net, 'node', 'w')
    print(net._pit['node'][:, w])
    print(net._internal_results)
    assert np.isclose(net.res_ext_grid.values.sum() + net.res_sink.values.sum() - net.res_source.values.sum(), 0)


def test_multiple_fluids_feeder():
    """

    :return:
    :rtype:
    """

    net = create_empty_network()
    j1 = create_junction(net, 1, 298.15, index=50)
    j2 = create_junction(net, 1, 298.15, index=52)
    j3 = create_junction(net, 1, 298.15, index=54)
    j4 = create_junction(net, 1, 298.15, index=56)
    j5 = create_junction(net, 1, 298.15, index=58)
    j6 = create_junction(net, 1, 298.15, index=60)
    j7 = create_junction(net, 1, 298.15, index=62)
    j8 = create_junction(net, 1, 298.15, index=64)
    j9 = create_junction(net, 1, 298.15, index=66)

    create_ext_grid(net, j1, 1, 298.15, fluid='lgas', index=102)
    create_source(net, j1, 0.1, fluid='hydrogen')
    create_sink(net, j3, 0.08)
    create_sink(net, j4, 0.08)
    create_sink(net, j5, 0.08)
    create_sink(net, j6, 0.08)
    create_sink(net, j8, 0.08)
    create_sink(net, j9, 0.08)

    create_pipe_from_parameters(net, j1, j2, 1, np.pi, 0.01)
    create_pipe_from_parameters(net, j2, j3, 1, np.pi, 0.01)
    create_pipe_from_parameters(net, j2, j4, 1, np.pi, 0.01)
    create_pipe_from_parameters(net, j4, j5, 1, np.pi, 0.01)
    create_pipe_from_parameters(net, j1, j6, 1, np.pi, 0.01)
    create_valve(net, j7, j1, np.pi)
    create_valve(net, j9, j1, np.pi)
    create_pipe_from_parameters(net, j8, j7, 1, np.pi, 0.01)

    pp.pipeflow(net, tol_p=1e-4, tol_v=1e-4, tol_m=1e-10, tol_w=1e-6, iter=400)
    w = get_lookup(net, 'node', 'w')
    print(net._pit['node'][:, w])
    print(net._internal_results)
    assert np.isclose(net.res_ext_grid.values.sum() + net.res_sink.values.sum() - net.res_source.values.sum(), 0)


def test_multiple_fluids_grid_valve():
    """

    :return:
    :rtype:
    """

    net = create_empty_network()
    j1 = create_junction(net, 1, 298.15, index=50)
    j2 = create_junction(net, 1, 298.15, index=52)
    j3 = create_junction(net, 1, 298.15, index=54)
    j4 = create_junction(net, 1, 298.15, index=55)
    create_ext_grid(net, j1, 1, 298.15, fluid='lgas', index=102)
    create_sink(net, j4, 0.08)
    create_source(net, j1, 0.03, fluid='hydrogen')
    create_pipe_from_parameters(net, j1, j2, 0.01, np.pi, 0.01)
    create_valve(net, j3, j2, 0.01)
    create_pipe_from_parameters(net, j3, j4, 0.01, np.pi, 0.01)
    create_pipe_from_parameters(net, j4, j1, 0.01, np.pi, 0.01)
    pp.pipeflow(net, tol_p=1e-4, tol_v=1e-4, tol_m=1e-10, tol_w=1e-6, iter=400)
    w = get_lookup(net, 'node', 'w')
    print(net._pit['node'][:, w])
    print(net._internal_results)
    assert np.isclose(net.res_ext_grid.values.sum() + net.res_sink.values.sum() - net.res_source.values.sum(), 0)


def test_two_node_net_with_two_different_fluids():
    """

    :return:
    :rtype:
    """

    net = create_empty_network()
    j1 = create_junction(net, 1, 298.15, index=51)
    j2 = create_junction(net, 1, 298.15, index=52)
    create_ext_grid(net, j1, 1, 298.15, fluid='hgas', index=100)
    # create_ext_grid(net, j1, 1, 298.15, fluid='lgas', index=101)
    create_source(net, j1, 0.03, fluid='hydrogen', index=100)
    create_source(net, j1, 0.01, fluid='lgas', index=101)
    create_source(net, j1, 0.01, fluid='methane', index=102)
    create_source(net, j1, 0.01, fluid='propane', index=103)
    create_source(net, j1, 0.01, fluid='butane', index=104)
    create_source(net, j1, 0.01, fluid='hgas', index=105)
    create_sink(net, j2, 0.01, index=100)
    create_pipe_from_parameters(net, j1, j2, 0.01, np.pi, 0.01)
    pp.pipeflow(net, tol_p=1e-4, tol_v=1e-4, tol_m=1e-8, tol_w=1e-8, iter=1000)
    w = get_lookup(net, 'node', 'w')
    print(net._pit['node'][:, w])
    print(net._internal_results)
    assert np.isclose(net.res_ext_grid.values.sum() + net.res_sink.values.sum() - net.res_source.values.sum(), 0)


def test_two_node_net():
=======
@pytest.mark.parametrize("use_numba", [True, False])
def test_two_node_net(use_numba):
>>>>>>> bcd097f9
    """

    :return:
    :rtype:
    """

    net = create_empty_network()
    j = create_junction(net, 1, 298.15)
    create_ext_grid(net, j, 1, 298.15, fluid='water')
    create_sink(net, j, 0.01)
    create_source(net, j, 0.02, fluid='water')
    j = create_junction(net, 1, 298.15)
    create_ext_grid(net, j, 1, 298.15, fluid='water')
    create_sink(net, j, 0.01)
<<<<<<< HEAD
    create_source(net, j, 0.02, fluid='water')
    pp.pipeflow(net)
=======
    create_source(net, j, 0.02)
    pandapipes.pipeflow(net, use_numba=use_numba)
>>>>>>> bcd097f9

    assert np.all(np.isclose(net.res_ext_grid.values + net.res_sink.values - net.res_source.values,
                             np.zeros((2, 1))))

    net = create_empty_network()
    j = create_junction(net, 1, 298.15)
    create_ext_grid(net, j, 1, 298.15, fluid='lgas')
    create_sink(net, j, 0.01)
    create_source(net, j, 0.02, fluid='lgas')
    j = create_junction(net, 1, 298.15)
    create_ext_grid(net, j, 1, 298.15, fluid='lgas')
    create_sink(net, j, 0.01)
<<<<<<< HEAD
    create_source(net, j, 0.02, fluid='lgas')
    pp.pipeflow(net)
=======
    create_source(net, j, 0.02)
    pandapipes.pipeflow(net, use_numba=use_numba)
>>>>>>> bcd097f9

    assert np.all(np.isclose(net.res_ext_grid.values + net.res_sink.values - net.res_source.values,
                             np.zeros((2, 1))))


@pytest.mark.parametrize("use_numba", [True, False])
def test_random_net_and_one_node_net(create_test_net, use_numba):
    """

    :param create_test_net:
    :type create_test_net:
    :return:
    :rtype:
    """

    net = copy.deepcopy(create_test_net)

    pandapipes.create_fluid_from_lib(net, "water")

    j = create_junction(net, 1, 298.15)
    net.ext_grid.fluid = 'water'
    create_ext_grid(net, j, 1, 298.15, fluid='water')
    create_sink(net, j, 0.01)
<<<<<<< HEAD
    create_source(net, j, 0.02, fluid='water')
    pp.pipeflow(net)
=======
    create_source(net, j, 0.02)
    pandapipes.pipeflow(net, use_numba=use_numba)
>>>>>>> bcd097f9

    net = copy.deepcopy(create_test_net)

    pandapipes.create_fluid_from_lib(net, "lgas")

    j = create_junction(net, 1, 298.15)
    net.ext_grid.fluid = 'lgas'
    create_ext_grid(net, j, 1, 298.15, fluid='lgas')
    create_sink(net, j, 0.01)
<<<<<<< HEAD
    create_source(net, j, 0.02, fluid='lgas')
    pp.pipeflow(net)
=======
    create_source(net, j, 0.02)
    pandapipes.pipeflow(net, use_numba=use_numba)
>>>>>>> bcd097f9

    assert np.isclose(
        net.res_ext_grid.values[-1] + net.res_sink.values[-1] - net.res_source.values[-1], 0)


def test_multiple_fluids_sink_source():
    net = pp.create_empty_network()
    same_fluid_twice_defined(net)
    j1 = pp.create_junction(net, 1, 273)
    j2 = pp.create_junction(net, 1, 273)
    j3 = pp.create_junction(net, 1, 273)
    pp.create_ext_grid(net, j1, 1, 273, 'fluid1')
    pp.create_pipe_from_parameters(net, j1, j2, 1, 0.1, 0.1)
    pp.create_pipe_from_parameters(net, j2, j3, 1, 0.1, 0.1)
    pp.create_sink(net, j3, 0.05)
    pp.create_source(net, j2, 0.01, 'fluid2')
    pp.create_source(net, j3, 0.02, 'fluid2')
    pp.pipeflow(net, iter=100)
    print(net._internal_results)
    assert all(net.res_junction.w_fluid1.values == [1., 0.666667, 0.4])


def test_schutterwald_hydrogen():
    net = nets_pps.schutterwald()
    pp.create_sources(net, [5, 168, 193], 6.6e-3, 'hydrogen')
    pp.pipeflow(net, iter=100)
    print(net._internal_results)
    print(np.min(np.abs(net.res_pipe)))


if __name__ == "__main__":
    pytest.main([r'pandapipes/test/api/test_special_networks.py'])<|MERGE_RESOLUTION|>--- conflicted
+++ resolved
@@ -7,16 +7,10 @@
 import numpy as np
 import pytest
 
-<<<<<<< HEAD
-import pandapipes as pp
+import pandapipes
 from pandapipes import networks as nets_pps
 from pandapipes.create import create_empty_network, create_junction, create_ext_grid, create_sink, create_source, \
     create_pipe_from_parameters, create_valve
-=======
-import pandapipes
-from pandapipes.create import create_empty_network, create_junction, create_ext_grid, create_sink, \
-    create_source
->>>>>>> bcd097f9
 from pandapipes.test.pipeflow_internals.test_inservice import create_test_net
 from pandapipes.pipeflow_setup import get_lookup
 from pandapipes.properties.fluids import FluidPropertyConstant, Fluid, _add_fluid_to_net
@@ -34,13 +28,8 @@
     j = create_junction(net, 1, 298.15)
     create_ext_grid(net, j, 1, 298.15, fluid='water')
     create_sink(net, j, 0.01)
-<<<<<<< HEAD
     create_source(net, j, 0.02, fluid='water')
-    pp.pipeflow(net)
-=======
-    create_source(net, j, 0.02)
     pandapipes.pipeflow(net, use_numba=use_numba)
->>>>>>> bcd097f9
 
     assert np.isclose(net.res_ext_grid.values + net.res_sink.values - net.res_source.values, 0)
 
@@ -48,18 +37,12 @@
     j = create_junction(net, 1, 298.15)
     create_ext_grid(net, j, 1, 298.15, fluid='lgas')
     create_sink(net, j, 0.01)
-<<<<<<< HEAD
     create_source(net, j, 0.02, fluid='lgas')
-    pp.pipeflow(net)
-=======
-    create_source(net, j, 0.02)
     pandapipes.pipeflow(net, use_numba=use_numba)
->>>>>>> bcd097f9
 
     assert np.isclose(net.res_ext_grid.values + net.res_sink.values - net.res_source.values, 0)
 
 
-<<<<<<< HEAD
 def simple_fluid(net):
     fluid_name = 'fluid1'
     dens = FluidPropertyConstant(0.1)
@@ -129,7 +112,8 @@
     _add_fluid_to_net(net, fluid2)
 
 
-def test_two_fluids_grid_simple_gases():
+@pytest.mark.parametrize("use_numba", [True, False])
+def test_two_fluids_grid_simple_gases(use_numba):
     """
 
     :return:
@@ -149,15 +133,15 @@
     create_sink(net, j2, 0.5)
     create_source(net, j1, 0.3, fluid='fluid1')
     create_pipe_from_parameters(net, j1, j2, 1, 10, np.pi)
-    pp.pipeflow(net, tol_p=1e-4, tol_v=1e-4, tol_m=1e-10, tol_w=1e-6, iter=400)
-    w = get_lookup(net, 'node', 'w')
-
-    print(net._pit['node'][:, w])
-    print(net._internal_results)
-    assert np.isclose(net.res_ext_grid.values.sum() + net.res_sink.values.sum() - net.res_source.values.sum(), 0)
-
-
-def test_three_fluids_grid_simple_gases():
+    pandapipes.pipeflow(net, tol_p=1e-4, tol_v=1e-4, tol_m=1e-10, tol_w=1e-6, iter=400,
+                        use_numba=use_numba)
+    w = get_lookup(net, 'node', 'w')
+
+    assert np.isclose(net.res_ext_grid.values.sum() + net.res_sink.values.sum() - net.res_source.values.sum(), 0)
+
+
+@pytest.mark.parametrize("use_numba", [True, False])
+def test_three_fluids_grid_simple_gases(use_numba):
     """
 
     :return:
@@ -173,15 +157,15 @@
     create_source(net, j1, 0.1, fluid='fluid2')
     create_source(net, j1, 0.2, fluid='fluid3')
     create_pipe_from_parameters(net, j1, j2, 1, 10, np.pi)
-    pp.pipeflow(net, tol_p=1e-4, tol_v=1e-4, tol_m=1e-10, tol_w=1e-6, iter=400)
-    w = get_lookup(net, 'node', 'w')
-
-    print(net._pit['node'][:, w])
-    print(net._internal_results)
-    assert np.isclose(net.res_ext_grid.values.sum() + net.res_sink.values.sum() - net.res_source.values.sum(), 0)
-
-
-def test_two_fluids_grid_simple():
+    pandapipes.pipeflow(net, tol_p=1e-4, tol_v=1e-4, tol_m=1e-10, tol_w=1e-6, iter=400,
+                        use_numba=use_numba)
+    w = get_lookup(net, 'node', 'w')
+
+    assert np.isclose(net.res_ext_grid.values.sum() + net.res_sink.values.sum() - net.res_source.values.sum(), 0)
+
+
+@pytest.mark.parametrize("use_numba", [True, False])
+def test_two_fluids_grid_simple(use_numba):
     """
 
     :return:
@@ -194,14 +178,14 @@
     create_sink(net, j2, 0.08)
     create_source(net, j1, 0.03, fluid='hydrogen')
     create_pipe_from_parameters(net, j1, j2, 0.5, 0.1, 0.01)
-    pp.pipeflow(net, tol_p=1e-4, tol_v=1e-4, tol_m=1e-10, tol_w=1e-6, iter=400)
-    w = get_lookup(net, 'node', 'w')
-    print(net._pit['node'][:, w])
-    print(net._internal_results)
-    assert np.isclose(net.res_ext_grid.values.sum() + net.res_sink.values.sum() - net.res_source.values.sum(), 0)
-
-
-def test_three_fluids_grid_simple():
+    pandapipes.pipeflow(net, tol_p=1e-4, tol_v=1e-4, tol_m=1e-10, tol_w=1e-6, iter=400,
+                        use_numba=use_numba)
+    w = get_lookup(net, 'node', 'w')
+    assert np.isclose(net.res_ext_grid.values.sum() + net.res_sink.values.sum() - net.res_source.values.sum(), 0)
+
+
+@pytest.mark.parametrize("use_numba", [True, False])
+def test_three_fluids_grid_simple(use_numba):
     """
 
     :return:
@@ -215,14 +199,14 @@
     create_source(net, j1, 0.03, fluid='hydrogen')
     create_source(net, j1, 0.01, fluid='hgas')
     create_pipe_from_parameters(net, j1, j2, 1, np.pi, 0.01)
-    pp.pipeflow(net, tol_p=1e-4, tol_v=1e-4, tol_m=1e-10, tol_w=1e-6, iter=400)
-    w = get_lookup(net, 'node', 'w')
-    print(net._pit['node'][:, w])
-    print(net._internal_results)
-    assert np.isclose(net.res_ext_grid.values.sum() + net.res_sink.values.sum() - net.res_source.values.sum(), 0)
-
-
-def test_four_fluids_grid_simple():
+    pandapipes.pipeflow(net, tol_p=1e-4, tol_v=1e-4, tol_m=1e-10, tol_w=1e-6, iter=400,
+                        use_numba=use_numba)
+    w = get_lookup(net, 'node', 'w')
+    assert np.isclose(net.res_ext_grid.values.sum() + net.res_sink.values.sum() - net.res_source.values.sum(), 0)
+
+
+@pytest.mark.parametrize("use_numba", [True, False])
+def test_four_fluids_grid_simple(use_numba):
     """
 
     :return:
@@ -237,14 +221,14 @@
     create_source(net, j1, 0.01, fluid='hgas')
     create_source(net, j1, 0.01, fluid='butane')
     create_pipe_from_parameters(net, j1, j2, 1, np.pi, 0.01)
-    pp.pipeflow(net, tol_p=1e-4, tol_v=1e-4, tol_m=1e-10, tol_w=1e-6, iter=400)
-    w = get_lookup(net, 'node', 'w')
-    print(net._pit['node'][:, w])
-    print(net._internal_results)
-    assert np.isclose(net.res_ext_grid.values.sum() + net.res_sink.values.sum() - net.res_source.values.sum(), 0)
-
-
-def test_two_fluids_two_pipes_grid_simple():
+    pandapipes.pipeflow(net, tol_p=1e-4, tol_v=1e-4, tol_m=1e-10, tol_w=1e-6, iter=400,
+                        use_numba=use_numba)
+    w = get_lookup(net, 'node', 'w')
+    assert np.isclose(net.res_ext_grid.values.sum() + net.res_sink.values.sum() - net.res_source.values.sum(), 0)
+
+
+@pytest.mark.parametrize("use_numba", [True, False])
+def test_two_fluids_two_pipes_grid_simple(use_numba):
     """
 
     :return:
@@ -260,14 +244,14 @@
     create_source(net, j1, 0.03, fluid='hydrogen')
     create_pipe_from_parameters(net, j2, j1, 0.01, np.pi, 0.01)
     create_pipe_from_parameters(net, j3, j2, 0.01, np.pi, 0.01)
-    pp.pipeflow(net, tol_p=1e-4, tol_v=1e-4, tol_m=1e-10, tol_w=1e-6, iter=400)
-    w = get_lookup(net, 'node', 'w')
-    print(net._pit['node'][:, w])
-    print(net._internal_results)
-    assert np.isclose(net.res_ext_grid.values.sum() + net.res_sink.values.sum() - net.res_source.values.sum(), 0)
-
-
-def test_multiple_fluids_grid_line_ascending():
+    pandapipes.pipeflow(net, tol_p=1e-4, tol_v=1e-4, tol_m=1e-10, tol_w=1e-6, iter=400,
+                        use_numba=use_numba)
+    w = get_lookup(net, 'node', 'w')
+    assert np.isclose(net.res_ext_grid.values.sum() + net.res_sink.values.sum() - net.res_source.values.sum(), 0)
+
+
+@pytest.mark.parametrize("use_numba", [True, False])
+def test_multiple_fluids_grid_line_ascending(use_numba):
     """
 
     :return:
@@ -284,13 +268,13 @@
     # create_source(net, j1, 0.01, fluid='hgas')
     create_pipe_from_parameters(net, j1, j2, 0.01, np.pi, 0.01)
     create_pipe_from_parameters(net, j2, j3, 0.01, np.pi, 0.01)
-    pp.pipeflow(net, tol_p=1e-4, tol_v=1e-4, tol_m=1e-10, tol_w=1e-6, iter=400)
-    w = get_lookup(net, 'node', 'w')
-    print(net._pit['node'][:, w])
-    print(net._internal_results)
-    assert np.isclose(net.res_ext_grid.values.sum() + net.res_sink.values.sum() - net.res_source.values.sum(), 0)
-
-
+    pandapipes.pipeflow(net, tol_p=1e-4, tol_v=1e-4, tol_m=1e-10, tol_w=1e-6, iter=400,
+                        use_numba=use_numba)
+    w = get_lookup(net, 'node', 'w')
+    assert np.isclose(net.res_ext_grid.values.sum() + net.res_sink.values.sum() - net.res_source.values.sum(), 0)
+
+
+@pytest.mark.parametrize("use_numba", [True, False])
 def test_multiple_fluids_grid():
     """
 
@@ -309,14 +293,14 @@
     create_source(net, j1, 0.01, fluid='hgas')
     create_pipe_from_parameters(net, j2, j1, 0.01, np.pi, 0.01)
     create_pipe_from_parameters(net, j3, j2, 0.01, np.pi, 0.01)
-    pp.pipeflow(net, tol_p=1e-4, tol_v=1e-4, tol_m=1e-10, tol_w=1e-6, iter=400)
-    w = get_lookup(net, 'node', 'w')
-    print(net._pit['node'][:, w])
-    print(net._internal_results)
-    assert np.isclose(net.res_ext_grid.values.sum() + net.res_sink.values.sum() - net.res_source.values.sum(), 0)
-
-
-def test_multiple_fluids_grid_mesehd_valve():
+    pandapipes.pipeflow(net, tol_p=1e-4, tol_v=1e-4, tol_m=1e-10, tol_w=1e-6, iter=400,
+                        use_numba=use_numba)
+    w = get_lookup(net, 'node', 'w')
+    assert np.isclose(net.res_ext_grid.values.sum() + net.res_sink.values.sum() - net.res_source.values.sum(), 0)
+
+
+@pytest.mark.parametrize("use_numba", [True, False])
+def test_multiple_fluids_grid_mesehd_valve(use_numba):
     """
 
     :return:
@@ -335,14 +319,14 @@
     create_pipe_from_parameters(net, j2, j3, 0.01, np.pi, 0.01)
     create_pipe_from_parameters(net, j3, j4, 0.01, np.pi, 0.01)
     create_pipe_from_parameters(net, j4, j1, 0.01, np.pi, 0.01)
-    pp.pipeflow(net, tol_p=1e-4, tol_v=1e-4, tol_m=1e-10, tol_w=1e-6, iter=400)
-    w = get_lookup(net, 'node', 'w')
-    print(net._pit['node'][:, w])
-    print(net._internal_results)
-    assert np.isclose(net.res_ext_grid.values.sum() + net.res_sink.values.sum() - net.res_source.values.sum(), 0)
-
-
-def test_multiple_fluids_grid_source():
+    pandapipes.pipeflow(net, tol_p=1e-4, tol_v=1e-4, tol_m=1e-10, tol_w=1e-6, iter=400,
+                        use_numba=use_numba)
+    w = get_lookup(net, 'node', 'w')
+    assert np.isclose(net.res_ext_grid.values.sum() + net.res_sink.values.sum() - net.res_source.values.sum(), 0)
+
+
+@pytest.mark.parametrize("use_numba", [True, False])
+def test_multiple_fluids_grid_source(use_numba):
     """
 
     :return:
@@ -357,14 +341,14 @@
     create_source(net, j2, 0.03, fluid='hydrogen')
     create_pipe_from_parameters(net, j1, j2, 1, np.pi, 0.01)
     create_pipe_from_parameters(net, j2, j3, 1, np.pi, 0.01)
-    pp.pipeflow(net, tol_p=1e-4, tol_v=1e-4, tol_m=1e-10, tol_w=1e-6, iter=400)
-    w = get_lookup(net, 'node', 'w')
-    print(net._pit['node'][:, w])
-    print(net._internal_results)
-    assert np.isclose(net.res_ext_grid.values.sum() + net.res_sink.values.sum() - net.res_source.values.sum(), 0)
-
-
-def test_multiple_fluids_grid_feed_back():
+    pandapipes.pipeflow(net, tol_p=1e-4, tol_v=1e-4, tol_m=1e-10, tol_w=1e-6, iter=400,
+                        use_numba=use_numba)
+    w = get_lookup(net, 'node', 'w')
+    assert np.isclose(net.res_ext_grid.values.sum() + net.res_sink.values.sum() - net.res_source.values.sum(), 0)
+
+
+@pytest.mark.parametrize("use_numba", [True, False])
+def test_multiple_fluids_grid_feed_back(use_numba):
     """
 
     :return:
@@ -377,14 +361,14 @@
     create_sink(net, j2, 0.08)
     create_source(net, j1, 0.1, fluid='hydrogen')
     create_pipe_from_parameters(net, j1, j2, 1, np.pi, 0.01)
-    pp.pipeflow(net, tol_p=1e-4, tol_v=1e-4, tol_m=1e-10, tol_w=1e-6, iter=400)
-    w = get_lookup(net, 'node', 'w')
-    print(net._pit['node'][:, w])
-    print(net._internal_results)
-    assert np.isclose(net.res_ext_grid.values.sum() + net.res_sink.values.sum() - net.res_source.values.sum(), 0)
-
-
-def test_multiple_fluids_feeder():
+    pandapipes.pipeflow(net, tol_p=1e-4, tol_v=1e-4, tol_m=1e-10, tol_w=1e-6, iter=400,
+                        use_numba=use_numba)
+    w = get_lookup(net, 'node', 'w')
+    assert np.isclose(net.res_ext_grid.values.sum() + net.res_sink.values.sum() - net.res_source.values.sum(), 0)
+
+
+@pytest.mark.parametrize("use_numba", [True, False])
+def test_multiple_fluids_feeder(use_numba):
     """
 
     :return:
@@ -420,14 +404,14 @@
     create_valve(net, j9, j1, np.pi)
     create_pipe_from_parameters(net, j8, j7, 1, np.pi, 0.01)
 
-    pp.pipeflow(net, tol_p=1e-4, tol_v=1e-4, tol_m=1e-10, tol_w=1e-6, iter=400)
-    w = get_lookup(net, 'node', 'w')
-    print(net._pit['node'][:, w])
-    print(net._internal_results)
-    assert np.isclose(net.res_ext_grid.values.sum() + net.res_sink.values.sum() - net.res_source.values.sum(), 0)
-
-
-def test_multiple_fluids_grid_valve():
+    pandapipes.pipeflow(net, tol_p=1e-4, tol_v=1e-4, tol_m=1e-10, tol_w=1e-6, iter=400,
+                        use_numba=use_numba)
+    w = get_lookup(net, 'node', 'w')
+    assert np.isclose(net.res_ext_grid.values.sum() + net.res_sink.values.sum() - net.res_source.values.sum(), 0)
+
+
+@pytest.mark.parametrize("use_numba", [True, False])
+def test_multiple_fluids_grid_valve(use_numba):
     """
 
     :return:
@@ -446,14 +430,14 @@
     create_valve(net, j3, j2, 0.01)
     create_pipe_from_parameters(net, j3, j4, 0.01, np.pi, 0.01)
     create_pipe_from_parameters(net, j4, j1, 0.01, np.pi, 0.01)
-    pp.pipeflow(net, tol_p=1e-4, tol_v=1e-4, tol_m=1e-10, tol_w=1e-6, iter=400)
-    w = get_lookup(net, 'node', 'w')
-    print(net._pit['node'][:, w])
-    print(net._internal_results)
-    assert np.isclose(net.res_ext_grid.values.sum() + net.res_sink.values.sum() - net.res_source.values.sum(), 0)
-
-
-def test_two_node_net_with_two_different_fluids():
+    pandapipes.pipeflow(net, tol_p=1e-4, tol_v=1e-4, tol_m=1e-10, tol_w=1e-6, iter=400,
+                        use_numba=use_numba)
+    w = get_lookup(net, 'node', 'w')
+    assert np.isclose(net.res_ext_grid.values.sum() + net.res_sink.values.sum() - net.res_source.values.sum(), 0)
+
+
+@pytest.mark.parametrize("use_numba", [True, False])
+def test_two_node_net_with_two_different_fluids(use_numba):
     """
 
     :return:
@@ -473,18 +457,14 @@
     create_source(net, j1, 0.01, fluid='hgas', index=105)
     create_sink(net, j2, 0.01, index=100)
     create_pipe_from_parameters(net, j1, j2, 0.01, np.pi, 0.01)
-    pp.pipeflow(net, tol_p=1e-4, tol_v=1e-4, tol_m=1e-8, tol_w=1e-8, iter=1000)
-    w = get_lookup(net, 'node', 'w')
-    print(net._pit['node'][:, w])
-    print(net._internal_results)
-    assert np.isclose(net.res_ext_grid.values.sum() + net.res_sink.values.sum() - net.res_source.values.sum(), 0)
-
-
-def test_two_node_net():
-=======
+    pandapipes.pipeflow(net, tol_p=1e-4, tol_v=1e-4, tol_m=1e-8, tol_w=1e-8, iter=1000,
+                        use_numba=use_numba)
+    w = get_lookup(net, 'node', 'w')
+    assert np.isclose(net.res_ext_grid.values.sum() + net.res_sink.values.sum() - net.res_source.values.sum(), 0)
+
+
 @pytest.mark.parametrize("use_numba", [True, False])
 def test_two_node_net(use_numba):
->>>>>>> bcd097f9
     """
 
     :return:
@@ -499,13 +479,8 @@
     j = create_junction(net, 1, 298.15)
     create_ext_grid(net, j, 1, 298.15, fluid='water')
     create_sink(net, j, 0.01)
-<<<<<<< HEAD
     create_source(net, j, 0.02, fluid='water')
-    pp.pipeflow(net)
-=======
-    create_source(net, j, 0.02)
     pandapipes.pipeflow(net, use_numba=use_numba)
->>>>>>> bcd097f9
 
     assert np.all(np.isclose(net.res_ext_grid.values + net.res_sink.values - net.res_source.values,
                              np.zeros((2, 1))))
@@ -518,13 +493,8 @@
     j = create_junction(net, 1, 298.15)
     create_ext_grid(net, j, 1, 298.15, fluid='lgas')
     create_sink(net, j, 0.01)
-<<<<<<< HEAD
     create_source(net, j, 0.02, fluid='lgas')
-    pp.pipeflow(net)
-=======
-    create_source(net, j, 0.02)
     pandapipes.pipeflow(net, use_numba=use_numba)
->>>>>>> bcd097f9
 
     assert np.all(np.isclose(net.res_ext_grid.values + net.res_sink.values - net.res_source.values,
                              np.zeros((2, 1))))
@@ -548,13 +518,8 @@
     net.ext_grid.fluid = 'water'
     create_ext_grid(net, j, 1, 298.15, fluid='water')
     create_sink(net, j, 0.01)
-<<<<<<< HEAD
     create_source(net, j, 0.02, fluid='water')
-    pp.pipeflow(net)
-=======
-    create_source(net, j, 0.02)
     pandapipes.pipeflow(net, use_numba=use_numba)
->>>>>>> bcd097f9
 
     net = copy.deepcopy(create_test_net)
 
@@ -564,39 +529,34 @@
     net.ext_grid.fluid = 'lgas'
     create_ext_grid(net, j, 1, 298.15, fluid='lgas')
     create_sink(net, j, 0.01)
-<<<<<<< HEAD
     create_source(net, j, 0.02, fluid='lgas')
-    pp.pipeflow(net)
-=======
-    create_source(net, j, 0.02)
     pandapipes.pipeflow(net, use_numba=use_numba)
->>>>>>> bcd097f9
 
     assert np.isclose(
         net.res_ext_grid.values[-1] + net.res_sink.values[-1] - net.res_source.values[-1], 0)
 
 
 def test_multiple_fluids_sink_source():
-    net = pp.create_empty_network()
+    net = pandapipes.create_empty_network()
     same_fluid_twice_defined(net)
-    j1 = pp.create_junction(net, 1, 273)
-    j2 = pp.create_junction(net, 1, 273)
-    j3 = pp.create_junction(net, 1, 273)
-    pp.create_ext_grid(net, j1, 1, 273, 'fluid1')
-    pp.create_pipe_from_parameters(net, j1, j2, 1, 0.1, 0.1)
-    pp.create_pipe_from_parameters(net, j2, j3, 1, 0.1, 0.1)
-    pp.create_sink(net, j3, 0.05)
-    pp.create_source(net, j2, 0.01, 'fluid2')
-    pp.create_source(net, j3, 0.02, 'fluid2')
-    pp.pipeflow(net, iter=100)
+    j1 = pandapipes.create_junction(net, 1, 273)
+    j2 = pandapipes.create_junction(net, 1, 273)
+    j3 = pandapipes.create_junction(net, 1, 273)
+    pandapipes.create_ext_grid(net, j1, 1, 273, 'fluid1')
+    pandapipes.create_pipe_from_parameters(net, j1, j2, 1, 0.1, 0.1)
+    pandapipes.create_pipe_from_parameters(net, j2, j3, 1, 0.1, 0.1)
+    pandapipes.create_sink(net, j3, 0.05)
+    pandapipes.create_source(net, j2, 0.01, 'fluid2')
+    pandapipes.create_source(net, j3, 0.02, 'fluid2')
+    pandapipes.pipeflow(net, iter=100)
     print(net._internal_results)
     assert all(net.res_junction.w_fluid1.values == [1., 0.666667, 0.4])
 
 
 def test_schutterwald_hydrogen():
     net = nets_pps.schutterwald()
-    pp.create_sources(net, [5, 168, 193], 6.6e-3, 'hydrogen')
-    pp.pipeflow(net, iter=100)
+    pandapipes.create_sources(net, [5, 168, 193], 6.6e-3, 'hydrogen')
+    pandapipes.pipeflow(net, iter=100)
     print(net._internal_results)
     print(np.min(np.abs(net.res_pipe)))
 
