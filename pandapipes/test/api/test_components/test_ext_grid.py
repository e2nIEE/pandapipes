--- conflicted
+++ resolved
@@ -12,14 +12,9 @@
 from pandapipes.test.pipeflow_internals import internals_data_path
 
 
-<<<<<<< HEAD
-def test_ext_grid_sorting():
+@pytest.mark.parametrize("use_numba", [True, False])
+def test_ext_grid_sorting(use_numba):
     net = pandapipes.create_empty_network()
-=======
-@pytest.mark.parametrize("use_numba", [True, False])
-def test_ext_grid_sorting(use_numba):
-    net = pandapipes.create_empty_network(fluid="hgas")
->>>>>>> bcd097f9
     j1 = pandapipes.create_junction(net, 1, 293.15, index=1)
     j2 = pandapipes.create_junction(net, 1, 293.15, index=2)
     j3 = pandapipes.create_junction(net, 1, 293.15, index=4)
@@ -65,7 +60,6 @@
     pandapipes.create_pipe_from_parameters(net, 0, 1, 10, diameter_m=d, k_mm=0.1, sections=1)
     pandapipes.create_ext_grid(net, 0, p_bar=5, t_k=285.15, fluid="water", type="p")
     pandapipes.create_sink(net, 1, mdot_kg_per_s=1)
-    pandapipes.create_fluid_from_lib(net, name="water")
     pandapipes.pipeflow(net, stop_condition="tol", iter=70, friction_model="nikuradse",
                         transient=False, nonlinear_method="automatic", tol_p=1e-4, tol_v=1e-4,
                         use_numba=use_numba)
@@ -80,13 +74,8 @@
     assert np.all(p_diff < 0.01)
 
 
-<<<<<<< HEAD
-@pytest.mark.xfail()
-def test_t_type_single_pipe():
-=======
 @pytest.mark.parametrize("use_numba", [True, False])
 def test_t_type_single_pipe(use_numba):
->>>>>>> bcd097f9
     """
 
     :return:
@@ -266,14 +255,9 @@
 
     assert np.all(temp_diff < 0.01)
 
-<<<<<<< HEAD
-@pytest.mark.xfail()
-def test_t_type_tee_2zu_2ab2():
-=======
 
 @pytest.mark.parametrize("use_numba", [True, False])
 def test_t_type_tee_2zu_2ab2(use_numba):
->>>>>>> bcd097f9
     """
 
     :return:
@@ -343,14 +327,9 @@
 
     assert np.all(temp_diff < 0.01)
 
-<<<<<<< HEAD
-@pytest.mark.xfail()
-def test_t_type_tee_2zu_2ab3():
-=======
 
 @pytest.mark.parametrize("use_numba", [True, False])
 def test_t_type_tee_2zu_2ab3(use_numba):
->>>>>>> bcd097f9
     """
 
     :return:
