--- conflicted
+++ resolved
@@ -8,13 +8,8 @@
 import pandas as pd
 
 import pandapipes as pp
-<<<<<<< HEAD
-from pandapipes.component_models import Pipe
-from pandapipes.properties.fluids import is_fluid_gas
-=======
 from pandapipes.component_models.pipe_component import Pipe
-from pandapipes.properties.fluids import get_fluid
->>>>>>> bcd097f9
+from pandapipes.properties.fluids import get_fluid, is_fluid_gas
 
 try:
      from pandaplan.core import pplog as logging
