--- conflicted
+++ resolved
@@ -145,11 +145,8 @@
             node_elements = ["sink", "source", "ext_grid"]
         if include_branch_elements:
             branch_elements = ["pipe", "valve", "pump", "circ_pump_mass", "circ_pump_pressure",
-<<<<<<< HEAD
-                               "heat_exchanger", "press_control", "compressor", "valve_pipe"]
-=======
-                               "heat_exchanger", "press_control", "flow_control", "compressor"]
->>>>>>> 2ef20b1e
+                               "heat_exchanger", "press_control", "flow_control", "compressor",
+                               "valve_pipe"]
     ejts = set()
     if include_node_elements:
         for elm in node_elements:
