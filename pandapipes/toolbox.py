# Copyright (c) 2020-2022 by Fraunhofer Institute for Energy Economics
# and Energy System Technology (IEE), Kassel, and University of Kassel. All rights reserved.
# Use of this source code is governed by a BSD-style license that can be found in the LICENSE file.
import copy
from collections.abc import Iterable

import numpy as np
import pandas as pd
from networkx import has_path
<<<<<<< HEAD

from pandapipes.pandapipes_net import pandapipesNet
from pandapipes.topology import create_nxgraph
from pandapower.auxiliary import get_indices
from pandapower.toolbox import dataframes_equal
=======
from pandapipes.component_models.abstract_models.branch_models import BranchComponent
from pandapipes.component_models.abstract_models.node_element_models import NodeElementComponent
from pandapipes.create import create_empty_network
from pandapipes.pandapipes_net import pandapipesNet
from pandapipes.topology import create_nxgraph
from pandapower.auxiliary import get_indices
from pandapower.toolbox import dataframes_equal, clear_result_tables
>>>>>>> bcd097f9

try:
    from pandaplan.core import pplog as logging
except ImportError:
    import logging

logger = logging.getLogger(__name__)


def nets_equal(net1, net2, check_only_results=False, exclude_elms=None, **kwargs):
    """
    Compares the DataFrames of two networks.

    The networks are considered equal if they share the same keys and values, except of the 'et'
    (elapsed time) entry which differs depending on runtime conditions and entries stating with '_'.

    :param net1: first net for comparison
    :type net1: pandapipesNet
    :param net2: second net for comparison
    :type net2: pandapipesNet
    :param check_only_results:
    :type check_only_results: bool, default False
    :param exclude_elms: element types that should be skipped in the comparison
    :type exclude_elms: list of strings, default None
    :param kwargs: key word arguments
    :type kwargs:
    :return: True, if nets are equal
    :rtype: Bool
    """

    eq = isinstance(net1, pandapipesNet) and isinstance(net2, pandapipesNet)
    exclude_elms = [] if exclude_elms is None else list(exclude_elms)
    exclude_elms += ["res_" + ex for ex in exclude_elms]
    not_equal = []

    if eq:
        # for two networks make sure both have the same keys that do not start with "_"...
        net1_keys = [key for key in net1.keys() if not (key.startswith("_") or key in exclude_elms)]
        net2_keys = [key for key in net2.keys() if not (key.startswith("_") or key in exclude_elms)]
        keys_to_check = set(net1_keys) & set(net2_keys)
        key_difference = set(net1_keys) ^ set(net2_keys)

        if len(key_difference) > 0:
            logger.info("Networks entries mismatch at: %s" % key_difference)
            if not check_only_results:
                return False

        # ... and then iter through the keys, checking for equality for each table
        for df_name in list(keys_to_check):
            # skip 'et' (elapsed time) and entries starting with '_' (internal vars)
            if df_name != 'et' and not df_name.startswith("_"):
                if check_only_results and not df_name.startswith("res_"):
                    continue  # skip anything that is not a result table

                if isinstance(net1[df_name], pd.DataFrame) and isinstance(net2[df_name],
                                                                          pd.DataFrame):
                    frames_equal = dataframes_equal(net1[df_name], net2[df_name], **kwargs)
                    eq &= frames_equal

                    if not frames_equal:
                        not_equal.append(df_name)

    if len(not_equal) > 0:
        logger.info("Networks do not match in DataFrame(s): %s" % (', '.join(not_equal)))

    return eq


def element_junction_tuples(include_node_elements=True, include_branch_elements=True,
                            include_res_elements=False, net=None):
    """
    Utility function
    Provides the tuples of elements and corresponding columns for junctions they are connected to

    :param include_node_elements: whether tuples for junction elements e.g. sink, source, are \
           included
    :type include_node_elements: bool
    :param include_branch_elements: whether branch elements e.g. pipe, pumps, ... are included
    :type include_branch_elements: bool
    :param include_res_elements: whether to include result tables
    :type include_res_elements: bool
    :param net: pandapipes net from which to derive component names
    :type net: pandapipesNet
    :return: set of tuples with element names and column names
    :rtype: set
    """
    special_elements_junctions = [("press_control", "controlled_junction")]
    move_elements = {"n2b": ["circ_pump_mass", "circ_pump_pressure"], "b2n": []}
    node_elements = []
<<<<<<< HEAD
    if net is not None and include_node_elements:
        node_elements = [comp.table_name() for comp in net['node_element_list']]
    elif include_node_elements:
        node_elements = ["sink", "source", "ext_grid"]
    branch_elements = []
    if net is not None and include_branch_elements:
        branch_elements = [comp.table_name() for comp in net['branch_list']]
    elif include_branch_elements:
        branch_elements = ["pipe", "valve", "pump", "circ_pump_mass", "circ_pump_pressure",
                           "heat_exchanger", "press_control"]
=======
    branch_elements = []
    if net is not None:
        all_tables = {comp.table_name(): comp for comp in net.component_list}
        if include_node_elements:
            node_elements = [tbl for tbl, comp in all_tables.items()
                             if issubclass(comp, NodeElementComponent)
                             and tbl not in move_elements["n2b"]]
            node_elements += [me for me in move_elements["b2n"] if me in all_tables.keys()]
        if include_branch_elements:
            branch_elements = [comp.table_name() for comp in net.component_list
                               if issubclass(comp, BranchComponent)
                               and comp.table_name() not in move_elements["b2n"]]
            branch_elements += [me for me in move_elements["n2b"] if me in all_tables.keys()]
    else:
        if include_node_elements:
            node_elements = ["sink", "source", "ext_grid"]
        if include_branch_elements:
            branch_elements = ["pipe", "valve", "pump", "circ_pump_mass", "circ_pump_pressure",
                               "heat_exchanger", "press_control", "compressor"]
>>>>>>> bcd097f9
    ejts = set()
    if include_node_elements:
        for elm in node_elements:
            ejts.update([(elm, "junction")])
    if include_branch_elements:
        for elm in branch_elements:
            ejts.update([(elm, "from_junction"), (elm, "to_junction")])
    if include_res_elements:
        if net is not None:
            elements_without_res = [elm for elm in node_elements + branch_elements
                                    if "res_" + elm not in net]
        else:
            elements_without_res = ["valve"]
        ejts.update(
            [("res_" + ejt[0], ejt[1]) for ejt in ejts if ejt[0] not in elements_without_res])
    ejts.update((el, jn) for el, jn in special_elements_junctions if el in node_elements
                or el in branch_elements)
    return ejts


def pp_elements(junction=True, include_node_elements=True, include_branch_elements=True,
                include_res_elements=False, net=None):
    """
    Provides a list of all pandapipes elements belonging to the desired element types. If a net is
    given, the elements are derived from the component list.

    :param junction: if True, return junction table name
    :type junction: bool, default True
    :param include_node_elements: if True, return node element table names
    :type include_node_elements: bool, default True
    :param include_branch_elements: if True, return branch element table names
    :type include_branch_elements: bool, default True
    :param include_res_elements: if True, return result table names for all the elements
    :type include_res_elements: bool, default False
    :param net: if a pandapipes network is given, the table names will be derived from its \
            component list
    :type net: pandapipesNet
    :return: pp_elms - set of table names for the desired element types
    :rtype: set
    """

    pp_elms = {"junction"} if junction else set()
    pp_elms |= set([el[0] for el in element_junction_tuples(
        include_node_elements, include_branch_elements, include_res_elements, net)])
    return pp_elms


def reindex_junctions(net, junction_lookup):
    """
    Changes the index of net.junction and considers the new junction indices in all other
    pandapipes element tables.

    :param net: pandapipes network
    :type net: pandapipesNet
    :param junction_lookup: the keys are the old junction indices, the values the new junction \
            indices
    :type junction_lookup: dict
    :return: junction_lookup - the finally reindexed junction lookup (with corrections if necessary)
    :rtype: dict
    """

    not_fitting_junction_lookup_keys = set(junction_lookup.keys()) - set(net.junction.index)
    if len(not_fitting_junction_lookup_keys):
        logger.error("These junction indices are unknown to net. Thus, they cannot be reindexed: " +
                     str(not_fitting_junction_lookup_keys))

    missing_junction_indices = sorted(set(net.junction.index) - set(junction_lookup.keys()))
    if len(missing_junction_indices):
        duplicates = set(missing_junction_indices).intersection(set(junction_lookup.values()))
        if len(duplicates):
            logger.error("The junctions %s are not listed in junction_lookup but their index is "
                         "used as a new index. This would result in duplicated junction indices."
                         % (str(duplicates)))
        else:
            junction_lookup.update({j: j for j in missing_junction_indices})

    net.junction.index = get_indices(net.junction.index, junction_lookup)
    if hasattr(net, "res_junction"):
        net.res_junction.index = get_indices(net.res_junction.index, junction_lookup)

    for element, value in element_junction_tuples(net=net):
        if element in net.keys():
            net[element][value] = get_indices(net[element][value], junction_lookup)
    net["junction_geodata"].set_index(get_indices(net["junction_geodata"].index, junction_lookup),
                                      inplace=True)
    return junction_lookup


def reindex_elements(net, element, new_indices, old_indices=None):
    """
    Changes the index of net[element].

    :param net: pandapipes network
    :type net: pandapipesNet
    :param element: name of the element table
    :type element: str
    :param new_indices: list of new indices
    :type new_indices: iterable
    :param old_indices: list of old/previous indices which will be replaced. If None, all indices\
            are considered.
    :type old_indices: iterable, default None
    :return: No output.
    """

    old_indices = old_indices if old_indices is not None else net[element].index
    if not len(new_indices) or not net[element].shape[0]:
        return
    if len(new_indices) != len(old_indices):
        raise UserWarning("The length of new indices to replace existing ones for %s does not "
                          "match: %d (new) vs. %d (old)."
                          % (element, len(new_indices), len(old_indices)))
    lookup = dict(zip(old_indices, new_indices))

    if element == "junction":
        reindex_junctions(net, lookup)
        return

    # --- reindex
    net[element]["index"] = net[element].index
    net[element].loc[old_indices, "index"] = get_indices(old_indices, lookup)
    net[element].set_index("index", inplace=True)

    # --- adapt geodata index
    geotable = element + "_geodata"
    if geotable in net and net[geotable].shape[0]:
        net[geotable]["index"] = net[geotable].index
        net[geotable].loc[old_indices, "index"] = get_indices(old_indices, lookup)
        net[geotable].set_index("index", inplace=True)


def create_continuous_junction_index(net, start=0, store_old_index=False):
    """
    Creates a continuous junction index starting at 'start' and replaces all
    references of old indices by the new ones.

    :param net: pandapipes network
    :type net: pandapipesNet
    :param start: index begins with "start"
    :type start: int, default 0
    :param store_old_index: if True, stores the old index in net.junction["old_index"]
    :type store_old_index: bool, default False
    :return: junction_lookup - mapping of old to new index
    :rtype: dict
    """
    net.junction.sort_index(inplace=True)
    if store_old_index:
        net.junction["old_index"] = net.junction.index.values
    new_junction_idxs = list(np.arange(start, len(net.junction) + start))
    junction_lookup = dict(zip(net["junction"].index.values, new_junction_idxs))
    reindex_junctions(net, junction_lookup)
    return junction_lookup


def create_continuous_elements_index(net, start=0, add_df_to_reindex=None):
    """
    Creating a continuous index for all the elements, starting at zero and replaces all references
    of old indices by the new ones.

    :param net: pandapipes network with unodered indices
    :type net: pandapipesNet
    :param start: new index begins with "start"
    :type start: int
    :param add_df_to_reindex: by default all useful pandapower elements for power flow will be\
          selected. Customized DataFrames can also be considered here.
    :type add_df_to_reindex: iterable, default None
    :return: net - pandapipes network with odered and continuous indices
    :rtype: pandapipesNet
    """
    add_df_to_reindex = set() if add_df_to_reindex is None else set(add_df_to_reindex)
    elements = pp_elements(include_res_elements=True, net=net)

    # create continuous junction index
    create_continuous_junction_index(net, start=start)
    elements -= {"junction", "junction_geodata", "res_junction"}

    elements |= add_df_to_reindex

    # run reindex_elements() for all elements
    for elm in list(elements):
        net[elm].sort_index(inplace=True)
        new_index = list(np.arange(start, len(net[elm]) + start))

        if elm in net and isinstance(net[elm], pd.DataFrame):
            if elm in ["junction_geodata", "pipe_geodata"]:
                logger.info(elm + " don't need to bo included to 'add_df_to_reindex'. It is " +
                            "already included by elm=='" + elm.split("_")[0] + "'.")
            else:
                reindex_elements(net, elm, new_index)
        else:
            logger.debug("No indices could be changed for element '%s'." % elm)

    return net


def fuse_junctions(net, j1, j2, drop=True):
    """
    Reroutes any connections to junctions in j2 to the given junction j1. Additionally drops the
    junctions j2, if drop=True (default).

    :param net: pandapipes network
    :type net: pandapipesNet
    :param j1: junction into which to fuse the other junction(s)
    :type j1: int
    :param j2: junction(s) that shall be fused into junction 1
    :type j2: Iterable or int
    :param drop: if True, junction(s) j2 will be dropped after fusing all elements
    :type drop: boolean, default True
    :return: net - the new pandapipes network
    :rtype: pandapipesNet
    """
    j2 = set(j2) - {j1} if isinstance(j2, Iterable) else [j2]

    for element, value in element_junction_tuples(net=net):
        i = net[element][net[element][value].isin(j2)].index
        net[element].loc[i, value] = j1

    if drop:
        # drop_elements=False because the elements must be connected to new junctions now
        drop_junctions(net, j2, drop_elements=False)
        # TODO: If junctions j1 and j2 are connected by one branch element, it should be dropped.
    return net


def select_subnet(net, junctions, include_results=False, keep_everything_else=False,
                  remove_internals=True, remove_unused_components=False):
    """
    Selects a subnet by a list of junction indices and returns a net with all components connected
    to them.
    """
    junctions = list(junctions)

    if keep_everything_else:
        p2 = copy.deepcopy(net)
        if not include_results:
            clear_result_tables(p2)
        if remove_internals:
            for inter in [k for k in p2.keys() if k.startswith("_")]:
                p2.pop(inter)
    else:
        p2 = create_empty_network(add_stdtypes=False)
        p2["std_types"] = copy.deepcopy(net["std_types"])
        net_parameters = ["name", "fluid", "user_pf_options", "component_list"]
        for net_parameter in net_parameters:
            if net_parameter in net.keys():
                p2[net_parameter] = copy.deepcopy(net[net_parameter])

    p2.junction = net.junction.loc[junctions]
    comp_tuples = element_junction_tuples(include_node_elements=True, include_branch_elements=True,
                                          net=net)
    comp_junc_rows = {tbl: [jr for el, jr in comp_tuples if el == tbl] for tbl in
                      set([v[0] for v in comp_tuples])}
    for comp_tbl, junc_rows in comp_junc_rows.items():
        isin_all = np.all([net[comp_tbl][jr].isin(junctions) for jr in junc_rows], axis=0)
        p2[comp_tbl] = net[comp_tbl][isin_all]

    if include_results:
        for table in net.keys():
            if net[table] is None or not isinstance(net[table], pd.DataFrame) or not \
               net[table].shape[0] or not table.startswith("res_") or table[4:] not in \
               net.keys() or not isinstance(net[table[4:]], pd.DataFrame) or not \
               net[table[4:]].shape[0]:
                continue
            elif table == "res_junction":
                p2[table] = net[table].loc[net[table].index.intersection(junctions)]
            else:
                p2[table] = net[table].loc[p2[table[4:]].index.intersection(net[table].index)]
    if "junction_geodata" in net:
        p2["junction_geodata"] = net.junction_geodata.loc[p2.junction.index.intersection(
            net.junction_geodata.index)]
    if "pipe_geodata" in net:
        p2["pipe_geodata"] = net.pipe_geodata.loc[p2.pipe.index.intersection(
            net.pipe_geodata.index)]

    if remove_unused_components:
        remove_empty_components(p2)

    return pandapipesNet(p2)


def remove_empty_components(net):
    removed = set()
    for comp in net.component_list:
        if net[comp.table_name()].empty:
            del net[comp.table_name()]
            removed.add(comp)
    net.component_list = [c for c in net.component_list if c not in removed]


def drop_junctions(net, junctions, drop_elements=True):
    """
    Drops specified junctions, their junction_geodata and by default drops all elements connected to
    them as well.

    :param net: pandapipes network
    :type net: pandapipesNet
    :param junctions: junctions to drop
    :type junctions: Iterable
    :param drop_elements: if True, all elements connected to the junction will be dropped as well
    :type drop_elements: bool, default True
    :return: No output.
    """
    net["junction"].drop(junctions, inplace=True)
    net["junction_geodata"].drop(set(junctions) & set(net["junction_geodata"].index), inplace=True)
    if "res_junction" in net.keys():
        res_junctions = net.res_junction.index.intersection(junctions)
        net["res_junction"].drop(res_junctions, inplace=True)
    if drop_elements:
        drop_elements_at_junctions(net, junctions)


def drop_elements_at_junctions(net, junctions, node_elements=True, branch_elements=True):
    """
    drop elements connected to given junctions

    :param net: pandapipes network
    :type net: pandapipesNet
    :param junctions: junctions from which to remove all elements
    :type junctions: Iterable
    :param node_elements: flag stating if node elements (such as sinks or sources) shall be dropped
    :type node_elements: bool, default True
    :param branch_elements: flag stating if branch elements (such as pipes or valves) shall be \
            dropped
    :type branch_elements: bool, default True
    :return: No output.
    """
    for element, column in element_junction_tuples(node_elements, branch_elements,
                                                   include_res_elements=False, net=net):
        if any(net[element][column].isin(junctions)):
            eid = net[element][net[element][column].isin(junctions)].index
            if element == 'pipe':
                drop_pipes(net, eid)
            # elif element == 'trafo' or element == 'trafo3w':
            #     drop_trafos(net, eid, table=element)
            else:
                n_el = net[element].shape[0]
                net[element].drop(eid, inplace=True)
                # res_element
                res_element = "res_" + element
                if res_element in net.keys() and isinstance(net[res_element], pd.DataFrame):
                    res_eid = net[res_element].index.intersection(eid)
                    net[res_element].drop(res_eid, inplace=True)
                if net[element].shape[0] < n_el:
                    logger.info("dropped %d %s elements" % (n_el - net[element].shape[0], element))


def drop_pipes(net, pipes):
    """
    Deletes all pipes and their geodata in the given list of indices.

    :param net: pandapipes network
    :type net: pandapipesNet
    :param pipes: pipes to be dropped from the network
    :type pipes: Iterable
    :return: No output.
    """
    # drop lines and geodata
    net["pipe"].drop(pipes, inplace=True)
    net["pipe_geodata"].drop(set(pipes) & set(net["pipe_geodata"].index), inplace=True)
    if "res_pipe" in net.keys():
        res_pipes = net.res_pipe.index.intersection(pipes)
        net["res_pipe"].drop(res_pipes, inplace=True)
    logger.info("dropped %d pipes" % len(list(pipes)))


def check_pressure_controllability(net, to_junction, controlled_junction):
    mg = create_nxgraph(net, include_pressure_circ_pumps=False, include_compressors=False,
                        include_mass_circ_pumps=False, include_press_controls=False)
    return has_path(mg, to_junction, controlled_junction)

# TODO: change to pumps??
# def drop_trafos(net, trafos, table="trafo"):
#     """
#     Deletes all trafos and in the given list of indices and removes
#     any switches connected to it.
#     """
#     if table not in ('trafo', 'trafo3w'):
#         raise UserWarning("parameter 'table' must be 'trafo' or 'trafo3w'")
#     # drop any switches
#     num_switches = 0
#     if table == 'trafo':  # remove as soon as the trafo3w switches are implemented
#         i = net["switch"].index[(net["switch"]["element"].isin(trafos)) &
#                                 (net["switch"]["et"] == "t")]
#         net["switch"].drop(i, inplace=True)
#         num_switches = len(i)
#
#     # drop the trafos
#     net[table].drop(trafos, inplace=True)
#     res_trafos = net["res_" + table].index.intersection(trafos)
#     net["res_" + table].drop(res_trafos, inplace=True)
#     logger.info("dropped %d %s elements with %d switches" % (len(trafos), table, num_switches))<|MERGE_RESOLUTION|>--- conflicted
+++ resolved
@@ -1,19 +1,13 @@
 # Copyright (c) 2020-2022 by Fraunhofer Institute for Energy Economics
 # and Energy System Technology (IEE), Kassel, and University of Kassel. All rights reserved.
 # Use of this source code is governed by a BSD-style license that can be found in the LICENSE file.
+
 import copy
 from collections.abc import Iterable
 
 import numpy as np
 import pandas as pd
 from networkx import has_path
-<<<<<<< HEAD
-
-from pandapipes.pandapipes_net import pandapipesNet
-from pandapipes.topology import create_nxgraph
-from pandapower.auxiliary import get_indices
-from pandapower.toolbox import dataframes_equal
-=======
 from pandapipes.component_models.abstract_models.branch_models import BranchComponent
 from pandapipes.component_models.abstract_models.node_element_models import NodeElementComponent
 from pandapipes.create import create_empty_network
@@ -21,7 +15,6 @@
 from pandapipes.topology import create_nxgraph
 from pandapower.auxiliary import get_indices
 from pandapower.toolbox import dataframes_equal, clear_result_tables
->>>>>>> bcd097f9
 
 try:
     from pandaplan.core import pplog as logging
@@ -111,30 +104,16 @@
     special_elements_junctions = [("press_control", "controlled_junction")]
     move_elements = {"n2b": ["circ_pump_mass", "circ_pump_pressure"], "b2n": []}
     node_elements = []
-<<<<<<< HEAD
-    if net is not None and include_node_elements:
-        node_elements = [comp.table_name() for comp in net['node_element_list']]
-    elif include_node_elements:
-        node_elements = ["sink", "source", "ext_grid"]
-    branch_elements = []
-    if net is not None and include_branch_elements:
-        branch_elements = [comp.table_name() for comp in net['branch_list']]
-    elif include_branch_elements:
-        branch_elements = ["pipe", "valve", "pump", "circ_pump_mass", "circ_pump_pressure",
-                           "heat_exchanger", "press_control"]
-=======
     branch_elements = []
     if net is not None:
         all_tables = {comp.table_name(): comp for comp in net.component_list}
         if include_node_elements:
-            node_elements = [tbl for tbl, comp in all_tables.items()
-                             if issubclass(comp, NodeElementComponent)
-                             and tbl not in move_elements["n2b"]]
+            node_elements = [node.table_name() for node in net['node_element_list'])
+                              and node.table_name() not in move_elements["n2b"]]
             node_elements += [me for me in move_elements["b2n"] if me in all_tables.keys()]
         if include_branch_elements:
-            branch_elements = [comp.table_name() for comp in net.component_list
-                               if issubclass(comp, BranchComponent)
-                               and comp.table_name() not in move_elements["b2n"]]
+            branch_elements = [branch.table_name() for branch in net['branch_list'])
+                               and branch.table_name() not in move_elements["b2n"]]
             branch_elements += [me for me in move_elements["n2b"] if me in all_tables.keys()]
     else:
         if include_node_elements:
@@ -142,7 +121,6 @@
         if include_branch_elements:
             branch_elements = ["pipe", "valve", "pump", "circ_pump_mass", "circ_pump_pressure",
                                "heat_exchanger", "press_control", "compressor"]
->>>>>>> bcd097f9
     ejts = set()
     if include_node_elements:
         for elm in node_elements:
@@ -511,6 +489,7 @@
     mg = create_nxgraph(net, include_pressure_circ_pumps=False, include_compressors=False,
                         include_mass_circ_pumps=False, include_press_controls=False)
     return has_path(mg, to_junction, controlled_junction)
+
 
 # TODO: change to pumps??
 # def drop_trafos(net, trafos, table="trafo"):
