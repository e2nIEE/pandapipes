--- conflicted
+++ resolved
@@ -127,6 +127,7 @@
     from pandapipes.component_models import Sink, Source, ExtGrid, Pipe, Valve, Pump, \
         CirculationPumpMass, CirculationPumpPressure, HeatExchanger, PressureControlComponent, \
         Compressor, FlowControlComponent
+    from pandapipes.converter.stanet.valve_pipe_component import ValvePipe
     special_elements_junctions = [("press_control", "controlled_junction")]
     move_elements = {"n2b": [], "b2n": []}
     node_elements = []
@@ -134,19 +135,11 @@
     if net is not None:
         all_tables = {comp.table_name(): comp for comp in net.component_list}
     else:
-<<<<<<< HEAD
-        if include_node_elements:
-            node_elements = ["sink", "source", "ext_grid"]
-        if include_branch_elements:
-            branch_elements = ["pipe", "valve", "pump", "circ_pump_mass", "circ_pump_pressure",
-                               "heat_exchanger", "press_control", "flow_control", "compressor",
-                               "valve_pipe"]
-=======
         comp_list = [Sink, Source, ExtGrid, Pipe, Valve, Pump, CirculationPumpMass,
-                     CirculationPumpPressure, HeatExchanger, PressureControlComponent, Compressor, FlowControlComponent]
+                     CirculationPumpPressure, HeatExchanger, PressureControlComponent, Compressor,
+                     FlowControlComponent, ValvePipe]
         all_tables = {comp.table_name(): comp for comp in comp_list}
 
->>>>>>> 662c968a
     ejts = set()
     if include_node_elements:
         node_elements = [tbl for tbl, comp in all_tables.items() if
