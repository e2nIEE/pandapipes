--- conflicted
+++ resolved
@@ -4,16 +4,18 @@
 
 import importlib
 import json
+from copy import deepcopy
 from functools import partial
 from inspect import isclass
+
+from pandapipes.multinet.create_multinet import MultiNet, create_empty_multinet
+from pandapower.io_utils import pp_hook
+from pandapower.io_utils import with_signature, to_serializable, JSONSerializableClass, \
+    isinstance_partial as ppow_isinstance, FromSerializableRegistry, PPJSONDecoder
 
 from pandapipes.component_models.abstract_models import Component
 from pandapipes.create import create_empty_network
 from pandapipes.pandapipes_net import pandapipesNet
-from pandapower.io_utils import pp_hook
-from pandapower.io_utils import with_signature, to_serializable, JSONSerializableClass, \
-    isinstance_partial as ppow_isinstance, FromSerializableRegistry, PPJSONDecoder
-from copy import deepcopy
 
 try:
     import pplog as logging
@@ -64,7 +66,7 @@
                 self.obj = json.loads(self.obj, cls=PPJSONDecoder,
                                       object_hook=partial(pp_hook,
                                                           registry_class=FromSerializableRegistryPpipe))
-                                                          # backwards compatibility
+                # backwards compatibility
             if "net" in self.obj:
                 del self.obj["net"]
             return class_.from_dict(self.obj)
@@ -73,6 +75,16 @@
         else:
             # for non-pp objects, e.g. tuple
             return class_(self.obj, **self.d)
+
+    @from_serializable.register(class_name='MultiNet')
+    def MultiNet(self):
+        if isinstance(self.obj, str):  # backwards compatibility
+            from pandapipes import from_json_string
+            return from_json_string(self.obj)
+        else:
+            net = create_empty_multinet()
+            net.update(self.obj)
+            return net
 
 
 @to_serializable.register(pandapipesNet)
@@ -89,9 +101,6 @@
         return d
     else:
         raise (UserWarning('with_signature needs to be defined for '
-<<<<<<< HEAD
-                           'class %s in @to_serializable.register(type)!' % class_))
-=======
                            'class %s in @to_serializable.register(type)!' % class_))
 
 
@@ -110,4 +119,3 @@
     pp.to_json(ntw, 'test.json')
     ntw = pp.from_json('test.json')
 
->>>>>>> 73ee5976
