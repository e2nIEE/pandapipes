--- conflicted
+++ resolved
@@ -17,11 +17,7 @@
 from pandapipes.pandapipes_net import pandapipesNet, get_basic_net_entries
 
 try:
-<<<<<<< HEAD
-    from pandaplan.core import pplog as logging
-=======
     import pandaplan.core.pplog as logging
->>>>>>> 7d82b3f0
 except ImportError:
     import logging
 
