--- conflicted
+++ resolved
@@ -261,6 +261,7 @@
     # the base layer of the options consists of the default options
     net["_options"] = copy.deepcopy(default_options)
     excluded_params = {"net", "interactive_plotting", "t_start", "sol_vec", "kwargs"}
+
     # the base layer is overwritten and extended by options given by the default parameters of the
     # pipeflow function definition
     args_pf = inspect.getfullargspec(pipeflow)
@@ -486,7 +487,6 @@
             internal nodes and branches are reachable from any of the hyd_slacks (np mask).
     :rtype: tuple(np.array)
     """
-<<<<<<< HEAD
     active_branch_lookup = branch_pit[:, net['_idx_branch']['ACTIVE']].astype(bool)
     active_node_lookup = node_pit[:, net['_idx_node']['ACTIVE']].astype(bool)
     active_node_elements_lookup = node_element_pit[:, net['_idx_node_element']['ACTIVE']].astype(bool)
@@ -494,13 +494,6 @@
     to_nodes = branch_pit[:, net['_idx_branch']['TO_NODE']].astype(np.int32)
     hyd_slacks = np.where(((node_pit[:, net['_idx_node']['NODE_TYPE']] == net['_idx_node']['P']) | (
             node_pit[:, net['_idx_node']['NODE_TYPE']] == net['_idx_node']['PC']))
-=======
-    active_branch_lookup = branch_pit[:, ACTIVE_BR].astype(bool)
-    active_node_lookup = node_pit[:, ACTIVE_ND].astype(bool)
-    from_nodes = branch_pit[:, FROM_NODE].astype(np.int32)
-    to_nodes = branch_pit[:, TO_NODE].astype(np.int32)
-    hyd_slacks = np.where(((node_pit[:, NODE_TYPE] == P) | (node_pit[:, NODE_TYPE] == PC))
->>>>>>> 3140fed6
                           & active_node_lookup)[0]
     node_element_nodes = node_element_pit[:, net['_idx_node_element']['JUNCTION']].astype(np.int32)
 
@@ -528,28 +521,9 @@
     active_from_nodes = from_nodes[active_branch_lookup]
     active_to_nodes = to_nodes[active_branch_lookup]
 
-<<<<<<< HEAD
     nodes_connected = get_connected_nodes(node_pit, slack_nodes,
                                           active_from_nodes, active_to_nodes, active_node_lookup,
                                           active_branch_lookup)
-=======
-    # we create a "virtual" node that is connected to all slack nodes and start the connectivity
-    # search at this node
-    fn_matrix = np.concatenate([active_from_nodes, slack_nodes])
-    tn_matrix = np.concatenate([active_to_nodes,
-                                np.full(len(slack_nodes), len_nodes, dtype=np.int32)])
-
-    adj_matrix = coo_matrix((np.ones(nobranch + len(slack_nodes)), (fn_matrix, tn_matrix)),
-                            shape=(len_nodes + 1, len_nodes + 1))
-
-    # check which nodes are reachable from the virtual heat slack node
-    reachable_nodes = csgraph.breadth_first_order(adj_matrix, len_nodes, False, False)
-    # throw out the virtual heat slack node
-    reachable_nodes = reachable_nodes[reachable_nodes != len_nodes]
-
-    nodes_connected = np.zeros(len(active_node_lookup), dtype=bool)
-    nodes_connected[reachable_nodes] = True
->>>>>>> 3140fed6
 
     if not np.all(nodes_connected[active_from_nodes] == nodes_connected[active_to_nodes]):
         raise ValueError(
