--- conflicted
+++ resolved
@@ -8,11 +8,7 @@
 from pandapipes.networks.nw_aux import log_result_upon_loading
 
 try:
-<<<<<<< HEAD
-    from pandaplan.core import ppglog as logging
-=======
     import pandaplan.core.pplog as logging
->>>>>>> 7d82b3f0
 except ImportError:
     import logging
 
