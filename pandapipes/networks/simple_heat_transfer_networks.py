# Copyright (c) 2020-2023 by Fraunhofer Institute for Energy Economics
# and Energy System Technology (IEE), Kassel, and University of Kassel. All rights reserved.
# Use of this source code is governed by a BSD-style license that can be found in the LICENSE file.

import os
from pandapipes.io.file_io import from_json
from pandapipes import pp_dir
try:
<<<<<<< HEAD
    from pandaplan.core import ppglog as logging
=======
    import pandaplan.core.pplog as logging
>>>>>>> 7d82b3f0
except ImportError:
    import logging

logger = logging.getLogger(__name__)

heat_tranfer_modelica_path = os.path.join(pp_dir, "networks", "network_files",
                                   "openmodelica_test_networks", "heat_transfer_cases")

def heat_transfer_delta():
    """

    :return: net - OpenModelica network converted to a pandapipes network
    :rtype: pandapipesNet

    :Example:
        >>> pandapipes.networks.simple_heat_transfer_networks.heat_transfer_delta()

    """
    return from_json(os.path.join(heat_tranfer_modelica_path, "delta.json"))


def heat_transfer_delta_2sinks():
    """

    :return: net - OpenModelica network converted to a pandapipes network
    :rtype: pandapipesNet

    :Example:
        >>> pandapipes.networks.simple_heat_transfer_networks.heat_transfer_delta_2sinks()

    """
    return from_json(os.path.join(heat_tranfer_modelica_path, "delta_2sinks.json"))


def heat_transfer_heights():
    """

    :return: net - OpenModelica network converted to a pandapipes network
    :rtype: pandapipesNet

    :Example:
        >>> pandapipes.networks.simple_heat_transfer_networks.heat_transfer_heights()

    """
    return from_json(os.path.join(heat_tranfer_modelica_path, "heights.json"))


def heat_transfer_one_pipe():
    """

    :return: net - OpenModelica network converted to a pandapipes network
    :rtype: pandapipesNet

    :Example:
        >>> pandapipes.networks.simple_heat_transfer_networks.heat_transfer_one_pipe()

    """
    return from_json(os.path.join(heat_tranfer_modelica_path, "one_pipe.json"))


def heat_transfer_one_source():
    """

    :return: net - OpenModelica network converted to a pandapipes network
    :rtype: pandapipesNet

    :Example:
        >>> pandapipes.networks.simple_heat_transfer_networks.heat_transfer_one_source()

    """
    return from_json(os.path.join(heat_tranfer_modelica_path, "one_source.json"))


def heat_transfer_section_variation():
    """

    :return: net - OpenModelica network converted to a pandapipes network
    :rtype: pandapipesNet

    :Example:
        >>> pandapipes.networks.simple_heat_transfer_networks.heat_transfer_section_variation()

    """
    return from_json(os.path.join(heat_tranfer_modelica_path, "section_variation.json"))


def heat_transfer_t_cross():
    """

    :return: net - OpenModelica network converted to a pandapipes network
    :rtype: pandapipesNet

    :Example:
        >>> pandapipes.networks.simple_heat_transfer_networks.heat_transfer_t_cross()

    """
    return from_json(os.path.join(heat_tranfer_modelica_path, "t_cross.json"))


def heat_transfer_two_pipes():
    """

    :return: net - OpenModelica network converted to a pandapipes network
    :rtype: pandapipesNet

    :Example:
        >>> pandapipes.networks.simple_heat_transfer_networks.heat_transfer_two_pipes()

    """
    return from_json(os.path.join(heat_tranfer_modelica_path, "two_pipes.json"))<|MERGE_RESOLUTION|>--- conflicted
+++ resolved
@@ -6,11 +6,7 @@
 from pandapipes.io.file_io import from_json
 from pandapipes import pp_dir
 try:
-<<<<<<< HEAD
-    from pandaplan.core import ppglog as logging
-=======
     import pandaplan.core.pplog as logging
->>>>>>> 7d82b3f0
 except ImportError:
     import logging
 
