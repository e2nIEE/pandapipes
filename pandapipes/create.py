# Copyright (c) 2020-2022 by Fraunhofer Institute for Energy Economics
# and Energy System Technology (IEE), Kassel, and University of Kassel. All rights reserved.
# Use of this source code is governed by a BSD-style license that can be found in the LICENSE file.

import numpy as np
import pandas as pd

from pandapipes.component_models import Junction, Sink, Source, Pump, Pipe, ExtGrid, \
    HeatExchanger, Valve, CirculationPumpPressure, CirculationPumpMass, PressureControlComponent, \
    Compressor
from pandapipes.component_models.auxiliaries.create_toolbox import add_new_component
from pandapipes.pandapipes_net import pandapipesNet, get_basic_net_entries, add_default_components
from pandapipes.properties import call_lib
from pandapipes.properties.fluids import Fluid, _add_fluid_to_net
from pandapipes.std_types.std_types import add_basic_std_types, create_pump_std_type, \
    load_std_type
from pandapipes.std_types.std_type_class import regression_function, PumpStdType
from pandapipes.toolbox import check_pressure_controllability
from pandapower.create import _get_multiple_index_with_check, _get_index_with_check, _set_entries, \
    _check_node_element, _check_multiple_node_elements, _set_multiple_entries, \
    _add_multiple_branch_geodata, _check_branch_element, _check_multiple_branch_elements

try:
    from pandaplan.core import pplog as logging
except ImportError:
    import logging

logger = logging.getLogger(__name__)


def create_empty_network(name="", add_stdtypes=True):
    """
    This function initializes the pandapipes datastructure.

    :param name: Name for the network
    :type name: string, default None
    :param fluid: A fluid that can be added to the net from the start. Should be either of type\
            Fluid (c.f. pandapipes.properties.fluids.Fluid) or a string which refers to a standard\
            fluid type used to call `create_fluid_from_lib`. A fluid is required for pipeflow\
            calculations, but can also be added later.
    :type fluid: Fluid or str, default None
    :param add_stdtypes: Flag whether to add a dictionary of typical pump and pipe std types
    :type add_stdtypes: bool, default True
    :return: net - pandapipesNet with empty tables
    :rtype: pandapipesNet

    :Example:
        >>> net1 = create_empty_network("my_first_pandapipesNet", "lgas")
        >>> net2 = create_empty_network()

    """
    net = pandapipesNet(get_basic_net_entries())
    add_default_components(net, True)
    net['name'] = name
    if add_stdtypes:
        add_basic_std_types(net)
    return net


def create_junction(net, pn_bar, tfluid_k, height_m=0, name=None, index=None, in_service=True,
                    type="junction", geodata=None, **kwargs):
    """
    Adds one junction in table net["junction"]. Junctions are the nodes of the network that
    all other elements connect to.

    :param net: The pandapipes network in which the element is created
    :type net: pandapipesNet
    :param pn_bar: The nominal pressure in [bar]. Used as an initial value for pressure calculation.
    :type pn_bar: float
    :param tfluid_k: The fluid temperature in [K]. Used as parameter for gas calculations and as\
            initial value for temperature calculations.
    :type tfluid_k: float
    :param height_m: Height of node above sea level in [m]
    :type height_m: float, default 0
    :param name: The name for this junction
    :type name: string, default None
    :param index: Force a specified ID if it is available. If None, the index one higher than the\
            highest already existing index is selected.
    :type index: int, default None
    :param in_service: True for in_service or False for out of service
    :type in_service: boolean, default True
    :param type: not used yet - Designed for type differentiation on pandas lookups (e.g. household\
            connection vs. crossing)
    :type type: string, default "junction"
    :param geodata: Coordinates used for plotting
    :type geodata: (x,y)-tuple, default None
    :param kwargs: Additional keyword arguments will be added as further columns to the\
            net["junction"] table
    :return: index - The unique ID of the created element
    :rtype: int

    :Example:
        >>> create_junction(net, pn_bar=5, tfluid_k=320)
    """
    add_new_component(net, Junction)

    index = _get_index_with_check(net, "junction", index)

    cols = ["name", "pn_bar", "tfluid_k", "height_m", "in_service", "type"]
    vals = [name, pn_bar, tfluid_k, height_m, bool(in_service), type]

    _set_entries(net, "junction", index, **dict(zip(cols, vals)), **kwargs)

    if geodata is not None:
        if len(geodata) != 2:
            raise UserWarning("geodata must be given as (x, y) tuple")
        net["junction_geodata"].loc[index, ["x", "y"]] = geodata

    return index


def create_sink(net, junction, mdot_kg_per_s, scaling=1., name=None, index=None, in_service=True,
                type='sink', **kwargs):
    """
    Adds one sink in table net["sink"].

    :param net: The net for which this sink should be created
    :type net: pandapipesNet
    :param junction: The index of the junction to which the sink is connected
    :type junction: int
    :param mdot_kg_per_s: The required mass flow
    :type mdot_kg_per_s: float, default None
    :param scaling: An optional scaling factor to be set customly
    :type scaling: float, default 1
    :param name: A name tag for this sink
    :type name: str, default None
    :param index: Force a specified ID if it is available. If None, the index one higher than the\
            highest already existing index is selected.
    :type index: int, default None
    :param in_service: True for in service, False for out of service
    :type in_service: bool, default True
    :param type: Type variable to classify the sink
    :type type: str, default None
    :param kwargs: Additional keyword arguments will be added as further columns to the\
            net["sink"] table
    :return: index - The unique ID of the created element
    :rtype: int

    :Example:
        >>> new_sink_id = create_sink(net, junction=2, mdot_kg_per_s=0.1)

    """
    add_new_component(net, Sink)

    _check_junction_element(net, junction)
    index = _get_index_with_check(net, "sink", index)

    cols = ["name", "junction", "mdot_kg_per_s", "scaling", "in_service", "type"]
    vals = [name, junction, mdot_kg_per_s, scaling, bool(in_service), type]
    _set_entries(net, "sink", index, **dict(zip(cols, vals)), **kwargs)

    return index


def create_source(net, junction, mdot_kg_per_s, fluid='hgas', scaling=1., name=None, index=None, in_service=True,
                  type='source', **kwargs):
    """
    Adds one source in table net["source"].

    :param net: The net for which this source should be created
    :type net: pandapipesNet
    :param junction: The index of the junction to which the source is connected
    :type junction: int
    :param mdot_kg_per_s: The required mass flow
    :type mdot_kg_per_s: float, default None
    :param scaling: An optional scaling factor to be set customly
    :type scaling: float, default 1
    :param name: A name tag for this source
    :type name: str, default None
    :param index: Force a specified ID if it is available. If None, the index one higher than the\
            highest already existing index is selected.
    :type index: int, default None
    :param in_service: True for in service, False for out of service
    :type in_service: bool, default True
    :param type: Type variable to classify the source
    :type type: str, default None
    :param kwargs: Additional keyword arguments will be added as further columns to the\
            net["source"] table
    :return: index - The unique ID of the created element
    :rtype: int

    :Example:
        >>> create_source(net,junction=2,mdot_kg_per_s=0.1)

    """
    add_new_component(net, Source)

    _check_junction_element(net, junction)

    index = _get_index_with_check(net, "source", index)

    cols = ["name", "junction", "mdot_kg_per_s", "fluid", "scaling", "in_service", "type"]

    if isinstance(fluid, Fluid):
        if not junction in net.ext_grid.junction.values and fluid.name != 'slacklike':
            logger.warning("Currently it is only possible to connect sources having different fluids than ext grid "
                           "junctions to others than ext grid junction. Choose slacklike if the infeed is the same as the one prvoided by the ext grid.")
            return
        _add_fluid_to_net(net, fluid, False)
        vals = [name, junction, mdot_kg_per_s, fluid.name, scaling, bool(in_service), type]
        _set_entries(net, "source", index, **dict(zip(cols, vals)), **kwargs)
        return index
    elif isinstance(fluid, str):
        if fluid in net.fluid:
            vals = [name, junction, mdot_kg_per_s, fluid, scaling, bool(in_service), type]
            _set_entries(net, "source", index, **dict(zip(cols, vals)), **kwargs)
            return index
        else:
            if fluid not in net.fluid:
                create_fluid_from_lib(net, fluid)
            vals = [name, junction, mdot_kg_per_s, fluid, scaling, bool(in_service), type]
            _set_entries(net, "source", index, **dict(zip(cols, vals)), **kwargs)
            return index
    else:
        logger.warning("The fluid %s cannot be added to the net. Only fluids of type Fluid or "
                       "strings can be used." % fluid)


def create_ext_grid(net, junction, p_bar, t_k, fluid, name=None, in_service=True, index=None, type="pt", **kwargs):
    """
    Creates an external grid and adds it to the table net["ext_grid"]. It transfers the junction
    that it is connected to into a node with fixed value for either pressure, temperature or both
    (depending on the type). Usually external grids represent connections to other grids feeding
    the given pandapipesNet.

    :param net: The net that the external grid should be connected to
    :type net: pandapipesNet
    :param junction: The junction to which the external grid is connected
    :type junction: int
    :param p_bar: The pressure of the external grid
    :type p_bar: float
    :param t_k: The fixed temperature at the external grid
    :type t_k: float, default 285.15
    :param name: A name tag for this ext_grid
    :type name: str, default None
    :param in_service: True for in service, False for out of service
    :type in_service: bool, default True
    :param index: Force a specified ID if it is available. If None, the index one higher than the\
            highest already existing index is selected.
    :type index: int, default None
    :param type: The external grid type denotes the values that are fixed at the respective node:\n
            - "p": The pressure is fixed, the node acts as a slack node for the mass flow.
            - "t": The temperature is fixed and will not be solved for, but is assumed as the \
                   node's mix temperature. Please note that pandapipes cannot check for \
                   inconsistencies in the formulation of heat transfer equations yet. \n
            - "pt": The external grid shows both "p" and "t" behavior.
    :type type: str, default "pt"
    :param kwargs: Additional keyword arguments will be added as further columns to the\
                    net["ext_grid"] table
    :return: index - The unique ID of the created element
    :rtype: int

    :Example:
        >>> create_ext_grid(net, junction=2, p_bar=100, t_k=293.15)

    """
    add_new_component(net, ExtGrid)

    if type not in ["p", "t", "pt"]:
        logger.warning("no proper type was chosen.")

    _check_junction_element(net, junction)
    index = _get_index_with_check(net, "ext_grid", index, name="external grid")

<<<<<<< HEAD
    cols = ["name", "junction", "p_bar", "t_k", "fluid", "in_service", "type"]

    if isinstance(fluid, Fluid):
        _add_fluid_to_net(net, fluid, False)
        vals = [name, junction, p_bar, t_k, fluid.name, bool(in_service), type]
        _set_entries(net, "ext_grid", index, **dict(zip(cols, vals)), **kwargs)
        return index
    elif isinstance(fluid, str):
        if fluid not in net.fluid:
            create_fluid_from_lib(net, fluid)
        vals = [name, junction, p_bar, t_k, fluid, bool(in_service), type]
        _set_entries(net, "ext_grid", index, **dict(zip(cols, vals)), **kwargs)
        return index
    else:
        logger.warning("The fluid %s cannot be added to the net. Only fluids of type Fluid or "
                       "strings can be used." % fluid)
=======
    cols = ["name", "junction", "p_bar", "t_k", "in_service", "type"]
    vals = [name, junction, p_bar, t_k, bool(in_service), type]
    _set_entries(net, "ext_grid", index, **dict(zip(cols, vals)), **kwargs)
>>>>>>> 3140fed6

    return index


def create_heat_exchanger(net, from_junction, to_junction, diameter_m, qext_w, loss_coefficient=0,
                          name=None, index=None, in_service=True, type="heat_exchanger", **kwargs):
    """
    Creates a heat exchanger element in net["heat_exchanger"] from heat exchanger parameters.

    :param net: The net within this heat exchanger should be created
    :type net: pandapipesNet
    :param from_junction: ID of the junction on one side which the heat exchanger will be\
            connected with
    :type from_junction: int
    :param to_junction: ID of the junction on the other side which the heat exchanger will be\
            connected with
    :type to_junction: int
    :param diameter_m: The heat exchanger inner diameter in [m]
    :type diameter_m: float
    :param qext_w: External heat flux in [W]. If positive, heat is derived from the network. If
            negative, heat is being fed into the network from a heat source.
    :type qext_w: float
    :param loss_coefficient: An additional pressure loss coefficient, introduced by e.g. bends
    :type loss_coefficient: float
    :param name: The name of the heat exchanger
    :type name: str, default None
    :param index: Force a specified ID if it is available. If None, the index one higher than the\
            highest already existing index is selected.
    :type index: int, default None
    :param in_service: True for in_service or False for out of service
    :type in_service: bool, default True
    :param type: Not used yet
    :type type: str
    :param kwargs: Additional keyword arguments will be added as further columns to the\
                    net["heat_exchanger"] table
    :return: index - The unique ID of the created heat exchanger
    :rtype: int

    :Example:
        >>> create_heat_exchanger(net, from_junction=0, to_junction=1, diameter_m=40e-3,\
                                  qext_w=2000)
    """
    add_new_component(net, HeatExchanger)

    index = _get_index_with_check(net, "heat_exchanger", index, "heat exchanger")
    check_branch(net, "Heat exchanger", index, from_junction, to_junction)

    cols = ["name", "from_junction", "to_junction", "diameter_m", "qext_w", "loss_coefficient",
            "in_service", "type"]
    vals = [name, from_junction, to_junction, diameter_m, qext_w, loss_coefficient,
            bool(in_service), type]
    _set_entries(net, "heat_exchanger", index, **dict(zip(cols, vals)), **kwargs)
    return index


def create_pipe(net, from_junction, to_junction, std_type, length_km, k_mm=1, loss_coefficient=0,
                sections=1, alpha_w_per_m2k=0., text_k=293, qext_w=0., name=None, index=None,
                geodata=None, in_service=True, type="pipe", **kwargs):
    """
    Creates a pipe element in net["pipe"] from pipe parameters.

    :param net: The net for which this pipe should be created
    :type net: pandapipesNet
    :param from_junction: ID of the junction on one side which the pipe will be connected to
    :type from_junction: int
    :param to_junction: ID of the junction on the other side to which the pipe will be connected to
    :type to_junction: int
    :param std_type: Name of standard type
    :type std_type: str
    :param length_km: Length of the pipe in [km]
    :type length_km: float
    :param k_mm: Pipe roughness in [mm]
    :type k_mm: float, default 1
    :param loss_coefficient: An additional pressure loss coefficient, introduced by e.g. bends
    :type loss_coefficient: float, default 0
    :param sections: The number of internal pipe sections. Important for gas and temperature\
            calculations, where variables are dependent on pipe length.
    :type sections: int, default 1
    :param alpha_w_per_m2k: Heat transfer coefficient in [W/(m^2*K)]
    :type alpha_w_per_m2k: float, default 0
    :param text_k: Ambient temperature of pipe in [K]
    :type text_k: float, default 293
    :param qext_w: External heat feed-in to the pipe in [W]
    :type qext_w: float, default 0
    :param name: A name tag for this pipe
    :type name: str, default None
    :param index: Force a specified ID if it is available. If None, the index one higher than the\
            highest already existing index is selected.
    :type index: int, default None
    :param geodata: The coordinates of the pipe. The first row should be the coordinates of\
            junction a and the last should be the coordinates of junction b. The points in the\
            middle represent the bending points of the pipe.
    :type geodata: array, shape=(,2L), default None
    :param in_service: True for in service, False for out of service
    :type in_service: bool, default True
    :param type: An identifier for special types of pipes (e.g. below or above ground)
    :type type: str, default "pipe"
    :param kwargs: Additional keyword arguments will be added as further columns to the\
            net["pipe"] table
    :return: index - The unique ID of the created element
    :rtype: int

    :Example:
        >>> create_pipe(net, from_junction=0, to_junction=1, std_type='315_PE_80_SDR_17',\
                        length_km=1)

    """
    add_new_component(net, Pipe)

    index = _get_index_with_check(net, "pipe", index)
    check_branch(net, "Pipe", index, from_junction, to_junction)
    _check_std_type(net, std_type, "pipe", "create_pipe")

    pipe_parameter = load_std_type(net, std_type, "pipe")
    v = {"name": name, "from_junction": from_junction, "to_junction": to_junction,
         "std_type": std_type, "length_km": length_km,
         "diameter_m": pipe_parameter["inner_diameter_mm"] / 1000, "k_mm": k_mm,
         "loss_coefficient": loss_coefficient, "alpha_w_per_m2k": alpha_w_per_m2k,
         "sections": sections, "in_service": bool(in_service), "type": type, "qext_w": qext_w,
         "text_k": text_k}
    _set_entries(net, "pipe", index, **v, **kwargs)

    if geodata is not None:
        net["pipe_geodata"].at[index, "coords"] = geodata

    return index


def create_pipe_from_parameters(net, from_junction, to_junction, length_km, diameter_m, k_mm=1,
                                loss_coefficient=0, sections=1, alpha_w_per_m2k=0., text_k=293,
                                qext_w=0., name=None, index=None, geodata=None, in_service=True,
                                type="pipe", **kwargs):
    """
    Creates a pipe element in net["pipe"] from pipe parameters.

    :param net: The net for which this pipe should be created
    :type net: pandapipesNet
    :param from_junction: ID of the junction on one side which the pipe will be connected with
    :type from_junction: int
    :param to_junction: ID of the junction on the other side to which the pipe will be connected to
    :type to_junction: int
    :param length_km: Length of the pipe in [km]
    :type length_km: float
    :param diameter_m: The pipe diameter in [m]
    :type diameter_m: float
    :param k_mm: Pipe roughness in [mm]
    :type k_mm: float, default 1
    :param loss_coefficient: An additional pressure loss coefficient, introduced by e.g. bends
    :type loss_coefficient: float, default 0
    :param sections: The number of internal pipe sections. Important for gas and temperature\
            calculations, where variables are dependent on pipe length.
    :type sections: int, default 1
    :param alpha_w_per_m2k: Heat transfer coefficient in [W/(m^2*K)]
    :type alpha_w_per_m2k: float, default 0
    :param qext_w: external heat feed-in to the pipe in [W]
    :type qext_w: float, default 0
    :param text_k: Ambient temperature of pipe in [K]
    :type text_k: float, default 293
    :param name: A name tag for this pipe
    :type name: str, default None
    :param index: Force a specified ID if it is available. If None, the index one higher than the\
            highest already existing index is selected.
    :type index: int, default None
    :param geodata: The coordinates of the pipe. The first row should be the coordinates of\
            junction a and the last should be the coordinates of junction b. The points in the\
            middle represent the bending points of the pipe
    :type geodata: array, shape= (,2L), default None
    :param in_service: True for in service, false for out of service
    :type in_service: bool, default True
    :param type: An identifier for special types of pipes (e.g. below or above ground)
    :type type: str, default "pipe"
    :param kwargs: Additional keyword arguments will be added as further columns to the\
            net["pipe"] table
    :return: index - The unique ID of the created element
    :rtype: int

    :Example:
        >>> create_pipe_from_parameters(net, from_junction=0, to_junction=1, length_km=1,\
                                        diameter_m=40e-3)

    """
    add_new_component(net, Pipe)

    index = _get_index_with_check(net, "pipe", index)
    check_branch(net, "Pipe", index, from_junction, to_junction)

    v = {"name": name, "from_junction": from_junction, "to_junction": to_junction,
         "std_type": None, "length_km": length_km, "diameter_m": diameter_m, "k_mm": k_mm,
         "loss_coefficient": loss_coefficient, "alpha_w_per_m2k": alpha_w_per_m2k,
         "sections": sections, "in_service": bool(in_service),
         "type": type, "qext_w": qext_w, "text_k": text_k}
    if 'std_type' in kwargs:
        raise UserWarning('you have defined a std_type, however, using this function you can only '
                          'create a pipe setting specific, individual parameters. If you want to '
                          'create a pipe from net.std_types, please use `create_pipe`')
    _set_entries(net, "pipe", index, **v, **kwargs)

    if geodata is not None:
        net["pipe_geodata"].at[index, "coords"] = geodata

    return index


def create_valve(net, from_junction, to_junction, diameter_m, opened=True, loss_coefficient=0,
                 name=None, index=None, type='valve', **kwargs):
    """
    Creates a valve element in net["valve"] from valve parameters.

    :param net: The net for which this valve should be created
    :type net: pandapipesNet
    :param from_junction: ID of the junction on one side which the valve will be connected with
    :type from_junction: int
    :param to_junction: ID of the junction on the other side which the valve will be connected with
    :type to_junction: int
    :param diameter_m: The valve diameter in [m]
    :type diameter_m: float
    :param opened: Flag to show if the valve is opened and allows for fluid flow or if it is closed\
            to block the fluid flow.
    :type opened: bool, default True
    :param loss_coefficient: The pressure loss coefficient introduced by the valve shape
    :type loss_coefficient: float, default 0
    :param name: A name tag for this valve
    :type name: str, default None
    :param index: Force a specified ID if it is available. If None, the index one higher than the\
            highest already existing index is selected.
    :type index: int, default None
    :param type: An identifier for special types of valves
    :type type: str, default None
    :param kwargs: Additional keyword arguments will be added as further columns to the\
            net["valve"] table
    :return: index - The unique ID of the created element
    :rtype: int

    :Example:
        >>> create_valve(net, 0, 1, diameter_m=4e-3, name="valve1")

    """
    add_new_component(net, Valve)

    index = _get_index_with_check(net, "valve", index)
    check_branch(net, "Valve", index, from_junction, to_junction)

    v = {"name": name, "from_junction": from_junction, "to_junction": to_junction,
         "diameter_m": diameter_m, "opened": opened, "loss_coefficient": loss_coefficient,
         "type": type}
    _set_entries(net, "valve", index, **v, **kwargs)

    return index


def create_pump(net, from_junction, to_junction, std_type, name=None, index=None, in_service=True,
                type="pump", **kwargs):
    """
    Adds one pump in table net["pump"].

    :param net: The net within this pump should be created
    :type net: pandapipesNet
    :param from_junction: ID of the junction on one side which the pump will be connected with
    :type from_junction: int
    :param to_junction: ID of the junction on the other side which the pump will be connected with
    :type to_junction: int
    :param std_type: There are currently three different std_types. This std_types are P1, P2, P3.\
            Each of them describes a specific pump behaviour setting volume flow and pressure in\
            context.
    :type std_type: string, default None
    :param name: A name tag for this pump
    :type name: str, default None
    :param index: Force a specified ID if it is available. If None, the index one higher than the\
            highest already existing index is selected.
    :type index: int, default None
    :param in_service: True for in_service or False for out of service
    :type in_service: bool, default True
    :param type:  Type variable to classify the pump
    :type type: str, default "pump"
    :param kwargs: Additional keyword arguments will be added as further columns to the\
            net["pump"] table
    :type kwargs: dict
    :return: index - The unique ID of the created element
    :rtype: int

    EXAMPLE:
        >>> create_pump(net, 0, 1, std_type="P1")

    """
    add_new_component(net, Pump)

    index = _get_index_with_check(net, "pump", index)
    check_branch(net, "Pump", index, from_junction, to_junction)

    _check_std_type(net, std_type, "pump", "create_pump")
    v = {"name": name, "from_junction": from_junction, "to_junction": to_junction,
         "std_type": std_type, "in_service": bool(in_service), "type": type}
    _set_entries(net, "pump", index, **v, **kwargs)

    return index


def create_pump_from_parameters(net, from_junction, to_junction, new_std_type_name,
                                pressure_list=None, flowrate_list=None, reg_polynomial_degree=None,
                                poly_coefficents=None, name=None, index=None, in_service=True,
                                type="pump", **kwargs):
    """
    Adds one pump in table net["pump"].

    :param net: The net within this pump should be created
    :type net: pandapipesNet
    :param from_junction: ID of the junction on one side which the pump will be connected with
    :type from_junction: int
    :param to_junction: ID of the junction on the other side which the pump will be connected with
    :type to_junction: int
    :param new_std_type_name: Set a name for your pump. You will find your definied pump under
            std_type in your net. The name will be given under std_type in net.pump.
    :type new_std_type_name: string
    :param pressure_list: This list contains measured pressure supporting points required\
            to define and determine the dependencies of the pump between pressure and volume flow.\
            The pressure must be given in [bar]. Needs to be defined only if no pump of standard\
            type is selected.
    :type pressure_list: list, default None
    :param flowrate_list: This list contains the corresponding flowrate values to the given\
            pressure values. Thus the length must be equal to the pressure list. Needs to be\
            defined only if no pump of standard type is selected. ATTENTION: The flowrate values\
            are given in :math:`[\\frac{m^3}{h}]`.
    :type flowrate_list: list, default None
    :param reg_polynomial_degree: The degree of the polynomial fit must be defined if pressure\
            and flowrate list are given. The fit describes the behaviour of the pump (delta P /\
            volumen flow curve).
    :type reg_polynomial_degree: int, default None
    :param poly_coefficents: Alternatviely to taking measurement values and degree of polynomial
            fit, previously calculated regression parameters can also be given directly. It
            describes the dependency between pressure and flowrate.\
            ATTENTION: The determined parameteres must be retrieved by setting flowrate given\
            in :math:`[\\frac{m^3}{h}]` and pressure given in bar in context. The first entry in\
            the list (c[0]) is for the polynom of highest degree (c[0]*x**n), the last one for
            c*x**0.
    :type poly_coefficents: list, default None
    :param name: A name tag for this pump
    :type name: str, default None
    :param index: Force a specified ID if it is available. If None, the index one higher than the\
            highest already existing index is selected.
    :type index: int, default None
    :param in_service: True for in_service or False for out of service
    :type in_service: bool, default True
    :param type:  type variable to classify the pump
    :type type: str, default "pump"
    :param kwargs: Additional keyword arguments will be added as further columns to the\
            net["pump"] table
    :type kwargs: dict
    :return: index - The unique ID of the created element
    :rtype: int

    EXAMPLE:
        >>> create_pump_from_parameters(net, 0, 1, 'pump1', pressure_list=[0,1,2,3],\
                                        flowrate_list=[0,1,2,3], reg_polynomial_degree=1)
        >>> create_pump_from_parameters(net, 0, 1, 'pump2', poly_coefficents=[1,0])

    """
    add_new_component(net, Pump)

    index = _get_index_with_check(net, "pump", index)
    check_branch(net, "Pump", index, from_junction, to_junction)

    if pressure_list is not None and flowrate_list is not None \
            and reg_polynomial_degree is not None:
        reg_par = regression_function(pressure_list, flowrate_list, reg_polynomial_degree)
        pump = PumpStdType(new_std_type_name, reg_par)
        create_pump_std_type(net, new_std_type_name, pump)
    elif poly_coefficents is not None:
        pump = PumpStdType(new_std_type_name, poly_coefficents)
        create_pump_std_type(net, new_std_type_name, pump)

    v = {"name": name, "from_junction": from_junction, "to_junction": to_junction,
         "std_type": new_std_type_name, "in_service": bool(in_service), "type": type}
    _set_entries(net, "pump", index, **v, **kwargs)

    return index


def create_circ_pump_const_pressure(net, from_junction, to_junction, p_bar, plift_bar,
                                    t_k=None, fluid='water', name=None, index=None, in_service=True, type="pt",
                                    **kwargs):
    """
    Adds one circulation pump with a constant pressure lift in table net["circ_pump_pressure"].

    :param net: The net within this pump should be created
    :type net: pandapipesNet
    :param from_junction: ID of the junction on one side which the pump will be connected with
    :type from_junction: int
    :param to_junction: ID of the junction on the other side which the pump will be connected with
    :type to_junction: int
    :param p_bar: Pressure set point
    :type p_bar: float
    :param plift_bar: Pressure lift induced by the pump
    :type plift_bar: float
    :param t_k: Temperature set point
    :type t_k: float
    :param name: Name of the pump
    :type name: str
    :param index: Force a specified ID if it is available. If None, the index one higher than the\
            highest already existing index is selected.
    :type index: int, default None
    :param in_service: True for in_service or False for out of service
    :type in_service: bool, default True
    :param type: The pump type denotes the values that are fixed:\n
            - "p": The pressure is fixed.
            - "t": The temperature is fixed and will not be solved. Please note that pandapipes\
             cannot check for inconsistencies in the formulation of heat transfer equations yet.
            - "pt": The pump shows both "p" and "t" behavior.
    :type type: str, default "pt"
    :param kwargs: Additional keyword arguments will be added as further columns to the\
            net["circ_pump_pressure"] table
    :type kwargs: dict
    :return: index - The unique ID of the created element
    :rtype: int

    :Example:
        >>> create_circ_pump_const_pressure(net, 0, 1, p_bar=5, plift_bar=2, t_k=350, type="p")

    """

    add_new_component(net, CirculationPumpPressure)

    index = _get_index_with_check(net, "circ_pump_pressure", index,
                                  name="circulation pump with constant pressure")
    check_branch(net, "circulation pump with constant pressure", index, from_junction, to_junction)

    cols = ["name", "from_junction", "to_junction", "p_bar", "t_k", "plift_bar", "fluid", "in_service", "type"]

    if isinstance(fluid, Fluid):
        net["fluid"][fluid.name] = fluid
        vals = [name, from_junction, to_junction, p_bar, t_k, plift_bar, fluid.name,
                bool(in_service), type]
        _set_entries(net, "circ_pump_pressure", index, **dict(zip(cols, vals)), **kwargs)
        return index
    elif isinstance(fluid, str):
        create_fluid_from_lib(net, fluid)
        vals = [name, from_junction, to_junction, p_bar, t_k, plift_bar, fluid,
                bool(in_service), type]
        _set_entries(net, "circ_pump_pressure", index, **dict(zip(cols, vals)), **kwargs)
        return index
    else:
        logger.warning("The fluid %s cannot be added to the net. Only fluids of type Fluid or "
                       "strings can be used." % fluid)
    return index


def create_circ_pump_const_mass_flow(net, from_junction, to_junction, p_bar, mdot_kg_per_s,
                                     t_k=None, fluid='water', name=None, index=None, in_service=True,
                                     type="pt", **kwargs):
    """
    Adds one circulation pump with a constant mass flow in table net["circ_pump_mass"].

    :param net: The net within this pump should be created
    :type net: pandapipesNet
    :param from_junction: ID of the junction on one side which the pump will be connected with
    :type from_junction: int
    :param to_junction: ID of the junction on the other side which the pump will be connected with
    :type to_junction: int
    :param p_bar: Pressure set point
    :type p_bar: float
    :param mdot_kg_per_s: Constant mass flow, which is transported through the pump
    :type mdot_kg_per_s: float
    :param t_k: Temperature set point
    :type t_k: float
    :param name: Name of the pump
    :type name: str
    :param index: Force a specified ID if it is available. If None, the index one higher than the\
            highest already existing index is selected.
    :type index: int, default None
    :param in_service: True for in_service or False for out of service
    :type in_service: bool, default True
    :param type: The pump type denotes the values that are fixed:\n
            - "p": The pressure is fixed.
            - "t": The temperature is fixed and will not be solved. Please note that pandapipes\
             cannot check for inconsistencies in the formulation of heat transfer equations yet.
            - "pt": The pump shows both "p" and "t" behavior.
    :type type: str, default "pt"
    :param kwargs: Additional keyword arguments will be added as further columns to the\
            net["circ_pump_mass"] table
    :type kwargs: dict
    :return: index - The unique ID of the created element
    :rtype: int

    :Example:
        >>> create_circ_pump_const_mass_flow(net, 0, 1, p_bar=5, mdot_kg_per_s=2, t_k=350, type="p")

    """

    add_new_component(net, CirculationPumpMass)

    index = _get_index_with_check(net, "circ_pump_mass", index,
                                  name="circulation pump with constant mass flow")
    check_branch(net, "circulation pump with constant mass flow", index, from_junction, to_junction)

    cols = ["name", "from_junction", "to_junction", "p_bar", "t_k", "mdot_kg_per_s", "fluid", "in_service", "type"]

    if isinstance(fluid, Fluid):
        net["fluid"][fluid.name] = fluid
        vals = [name, from_junction, to_junction, p_bar, t_k, mdot_kg_per_s, fluid.name,
                bool(in_service), type]
        _set_entries(net, "circ_pump_mass", index, **dict(zip(cols, vals)), **kwargs)
        return index
    elif isinstance(fluid, str):
        create_fluid_from_lib(net, fluid)
        vals = [name, from_junction, to_junction, p_bar, t_k, mdot_kg_per_s, fluid,
                bool(in_service), type]
        _set_entries(net, "circ_pump_mass", index, **dict(zip(cols, vals)), **kwargs)
        return index
    else:
        logger.warning("The fluid %s cannot be added to the net. Only fluids of type Fluid or "
                       "strings can be used." % fluid)
    return index


def create_pressure_control(net, from_junction, to_junction, controlled_junction, controlled_p_bar,
                            control_active=True, loss_coefficient=0., name=None, index=None,
                            in_service=True, type="pressure_control", **kwargs):
    """
    Adds one pressure control with a constant mass flow in table net["press_control"].

    :param net: The net within this pump should be created
    :type net: pandapipesNet
    :param from_junction: ID of the junction on one side which the pressure control will be \
            connected with
    :type from_junction: int
    :param controlled_junction: ID of the junction at which the pressure is controlled
    :type controlled_junction: int
    :param to_junction: ID of the junction on the other side which the pressure control will be \
            connected with
    :type to_junction: int
    :param controlled_p_bar: Pressure set point
    :type controlled_p_bar: float
    :param control_active: Variable to state whether the pressure control is active (otherwise \
        behaviour similar to open valve)
    :type control_active: bool, default True
    :param loss_coefficient: The pressure loss coefficient introduced by the component's shape \
        (used only if control is not active).
    :type loss_coefficient: float, default 0
    :param name: Name of the pressure control element
    :type name: str
    :param index: Force a specified ID if it is available. If None, the index one higher than the\
            highest already existing index is selected.
    :type index: int, default None
    :param in_service: True for in_service or False for out of service
    :type in_service: bool, default True
    :param type: Currently not used - possibility to specify a certain type of pressure control
    :type type: str, default "pressure_control"
    :param kwargs: Additional keyword arguments will be added as further columns to the \
            net["press_control"] table
    :type kwargs: dict
    :return: index - The unique ID of the created element
    :rtype: int

    :Example:
        >>> create_pressure_control(net, 0, 1, 1, controlled_p_bar=5)

    """
    if not check_pressure_controllability(net, to_junction, controlled_junction):
        return logger.error('The controlled junction of the created pressure control '
                            'is not controllable, as it is either not reachable or '
                            'another pressure controllable component is in between')

    logger.info('Using a default pressure controller in pandapipes assumes, that the temperature '
                'settings at the junctions are kept. Therefore, energy is induced to meet these '
                'constraints.')

    add_new_component(net, PressureControlComponent)

    index = _get_index_with_check(net, "press_control", index)

    # check if junctions exist to attach the pump to
    check_branch(net, "PressureControl", index, from_junction, to_junction)

    _set_entries(net, "press_control", index, name=name, from_junction=from_junction,
                 to_junction=to_junction, controlled_junction=controlled_junction,
                 control_active=bool(control_active), loss_coefficient=loss_coefficient,
                 controlled_p_bar=controlled_p_bar, in_service=bool(in_service), type=type,
                 **kwargs)

    return index


def create_junctions(net, nr_junctions, pn_bar, tfluid_k, height_m=0, name=None, index=None,
                     in_service=True, type="junction", geodata=None, **kwargs):
    """
    Convenience function for creating many junctions at once. Parameter 'nr_junctions' specifies \
    the number of junctions created. Other parameters may be either arrays of length 'nr_junctions'\
    or single values.

    :param net: The pandapipes network in which the element is created
    :type net: pandapipesNet
    :param nr_junctions: Number of junctions to be created.
    :type nr_junctions: int
    :param pn_bar: The nominal pressure in [bar]. Used as an initial value for pressure calculation.
    :type pn_bar: Iterable or float
    :param tfluid_k: The fluid temperature in [K]. Used as parameter for gas calculations and as\
            initial value for temperature calculations.
    :type tfluid_k: Iterable or float
    :param height_m: Heights of nodes above sea level in [m]
    :type height_m: Iterable or float, default 0
    :param name: The names for these junctions
    :type name: Iterable or string, default None
    :param index: Force specified IDs if they are available. If None, the index one higher than the\
            highest already existing index is selected and counted onwards.
    :type index: Iterable(int), default None
    :param in_service: True for in_service or False for out of service
    :type in_service: Iterable or boolean, default True
    :param type: not used yet - Designed for type differentiation on pandas lookups (e.g. \
            household connection vs. crossing)
    :type type: Iterable or string, default "junction"
    :param geodata: Coordinates used for plotting
    :type geodata: Iterable of (x,y)-tuples, default None
    :param kwargs: Additional keyword arguments will be added as further columns to the\
            net["junction"] table
    :return: index - The unique IDs of the created elements
    :rtype: array(int)

    :Example:
        >>> create_junctions(net, 200, pn_bar=5, tfluid_k=320, height_m=np.arange(200))
    """
    add_new_component(net, Junction)

    index = _get_multiple_index_with_check(net, "junction", index, nr_junctions)
    entries = {"pn_bar": pn_bar, "type": type, "tfluid_k": tfluid_k, "height_m": height_m,
               "in_service": in_service, "name": name}
    _set_multiple_entries(net, "junction", index, **entries, **kwargs)

    if geodata is not None:
        # works with a 2-tuple or a matching array
        net.junction_geodata = pd.concat([net.junction_geodata, pd.DataFrame(
            np.zeros((len(index), len(net.junction_geodata.columns)), dtype=int), index=index,
            columns=net.junction_geodata.columns)])
        net.junction_geodata.loc[index, :] = np.nan
        net.junction_geodata.loc[index, ["x", "y"]] = geodata

    return index


def create_sinks(net, junctions, mdot_kg_per_s, scaling=1., name=None, index=None, in_service=True,
                 type='sink', **kwargs):
    """
    Convenience function for creating many sinks at once. Parameter 'junctions' must be an array \
    of the desired length. Other parameters may be either arrays of the same length or single \
    values.

    :param net: The net for which this sink should be created
    :type net: pandapipesNet
    :param junctions: The index of the junctions to which the sinks are connected
    :type junctions: Iterable(int)
    :param mdot_kg_per_s: The required mass flow
    :type mdot_kg_per_s: Iterable or float, default None
    :param scaling: An optional scaling factor to be set customly
    :type scaling: Iterable or float, default 1
    :param name: Name tags for the sinks
    :type name: Iterable or str, default None
    :param index: Force specified IDs if they are available. If None, the index one higher than the\
            highest already existing index is selected and counted onwards.
    :type index: Iterable(int), default None
    :param in_service: True for in service, False for out of service
    :type in_service: Iterable or bool, default True
    :param type: Type variables to classify the sinks
    :type type: Iterable or str, default None
    :param kwargs: Additional keyword arguments will be added as further columns to the\
            net["sink"] table
    :return: index - The unique IDs of the created elements
    :rtype: array(int)

    :Example:
        >>> new_sink_ids = create_sinks(net, junctions=[1, 5, 10], mdot_kg_per_s=[0.1, 0.05, 0.2])
    """
    add_new_component(net, Sink)

    _check_multiple_junction_elements(net, junctions)
    index = _get_multiple_index_with_check(net, "sink", index, len(junctions))

    entries = {"junction": junctions, "mdot_kg_per_s": mdot_kg_per_s, "scaling": scaling,
               "in_service": in_service, "name": name, "type": type}
    _set_multiple_entries(net, "sink", index, **entries, **kwargs)

    return index


def create_sources(net, junctions, mdot_kg_per_s, fluid='slacklike', scaling=1., name=None, index=None,
                   in_service=True, type='source', **kwargs):
    """
    Convenience function for creating many sources at once. Parameter 'junctions' must be an array \
    of the desired length. Other parameters may be either arrays of the same length or single \
    values.

    :param net: The net for which this source should be created
    :type net: pandapipesNet
    :param junctions: The index of the junctions to which the sources are connected
    :type junctions: Iterabl(int)
    :param mdot_kg_per_s: The required mass flow
    :type mdot_kg_per_s: Iterable or float, default None
    :param scaling: An optional scaling factor to be set customly
    :type scaling: Iterable or float, default 1
    :param name: Name tags for the sources
    :type name: Iterable or str, default None
    :param index: Force specified IDs if they are available. If None, the index one higher than the\
            highest already existing index is selected and counted onwards.
    :type index: Iterable(int), default None
    :param in_service: True for in service, False for out of service
    :type in_service: Iterable or bool, default True
    :param type: Type variable to classify the sources
    :type type: Iterable or str, default None
    :param kwargs: Additional keyword arguments will be added as further columns to the\
            net["source"] table
    :return: index - The unique IDs of the created elements
    :rtype: array(int)

    :Example:
        >>> new_source_ids = create_sources(net, junctions=[1, 5, 10],\
                                            mdot_kg_per_s=[0.1, 0.05, 0.2])
    """
    add_new_component(net, Source)

    _check_multiple_junction_elements(net, junctions)
    index = _get_multiple_index_with_check(net, "source", index, len(junctions))

    entries = {"junction": junctions, "mdot_kg_per_s": mdot_kg_per_s, "scaling": scaling, "fluid": fluid,
               "in_service": in_service, "name": name, "type": type}
    _set_multiple_entries(net, "source", index, **entries, **kwargs)

    return index


def create_pipes(net, from_junctions, to_junctions, std_type, length_km, k_mm=1,
                 loss_coefficient=0, sections=1, alpha_w_per_m2k=0., text_k=293, qext_w=0.,
                 name=None, index=None, geodata=None, in_service=True, type="pipe", **kwargs):
    """
    Convenience function for creating many pipes at once. Parameters 'from_junctions' and \
    'to_junctions' must be arrays of equal length. Other parameters may be either arrays of the \
    same length or single values. In any case the line parameters are defined through a single \
    standard type, so all pipes have the same standard type.

    :param net: The net for which this pipe should be created
    :type net: pandapipesNet
    :param from_junctions: IDs of the junctions on one side which the pipes will be connected to
    :type from_junctions: Iterable(int)
    :param to_junctions: IDs of the junctions on the other side to which the pipes will be \
            connected to
    :type to_junctions: Iterable(int)
    :param std_type: Name of standard type
    :type std_type: str
    :param length_km: Lengths of the pipes in [km]
    :type length_km: Iterable or float
    :param k_mm: Pipe roughness in [mm]
    :type k_mm: Iterable or float, default 1
    :param loss_coefficient: Additional pressure loss coefficients, introduced by e.g. bends
    :type loss_coefficient: Iterable or float, default 0
    :param sections: The number of internal pipe sections. Important for gas and temperature\
            calculations, where variables are dependent on pipe length.
    :type sections: Iterable or int, default 1
    :param alpha_w_per_m2k: Heat transfer coefficients in [W/(m^2*K)]
    :type alpha_w_per_m2k: Iterable or float, default 0
    :param text_k: Ambient temperatures of pipes in [K]
    :type text_k: Iterable or float, default 293
    :param qext_w: External heat feed-in to the pipes in [W]
    :type qext_w: Iterable or float, default 0
    :param name: Name tags for these pipes
    :type name: Iterable or str, default None
    :param index: Force specified IDs if they are available. If None, the index one higher than the\
            highest already existing index is selected and counted onwards.
    :type index: Iterable(int), default None
    :param geodata: The coordinates of the pipes. The first row should be the coordinates of\
            junction a and the last should be the coordinates of junction b. The points in the\
            middle represent the bending points of the pipe.
    :type geodata: array, shape=(no_pipes,2L) or (,2L), default None
    :param in_service: True for in service, False for out of service
    :type in_service: Iterable or bool, default True
    :param type: Identifiers for special types of pipes (e.g. below or above ground)
    :type type: Iterable or str, default "pipe"
    :param kwargs: Additional keyword arguments will be added as further columns to the\
            net["pipe"] table
    :return: index - The unique IDs of the created elements
    :rtype: array(int)

    :Example:
        >>> pipe_indices = create_pipes(net, from_junctions=[0, 2, 6], to_junctions=[1, 3, 7], \
                                        std_type='315_PE_80_SDR_17', length_km=[0.2, 1, 0.3])

    """
    add_new_component(net, Pipe)

    nr_pipes = len(from_junctions)
    index = _get_multiple_index_with_check(net, "pipe", index, nr_pipes)
    _check_branches(net, from_junctions, to_junctions, "pipe")
    _check_std_type(net, std_type, "pipe", "create_pipes")

    pipe_parameters = load_std_type(net, std_type, "pipe")
    entries = {"name": name, "from_junction": from_junctions, "to_junction": to_junctions,
               "std_type": std_type, "length_km": length_km,
               "diameter_m": pipe_parameters["inner_diameter_mm"] / 1000, "k_mm": k_mm,
               "loss_coefficient": loss_coefficient, "alpha_w_per_m2k": alpha_w_per_m2k,
               "sections": sections, "in_service": in_service, "type": type, "qext_w": qext_w,
               "text_k": text_k}
    _set_multiple_entries(net, "pipe", index, **entries, **kwargs)

    if geodata is not None:
        _add_multiple_branch_geodata(net, "pipe", geodata, index)
    return index


def create_pipes_from_parameters(net, from_junctions, to_junctions, length_km, diameter_m, k_mm=1,
                                 loss_coefficient=0, sections=1, alpha_w_per_m2k=0., text_k=293,
                                 qext_w=0., name=None, index=None, geodata=None, in_service=True,
                                 type="pipe", **kwargs):
    """
    Convenience function for creating many pipes at once. Parameters 'from_junctions' and \
    'to_junctions' must be arrays of equal length. Other parameters may be either arrays of the \
    same length or single values.

    :param net: The net for which this pipe should be created
    :type net: pandapipesNet
    :param from_junctions: IDs of the junctions on one side which the pipes will be connected to
    :type from_junctions: Iterable(int)
    :param to_junctions: IDs of the junctions on the other side to which the pipes will be \
            connected to
    :type to_junctions: Iterable(int)
    :param length_km: Lengths of the pipes in [km]
    :type length_km: Iterable or float
    :param diameter_m: The pipe diameters in [m]
    :type diameter_m: Iterable or float
    :param k_mm: Pipe roughness in [mm]
    :type k_mm: Iterable or float, default 1
    :param loss_coefficient: Additional pressure loss coefficients, introduced by e.g. bends
    :type loss_coefficient: Iterable or float, default 0
    :param sections: The number of internal pipe sections. Important for gas and temperature\
            calculations, where variables are dependent on pipe length.
    :type sections: Iterable or int, default 1
    :param alpha_w_per_m2k: Heat transfer coefficients in [W/(m^2*K)]
    :type alpha_w_per_m2k: Iterable or float, default 0
    :param text_k: Ambient temperatures of pipes in [K]
    :type text_k: Iterable or float, default 293
    :param qext_w: External heat feed-in to the pipes in [W]
    :type qext_w: Iterable or float, default 0
    :param name: Name tags for these pipes
    :type name: Iterable or str, default None
    :param index: Force specified IDs if they are available. If None, the index one higher than the\
            highest already existing index is selected and counted onwards.
    :type index: Iterable(int), default None
    :param geodata: The coordinates of the pipes. The first row should be the coordinates of\
            junction a and the last should be the coordinates of junction b. The points in the\
            middle represent the bending points of the pipe.
    :type geodata: array, shape=(no_pipes,2L) or (,2L), default None
    :param in_service: True for in service, False for out of service
    :type in_service: Iterable or bool, default True
    :param type: Identifiers for special types of pipes (e.g. below or above ground)
    :type type: Iterable or str, default "pipe"
    :param kwargs: Additional keyword arguments will be added as further columns to the\
            net["pipe"] table
    :return: index - The unique IDs of the created elements
    :rtype: array(int)

    :Example:
        >>> pipe_indices = create_pipes_from_parameters(\
                net, from_junctions=[0, 2, 6], to_junctions=[1, 3, 7], length_km=[0.2, 1, 0.3],\
                diameter_m=40e-3)

    """
    add_new_component(net, Pipe)

    index = _get_multiple_index_with_check(net, "pipe", index, len(from_junctions))
    _check_branches(net, from_junctions, to_junctions, "pipe")

    entries = {"name": name, "from_junction": from_junctions, "to_junction": to_junctions,
               "std_type": None, "length_km": length_km, "diameter_m": diameter_m, "k_mm": k_mm,
               "loss_coefficient": loss_coefficient, "alpha_w_per_m2k": alpha_w_per_m2k,
               "sections": sections, "in_service": in_service, "type": type, "qext_w": qext_w,
               "text_k": text_k}
    _set_multiple_entries(net, "pipe", index, **entries, **kwargs)

    if geodata is not None:
        _add_multiple_branch_geodata(net, "pipe", geodata, index)
    return index


def create_valves(net, from_junctions, to_junctions, diameter_m, opened=True, loss_coefficient=0,
                  name=None, index=None, type='valve', **kwargs):
    """
     Convenience function for creating many valves at once. Parameters 'from_junctions' and \
    'to_junctions' must be arrays of equal length. Other parameters may be either arrays of the \
    same length or single values.

    :param net: The net for which this valve should be created
    :type net: pandapipesNet
    :param from_junctions: IDs of the junctions on one side which the valves will be connected to
    :type from_junctions: Iterable(int)
    :param to_junctions: IDs of the junctions on the other side to which the valves will be \
            connected to
    :type to_junctions: Iterable(int)
    :param diameter_m: The valve diameters in [m]
    :type diameter_m: Iterable or float
    :param opened: Flag to show if the valves are opened and allow for fluid flow or if they are\
            closed to block the fluid flow.
    :type opened: Iterable or bool, default True
    :param loss_coefficient: The pressure loss coefficients introduced by the valve shapes
    :type loss_coefficient: Iterable or float, default 0
    :param name: Name tags for the valves
    :type name: Iterable or str, default None
    :param index: Force specified IDs if they are available. If None, the index one higher than the\
            highest already existing index is selected and counted onwards.
    :type index: Iterable(int), default None
    :param type: Identifiers for special types of valves (e.g. below or above ground)
    :type type: Iterable or str, default "valve"
    :param kwargs: Additional keyword arguments will be added as further columns to the\
            net["valve"] table
    :return: index - The unique IDs of the created elements
    :rtype: array(int)

    :Example:
        >>> create_valves(net, from_junctions=[0, 1, 4], to_junctions=[1, 5, 6], \
                opened=[True, False, True], diameter_m=4e-3, name=["valve_%d" for d in range(3)])

    """
    add_new_component(net, Valve)

    index = _get_multiple_index_with_check(net, "valve", index, len(from_junctions))
    _check_branches(net, from_junctions, to_junctions, "valve")

    entries = {"name": name, "from_junction": from_junctions, "to_junction": to_junctions,
               "diameter_m": diameter_m, "opened": opened, "loss_coefficient": loss_coefficient,
               "type": type}
    _set_multiple_entries(net, "valve", index, **entries, **kwargs)

    return index


def create_pressure_controls(net, from_junctions, to_junctions, controlled_junctions,
                             controlled_p_bar, control_active=True, loss_coefficient=0., name=None,
                             index=None, in_service=True, type="pressure_control", **kwargs):
    """
    Convenience function for creating many pressure controls at once. Parameters 'from_junctions'\
    and 'to_junctions' must be arrays of equal length. Other parameters may be either arrays of the\
    same length or single values.

    :param net: The net within this pump should be created
    :type net: pandapipesNet
    :param from_junctions: IDs of the junctions on one side which the pressure controls will be\
            connected to
    :type from_junctions: Iterable(int)
    :param to_junctions: IDs of the junctions on the other side to which the pressure controls will\
            be connected to
    :type to_junctions: Iterable(int)
    :param controlled_junctions: IDs of the junctions at which the pressure is controlled
    :type controlled_junctions: Iterable or int
    :param controlled_p_bar: Pressure set points
    :type controlled_p_bar: Iterable or float
    :param control_active: Variable to state whether the pressure control is active (otherwise \
        behaviour similar to open valve)
    :type control_active: bool, default True
    :param loss_coefficient: The pressure loss coefficient introduced by the component's shape \
        (used only if control is not active).
    :type loss_coefficient: float, default 0
    :param name: Name of the pressure control elements
    :type name: Iterable or str
    :param index: Force specified IDs if they are available. If None, the index one higher than the\
            highest already existing index is selected and counted onwards.
    :type index: Iterable(int), default None
    :param in_service: True for in_service or False for out of service
    :type in_service: Iterable or bool, default True
    :param type: Currently not used - possibility to specify a certain type of pressure control
    :type type: Iterable or str, default "pressure_control"
    :param kwargs: Additional keyword arguments will be added as further columns to the \
            net["press_control"] table
    :return: index - The unique IDs of the created elements
    :rtype: array(int)

    :Example:
        >>> create_pressure_controls(net, [0, 2], [1, 4], [1, 3], controlled_p_bar=[5, 4.9])

    """
    add_new_component(net, PressureControlComponent)

    index = _get_multiple_index_with_check(net, "press_control", index, len(from_junctions))
    _check_branches(net, from_junctions, to_junctions, "press_control")

    entries = {"name": name, "from_junction": from_junctions, "to_junction": to_junctions,
               "controlled_junction": controlled_junctions, "controlled_p_bar": controlled_p_bar,
               "control_active": control_active, "loss_coefficient": loss_coefficient,
               "in_service": in_service, "type": type}
    _set_multiple_entries(net, "press_control", index, **entries, **kwargs)

    return index


def create_compressor(net, from_junction, to_junction, pressure_ratio, name=None, index=None,
                      in_service=True, **kwargs):
    """
    Adds a compressor to net["compressor"] whith pressure lift rel. to (p_in + p_ambient) (boost
    ratio)

    :param net: The net within this compressor should be created
    :type net: pandapipesNet
    :param from_junction: ID of the junction on one side which the compressor will be connected with
    :type from_junction: int
    :param to_junction: ID of the junction on the other side which the compressor will be connected\
                        with
    :type to_junction: int
    :param pressure_ratio:
    :type pressure_ratio:
    :param name: A name tag for this compressor
    :type name: str, default None
    :param index: Force a specified ID if it is available. If None, the index one higher than the\
            highest already existing index is selected.
    :type index: int, default None
    :param in_service: True for in_service or False for out of service
    :type in_service: bool, default True
    :param kwargs: Additional keyword arguments will be added as further columns to the\
            net["compressor"] table
    :type kwargs: dict
    :return: index - The unique ID of the created element
    :rtype: int

    EXAMPLE:
        >>> create_compressor(net, 0, 1, pressure_ratio=1.3)

    """
    add_new_component(net, Compressor)

    index = _get_index_with_check(net, "compressor", index)
    check_branch(net, "Compressor", index, from_junction, to_junction)

    v = {"name": name, "from_junction": from_junction, "to_junction": to_junction,
         "pressure_ratio": pressure_ratio, "in_service": bool(in_service)}
    _set_entries(net, "compressor", index, **v, **kwargs)

    return index


def create_fluid_from_lib(net, name, overwrite=True):
    """
    Creates a fluid from library (if there is an entry) and sets net["fluid"] to this value.
    Currently existing fluids in the library are: "hgas", "lgas", "hydrogen", "methane", "water",
    "air".

    :param net: The net for which this fluid should be created
    :type net: pandapipesNet
    :param name: The name of the fluid that shall be extracted from the fluid lib
    :type name: str
    :param overwrite: Flag if a possibly existing fluid in the net shall be overwritten
    :type overwrite: bool, default True
    :return: No output

    :Example:
        >>> create_fluid_from_lib(net, name="water")

    """
    _add_fluid_to_net(net, call_lib(name), overwrite=overwrite)


def _check_multiple_junction_elements(net, junctions):
    return _check_multiple_node_elements(net, junctions, node_table="junction", name="junctions")


def _check_junction_element(net, junction):
    return _check_node_element(net, junction, node_table="junction")


def check_branch(net, element_name, index, from_junction, to_junction):
    return _check_branch_element(net, element_name, index, from_junction, to_junction,
                                 node_name="junction", plural="s")


def _check_branches(net, from_junctions, to_junctions, table):
    return _check_multiple_branch_elements(net, from_junctions, to_junctions, table,
                                           node_name="junction", plural="s")


def _check_std_type(net, std_type, table, function_name):
    if 'std_types' not in net:
        raise UserWarning('%s is defined as std_type in %s but there are no std_types '
                          'defined in your net. You need to define a std_type first or set '
                          'add_stdtypes=True in create_empty_network.' % (std_type, function_name))
    if std_type not in net['std_types'][table]:
        raise UserWarning('%s is not given in std_types (%s). Either change std_type or define new '
                          'one' % (std_type, table))<|MERGE_RESOLUTION|>--- conflicted
+++ resolved
@@ -8,7 +8,7 @@
 from pandapipes.component_models import Junction, Sink, Source, Pump, Pipe, ExtGrid, \
     HeatExchanger, Valve, CirculationPumpPressure, CirculationPumpMass, PressureControlComponent, \
     Compressor
-from pandapipes.component_models.auxiliaries.create_toolbox import add_new_component
+from pandapipes.component_models.auxiliaries.component_toolbox import add_new_component
 from pandapipes.pandapipes_net import pandapipesNet, get_basic_net_entries, add_default_components
 from pandapipes.properties import call_lib
 from pandapipes.properties.fluids import Fluid, _add_fluid_to_net
@@ -192,10 +192,6 @@
     cols = ["name", "junction", "mdot_kg_per_s", "fluid", "scaling", "in_service", "type"]
 
     if isinstance(fluid, Fluid):
-        if not junction in net.ext_grid.junction.values and fluid.name != 'slacklike':
-            logger.warning("Currently it is only possible to connect sources having different fluids than ext grid "
-                           "junctions to others than ext grid junction. Choose slacklike if the infeed is the same as the one prvoided by the ext grid.")
-            return
         _add_fluid_to_net(net, fluid, False)
         vals = [name, junction, mdot_kg_per_s, fluid.name, scaling, bool(in_service), type]
         _set_entries(net, "source", index, **dict(zip(cols, vals)), **kwargs)
@@ -262,7 +258,6 @@
     _check_junction_element(net, junction)
     index = _get_index_with_check(net, "ext_grid", index, name="external grid")
 
-<<<<<<< HEAD
     cols = ["name", "junction", "p_bar", "t_k", "fluid", "in_service", "type"]
 
     if isinstance(fluid, Fluid):
@@ -279,11 +274,6 @@
     else:
         logger.warning("The fluid %s cannot be added to the net. Only fluids of type Fluid or "
                        "strings can be used." % fluid)
-=======
-    cols = ["name", "junction", "p_bar", "t_k", "in_service", "type"]
-    vals = [name, junction, p_bar, t_k, bool(in_service), type]
-    _set_entries(net, "ext_grid", index, **dict(zip(cols, vals)), **kwargs)
->>>>>>> 3140fed6
 
     return index
 
@@ -965,7 +955,7 @@
     return index
 
 
-def create_sources(net, junctions, mdot_kg_per_s, fluid='slacklike', scaling=1., name=None, index=None,
+def create_sources(net, junctions, mdot_kg_per_s, fluid='hgas', scaling=1., name=None, index=None,
                    in_service=True, type='source', **kwargs):
     """
     Convenience function for creating many sources at once. Parameter 'junctions' must be an array \
