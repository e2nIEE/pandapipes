# Copyright (c) 2020-2022 by Fraunhofer Institute for Energy Economics
# and Energy System Technology (IEE), Kassel, and University of Kassel. All rights reserved.
# Use of this source code is governed by a BSD-style license that can be found in the LICENSE file.

import numpy as np
import pandas as pd
from pandapower.create import _get_multiple_index_with_check, _get_index_with_check, _set_entries, \
    _check_node_element, _check_multiple_node_elements, _set_multiple_entries, \
    _add_multiple_branch_geodata, _check_branch_element, _check_multiple_branch_elements

from pandapipes.component_models import Junction, Sink, Source, Pump, Pipe, ExtGrid, \
    HeatExchanger, Valve, CirculationPumpPressure, CirculationPumpMass, PressureControlComponent, \
    Compressor, MassStorage
from pandapipes.component_models.component_toolbox import add_new_component
from pandapipes.component_models.flow_control_component import FlowControlComponent
from pandapipes.pandapipes_net import pandapipesNet, get_basic_net_entries, add_default_components
from pandapipes.properties import call_lib
from pandapipes.properties.fluids import Fluid, _add_fluid_to_net
from pandapipes.std_types.std_type_class import regression_function, PumpStdType
from pandapipes.std_types.std_types import add_basic_std_types, create_pump_std_type, \
    load_std_type

try:
    import pandaplan.core.pplog as logging
except ImportError:
    import logging

logger = logging.getLogger(__name__)


def create_empty_network(name="", fluid=None, add_stdtypes=True):
    """
    This function initializes the pandapipes datastructure.

    :param name: Name for the network
    :type name: string, default None
    :param fluid: A fluid that can be added to the net from the start. Should be either of type\
            Fluid (c.f. pandapipes.properties.fluids.Fluid) or a string which refers to a standard\
            fluid type used to call `create_fluid_from_lib`. A fluid is required for pipeflow\
            calculations, but can also be added later.
    :type fluid: Fluid or str, default None
    :param add_stdtypes: Flag whether to add a dictionary of typical pump and pipe std types
    :type add_stdtypes: bool, default True
    :return: net - pandapipesNet with empty tables
    :rtype: pandapipesNet

    :Example:
        >>> net1 = create_empty_network("my_first_pandapipesNet", "lgas")
        >>> net2 = create_empty_network()

    """
    net = pandapipesNet(get_basic_net_entries())
    add_default_components(net, True)
    net['name'] = name
    if add_stdtypes:
        add_basic_std_types(net)

    if fluid is not None:
        if isinstance(fluid, Fluid):
            net["fluid"] = fluid
        elif isinstance(fluid, str):
            create_fluid_from_lib(net, fluid)
        else:
            logger.warning("The fluid %s cannot be added to the net. Only fluids of type Fluid or "
                           "strings can be used." % fluid)
    return net


def create_junction(net, pn_bar, tfluid_k, height_m=0, name=None, index=None, in_service=True,
                    type="junction", geodata=None, **kwargs):
    """
    Adds one junction in table net["junction"]. Junctions are the nodes of the network that
    all other elements connect to.

    :param net: The pandapipes network in which the element is created
    :type net: pandapipesNet
    :param pn_bar: The nominal pressure in [bar]. Used as an initial value for pressure calculation.
    :type pn_bar: float
    :param tfluid_k: The fluid temperature in [K]. Used as parameter for gas calculations and as\
            initial value for temperature calculations.
    :type tfluid_k: float
    :param height_m: Height of node above sea level in [m]
    :type height_m: float, default 0
    :param name: The name for this junction
    :type name: string, default None
    :param index: Force a specified ID if it is available. If None, the index one higher than the\
            highest already existing index is selected.
    :type index: int, default None
    :param in_service: True if the junction is in service or False if it is out of service
    :type in_service: boolean, default True
    :param type: not used yet - Designed for type differentiation on pandas lookups (e.g. household\
            connection vs. crossing)
    :type type: string, default "junction"
    :param geodata: Coordinates used for plotting
    :type geodata: (x,y)-tuple, default None
    :param kwargs: Additional keyword arguments will be added as further columns to the\
            net["junction"] table
    :return: index - The unique ID of the created element
    :rtype: int

    :Example:
        >>> create_junction(net, pn_bar=5, tfluid_k=320)
    """
    add_new_component(net, Junction)

    index = _get_index_with_check(net, "junction", index)

    cols = ["name", "pn_bar", "tfluid_k", "height_m", "in_service", "type"]
    vals = [name, pn_bar, tfluid_k, height_m, bool(in_service), type]

    _set_entries(net, "junction", index, **dict(zip(cols, vals)), **kwargs)

    if geodata is not None:
        if len(geodata) != 2:
            raise UserWarning("geodata must be given as (x, y) tuple")
        net["junction_geodata"].loc[index, ["x", "y"]] = geodata

    return index


def create_sink(net, junction, mdot_kg_per_s, scaling=1., name=None, index=None, in_service=True,
                type='sink', **kwargs):
    """
    Adds one sink in table net["sink"].

    :param net: The net for which this sink should be created
    :type net: pandapipesNet
    :param junction: The index of the junction to which the sink is connected
    :type junction: int
    :param mdot_kg_per_s: The required mass flow
    :type mdot_kg_per_s: float, default None
    :param scaling: An optional scaling factor to be set customly
    :type scaling: float, default 1
    :param name: A name tag for this sink
    :type name: str, default None
    :param index: Force a specified ID if it is available. If None, the index one higher than the\
            highest already existing index is selected.
    :type index: int, default None
    :param in_service: True for in service, False for out of service
    :type in_service: bool, default True
    :param type: Type variable to classify the sink
    :type type: str, default None
    :param kwargs: Additional keyword arguments will be added as further columns to the\
            net["sink"] table
    :return: index - The unique ID of the created element
    :rtype: int

    :Example:
        >>> new_sink_id = create_sink(net, junction=2, mdot_kg_per_s=0.1)

    """
    add_new_component(net, Sink)

    _check_junction_element(net, junction)
    index = _get_index_with_check(net, "sink", index)

    cols = ["name", "junction", "mdot_kg_per_s", "scaling", "in_service", "type"]
    vals = [name, junction, mdot_kg_per_s, scaling, bool(in_service), type]
    _set_entries(net, "sink", index, **dict(zip(cols, vals)), **kwargs)

    return index


def create_source(net, junction, mdot_kg_per_s, scaling=1., name=None, index=None, in_service=True,
                  type='source', **kwargs):
    """
    Adds one source in table net["source"].

    :param net: The net for which this source should be created
    :type net: pandapipesNet
    :param junction: The index of the junction to which the source is connected
    :type junction: int
    :param mdot_kg_per_s: The required mass flow
    :type mdot_kg_per_s: float, default None
    :param scaling: An optional scaling factor to be set customly
    :type scaling: float, default 1
    :param name: A name tag for this source
    :type name: str, default None
    :param index: Force a specified ID if it is available. If None, the index one higher than the\
            highest already existing index is selected.
    :type index: int, default None
    :param in_service: True for in service, False for out of service
    :type in_service: bool, default True
    :param type: Type variable to classify the source
    :type type: str, default None
    :param kwargs: Additional keyword arguments will be added as further columns to the\
            net["source"] table
    :return: index - The unique ID of the created element
    :rtype: int

    :Example:
        >>> create_source(net,junction=2,mdot_kg_per_s=0.1)

    """
    add_new_component(net, Source)

    _check_junction_element(net, junction)

    index = _get_index_with_check(net, "source", index)

    cols = ["name", "junction", "mdot_kg_per_s", "scaling", "in_service", "type"]
    vals = [name, junction, mdot_kg_per_s, scaling, bool(in_service), type]
    _set_entries(net, "source", index, **dict(zip(cols, vals)), **kwargs)

    return index

def create_mass_storage(net, junction, mdot_kg_per_s, init_m_stored_kg=0, min_m_stored_kg=0.,
                        max_m_stored_kg=np.inf, scaling=1., name=None, index=None,
                        in_service=True, type="mass_storage", **kwargs):
    """
    Adds one storage entry in table net["mass_storage"]. Not suitable for thermal storage tanks.

    :param net: The net for which this storage unit should be created
    :type net: pandapipesNet
    :param junction: The index of the junction to which the storage is connected
    :type junction: int
    :param mdot_kg_per_s: The stationary mass flow. (if fluid flows into storage: > 0,
                          if fluid flows from storage to net: < 0)
    :type mdot_kg_per_s: float, default None
    :param init_m_stored_kg: The initially stored mass in the storage
    :type init_m_stored_kg: float, default None
    :param min_m_stored_kg: Minimum amount of fluid that has to remain in the storage unit. (To be used
                   with controllers)
    :type min_m_stored_kg: float
    :param max_m_stored_kg: Maximum amount of fluid that can be stored in the storage unit. (To be used
                   with controllers)
    :type max_m_stored_kg: float, default np.inf
    :param scaling: An optional scaling factor to be set customly
    :type scaling: float, default 1
    :param name: A name tag for this storage unit
    :type name: str, default None
    :param index: Force a specified ID if it is available. If None, the index one higher than the\
            highest already existing index is selected.
    :type index: int, default None
    :param in_service: True for in service, False for out of service
    :type in_service: bool, default True
    :param type: Type variable to classify the storage
    :type type: str, default mass_storage
    :param kwargs: Additional keyword arguments will be added as further columns to the\
            net["mass_storage"] table
    :return: index - The unique ID of the created element
    :rtype: int

    :Example:
        >>> create_mass_storage(net, junction=2, mdot_kg_per_s=0.1)

    """
    if any([(init_m_stored_kg < 0), (min_m_stored_kg < 0), (max_m_stored_kg < 0)]):
        raise ValueError("init_/min_/max_stored_kg have to be >= 0!")
    if init_m_stored_kg > max_m_stored_kg:
        logger.warning("init_m_stored is automatically limited to max_m_stored_kg!")
        init_m_stored_kg = max_m_stored_kg
    if init_m_stored_kg < min_m_stored_kg:
        logger.warning("init_m_stored is automatically limited to min_m_stored_kg!")
        init_m_stored_kg = min_m_stored_kg

    add_new_component(net, MassStorage)

    _check_junction_element(net, junction)

    index = _get_index_with_check(net, "mass_storage", index)

    cols = ["name", "junction", "mdot_kg_per_s", "scaling", "init_m_stored_kg", "min_m_stored_kg",
            "max_m_stored_kg", "in_service", "type"]
    vals = [name, junction, mdot_kg_per_s, scaling, init_m_stored_kg, min_m_stored_kg,
            max_m_stored_kg, bool(in_service), type]
    _set_entries(net, "mass_storage", index, **dict(zip(cols, vals)), **kwargs)

    return index


def create_ext_grid(net, junction, p_bar=None, t_k=None, type="auto", name=None, in_service=True,
                    index=None, **kwargs):
    """
    Creates an external grid and adds it to the table net["ext_grid"]. It transfers the junction
    that it is connected to into a node with fixed value for either pressure, temperature or both
    (depending on the type). Usually external grids represent connections to other grids feeding
    the given pandapipesNet.

    :param net: The net that the external grid should be connected to
    :type net: pandapipesNet
    :param junction: The junction to which the external grid is connected
    :type junction: int
    :param p_bar: The pressure of the external grid
    :type p_bar: float, default None
    :param t_k: The fixed temperature at the external grid
    :type t_k: float, default None
    :param type: The external grid type denotes the values that are fixed at the respective node:\n
            - "auto": Will automatically assign one of the following types based on the input for \
                      p_bar and t_k \n
            - "p": The pressure is fixed, the node acts as a slack node for the mass flow. \n
            - "t": The temperature is fixed and will not be solved for, but is assumed as the \
                   node's mix temperature. Please note that pandapipes cannot check for \
                   inconsistencies in the formulation of heat transfer equations yet. \n
            - "pt": The external grid shows both "p" and "t" behavior.
    :type type: str, default "auto"
    :param name: A name tag for this ext_grid
    :type name: str, default None
    :param in_service: True for in service, False for out of service
    :type in_service: bool, default True
    :param index: Force a specified ID if it is available. If None, the index one higher than the\
            highest already existing index is selected.
    :type index: int, default None
    :param kwargs: Additional keyword arguments will be added as further columns to the\
                    net["ext_grid"] table
    :return: index - The unique ID of the created element
    :rtype: int

    :Example:
        >>> create_ext_grid(net, junction=2, p_bar=100, t_k=293.15)

    """
    add_new_component(net, ExtGrid)

    if type not in ["p", "t", "pt"]:
        logger.warning("no proper type was chosen.")

    _check_junction_element(net, junction)
    index = _get_index_with_check(net, "ext_grid", index, name="external grid")

    type = _auto_ext_grid_type(p_bar, t_k, type, ExtGrid)

    cols = ["name", "junction", "p_bar", "t_k", "in_service", "type"]
    vals = [name, junction, p_bar, t_k, bool(in_service), type]
    _set_entries(net, "ext_grid", index, **dict(zip(cols, vals)), **kwargs)

    return index


def create_heat_exchanger(net, from_junction, to_junction, diameter_m, qext_w, loss_coefficient=0,
                          name=None, index=None, in_service=True, type="heat_exchanger", **kwargs):
    """
    Creates a heat exchanger element in net["heat_exchanger"] from heat exchanger parameters.

    :param net: The net for which this heat exchanger should be created
    :type net: pandapipesNet
    :param from_junction: ID of the junction on one side which the heat exchanger will be\
            connected with
    :type from_junction: int
    :param to_junction: ID of the junction on the other side which the heat exchanger will be\
            connected with
    :type to_junction: int
    :param diameter_m: The heat exchanger inner diameter in [m]
    :type diameter_m: float
    :param qext_w: External heat flux in [W]. If positive, heat is derived from the network. If
            negative, heat is being fed into the network from a heat source.
    :type qext_w: float
    :param loss_coefficient: An additional pressure loss coefficient, introduced by e.g. bends
    :type loss_coefficient: float
    :param name: The name of the heat exchanger
    :type name: str, default None
    :param index: Force a specified ID if it is available. If None, the index one higher than the\
            highest already existing index is selected.
    :type index: int, default None
    :param in_service: True if the heat exchanger is in service or False if it is out of service
    :type in_service: bool, default True
    :param type: Not used yet
    :type type: str
    :param kwargs: Additional keyword arguments will be added as further columns to the\
                    net["heat_exchanger"] table
    :return: index - The unique ID of the created heat exchanger
    :rtype: int

    :Example:
        >>> create_heat_exchanger(net, from_junction=0, to_junction=1,
        >>>                       diameter_m=40e-3, qext_w=2000)
    """
    add_new_component(net, HeatExchanger)

    index = _get_index_with_check(net, "heat_exchanger", index, "heat exchanger")
    _check_branch(net, "Heat exchanger", index, from_junction, to_junction)

    v = {"name": name, "from_junction": from_junction, "to_junction": to_junction,
         "diameter_m": diameter_m, "qext_w": qext_w, "loss_coefficient": loss_coefficient,
         "in_service": bool(in_service), "type": type}
    _set_entries(net, "heat_exchanger", index, **v, **kwargs)

    return index


def create_pipe(net, from_junction, to_junction, std_type, length_km, k_mm=0.2, loss_coefficient=0,
                sections=1, alpha_w_per_m2k=0., text_k=293, qext_w=0., name=None, index=None,
                geodata=None, in_service=True, type="pipe", **kwargs):
    """
    Creates a pipe element in net["pipe"] from pipe parameters.

    :param net: The net for which this pipe should be created
    :type net: pandapipesNet
    :param from_junction: ID of the junction on one side which the pipe will be connected to
    :type from_junction: int
    :param to_junction: ID of the junction on the other side to which the pipe will be connected to
    :type to_junction: int
    :param std_type: Name of standard type
    :type std_type: str
    :param length_km: Length of the pipe in [km]
    :type length_km: float
    :param k_mm: Pipe roughness in [mm]. 0.2 mm is quite rough, usually betweeen 0.0015 (new
            pipes) and 0.3 (old steel pipelines)
    :type k_mm: float, default 0.2
    :param loss_coefficient: An additional pressure loss coefficient, introduced by e.g. bends
    :type loss_coefficient: float, default 0
    :param sections: The number of internal pipe sections. Important for gas and temperature\
            calculations, where variables are dependent on pipe length.
    :type sections: int, default 1
    :param alpha_w_per_m2k: Heat transfer coefficient in [W/(m^2*K)]
    :type alpha_w_per_m2k: float, default 0
    :param text_k: Ambient temperature of pipe in [K]
    :type text_k: float, default 293
    :param qext_w: External heat feed-in to the pipe in [W]
    :type qext_w: float, default 0
    :param name: A name tag for this pipe
    :type name: str, default None
    :param index: Force a specified ID if it is available. If None, the index one higher than the\
            highest already existing index is selected.
    :type index: int, default None
    :param geodata: The coordinates of the pipe. The first row should be the coordinates of\
            junction a and the last should be the coordinates of junction b. The points in the\
            middle represent the bending points of the pipe.
    :type geodata: array, shape=(,2L), default None
    :param in_service: True for in service, False for out of service
    :type in_service: bool, default True
    :param type: An identifier for special types of pipes (e.g. below or above ground)
    :type type: str, default "pipe"
    :param kwargs: Additional keyword arguments will be added as further columns to the\
            net["pipe"] table
    :return: index - The unique ID of the created element
    :rtype: int

    :Example:
        >>> create_pipe(net, from_junction=0, to_junction=1,
        >>>             std_type='315_PE_80_SDR_17', length_km=1)

    """
    add_new_component(net, Pipe)

    index = _get_index_with_check(net, "pipe", index)
    _check_branch(net, "Pipe", index, from_junction, to_junction)
    _check_std_type(net, std_type, "pipe", "create_pipe")

    pipe_parameter = load_std_type(net, std_type, "pipe")
    v = {"name": name, "from_junction": from_junction, "to_junction": to_junction,
         "std_type": std_type, "length_km": length_km,
         "diameter_m": pipe_parameter["inner_diameter_mm"] / 1000, "k_mm": k_mm,
         "loss_coefficient": loss_coefficient, "alpha_w_per_m2k": alpha_w_per_m2k,
         "sections": sections, "in_service": bool(in_service), "type": type, "qext_w": qext_w,
         "text_k": text_k}
    _set_entries(net, "pipe", index, **v, **kwargs)

    if geodata is not None:
        net["pipe_geodata"].at[index, "coords"] = geodata

    return index


def create_pipe_from_parameters(net, from_junction, to_junction, length_km, diameter_m, k_mm=0.2,
                                loss_coefficient=0, sections=1, alpha_w_per_m2k=0., text_k=293,
                                qext_w=0., name=None, index=None, geodata=None, in_service=True,
                                type="pipe", **kwargs):
    """
    Creates a pipe element in net["pipe"] from pipe parameters.

    :param net: The net for which this pipe should be created
    :type net: pandapipesNet
    :param from_junction: ID of the junction on one side which the pipe will be connected with
    :type from_junction: int
    :param to_junction: ID of the junction on the other side to which the pipe will be connected to
    :type to_junction: int
    :param length_km: Length of the pipe in [km]
    :type length_km: float
    :param diameter_m: The pipe diameter in [m]
    :type diameter_m: float
    :param k_mm: Pipe roughness in [mm]. 0.2 mm is quite rough, usually betweeen 0.0015 (new
            pipes) and 0.3 (old steel pipelines)
    :type k_mm: float, default 0.2
    :param loss_coefficient: An additional pressure loss coefficient, introduced by e.g. bends
    :type loss_coefficient: float, default 0
    :param sections: The number of internal pipe sections. Important for gas and temperature\
            calculations, where variables are dependent on pipe length.
    :type sections: int, default 1
    :param alpha_w_per_m2k: Heat transfer coefficient in [W/(m^2*K)]
    :type alpha_w_per_m2k: float, default 0
    :param qext_w: external heat feed-in to the pipe in [W]
    :type qext_w: float, default 0
    :param text_k: Ambient temperature of pipe in [K]
    :type text_k: float, default 293
    :param name: A name tag for this pipe
    :type name: str, default None
    :param index: Force a specified ID if it is available. If None, the index one higher than the\
            highest already existing index is selected.
    :type index: int, default None
    :param geodata: The coordinates of the pipe. The first row should be the coordinates of\
            junction a and the last should be the coordinates of junction b. The points in the\
            middle represent the bending points of the pipe
    :type geodata: array, shape= (,2L), default None
    :param in_service: True for in service, false for out of service
    :type in_service: bool, default True
    :param type: An identifier for special types of pipes (e.g. below or above ground)
    :type type: str, default "pipe"
    :param kwargs: Additional keyword arguments will be added as further columns to the\
            net["pipe"] table
    :return: index - The unique ID of the created element
    :rtype: int

    :Example:
        >>> create_pipe_from_parameters(net, from_junction=0, to_junction=1,
        >>>                             length_km=1, diameter_m=40e-3)

    """
    add_new_component(net, Pipe)

    index = _get_index_with_check(net, "pipe", index)
    _check_branch(net, "Pipe", index, from_junction, to_junction)

    v = {"name": name, "from_junction": from_junction, "to_junction": to_junction,
         "std_type": None, "length_km": length_km, "diameter_m": diameter_m, "k_mm": k_mm,
         "loss_coefficient": loss_coefficient, "alpha_w_per_m2k": alpha_w_per_m2k,
         "sections": sections, "in_service": bool(in_service),
         "type": type, "qext_w": qext_w, "text_k": text_k}
    if 'std_type' in kwargs:
        raise UserWarning('you have defined a std_type, however, using this function you can only '
                          'create a pipe setting specific, individual parameters. If you want to '
                          'create a pipe from net.std_types, please use `create_pipe`')
    _set_entries(net, "pipe", index, **v, **kwargs)

    if geodata is not None:
        net["pipe_geodata"].at[index, "coords"] = geodata

    return index


def create_valve(net, from_junction, to_junction, diameter_m, opened=True, loss_coefficient=0,
                 name=None, index=None, type='valve', **kwargs):
    """
    Creates a valve element in net["valve"] from valve parameters.

    :param net: The net for which this valve should be created
    :type net: pandapipesNet
    :param from_junction: ID of the junction on one side which the valve will be connected with
    :type from_junction: int
    :param to_junction: ID of the junction on the other side which the valve will be connected with
    :type to_junction: int
    :param diameter_m: The valve diameter in [m]
    :type diameter_m: float
    :param opened: Flag to show if the valve is opened and allows for fluid flow or if it is closed\
            to block the fluid flow.
    :type opened: bool, default True
    :param loss_coefficient: The pressure loss coefficient introduced by the valve shape
    :type loss_coefficient: float, default 0
    :param name: A name tag for this valve
    :type name: str, default None
    :param index: Force a specified ID if it is available. If None, the index one higher than the\
            highest already existing index is selected.
    :type index: int, default None
    :param type: An identifier for special types of valves
    :type type: str, default None
    :param kwargs: Additional keyword arguments will be added as further columns to the\
            net["valve"] table
    :return: index - The unique ID of the created element
    :rtype: int

    :Example:
        >>> create_valve(net, 0, 1, diameter_m=4e-3, name="valve1")

    """
    add_new_component(net, Valve)

    index = _get_index_with_check(net, "valve", index)
    _check_branch(net, "Valve", index, from_junction, to_junction)

    v = {"name": name, "from_junction": from_junction, "to_junction": to_junction,
         "diameter_m": diameter_m, "opened": opened, "loss_coefficient": loss_coefficient,
         "type": type}
    _set_entries(net, "valve", index, **v, **kwargs)

    return index


def create_pump(net, from_junction, to_junction, std_type, name=None, index=None, in_service=True,
                type="pump", **kwargs):
    """
    Adds one pump in table net["pump"].

    :param net: The net for which this pump should be created
    :type net: pandapipesNet
    :param from_junction: ID of the junction on one side which the pump will be connected with
    :type from_junction: int
    :param to_junction: ID of the junction on the other side which the pump will be connected with
    :type to_junction: int
    :param std_type: There are currently three different std_types. This std_types are P1, P2, P3.\
            Each of them describes a specific pump behaviour setting volume flow and pressure in\
            context.
    :type std_type: string, default None
    :param name: A name tag for this pump
    :type name: str, default None
    :param index: Force a specified ID if it is available. If None, the index one higher than the\
            highest already existing index is selected.
    :type index: int, default None
    :param in_service: True if the pump is in service or False if it is out of service
    :type in_service: bool, default True
    :param type:  Type variable to classify the pump
    :type type: str, default "pump"
    :param kwargs: Additional keyword arguments will be added as further columns to the\
            net["pump"] table
    :type kwargs: dict
    :return: index - The unique ID of the created element
    :rtype: int

    EXAMPLE:
        >>> create_pump(net, 0, 1, std_type="P1")

    """
    add_new_component(net, Pump)

    index = _get_index_with_check(net, "pump", index)
    _check_branch(net, "Pump", index, from_junction, to_junction)

    _check_std_type(net, std_type, "pump", "create_pump")
    v = {"name": name, "from_junction": from_junction, "to_junction": to_junction,
         "std_type": std_type, "in_service": bool(in_service), "type": type}
    _set_entries(net, "pump", index, **v, **kwargs)

    return index


def create_pump_from_parameters(net, from_junction, to_junction, new_std_type_name,
                                pressure_list=None, flowrate_list=None, reg_polynomial_degree=None,
                                poly_coefficents=None, name=None, index=None, in_service=True,
                                type="pump", **kwargs):
    """
    Adds one pump in table net["pump"].

    :param net: The net for which this pump should be created
    :type net: pandapipesNet
    :param from_junction: ID of the junction on one side which the pump will be connected with
    :type from_junction: int
    :param to_junction: ID of the junction on the other side which the pump will be connected with
    :type to_junction: int
    :param new_std_type_name: Set a name for your pump. You will find your definied pump under
            std_type in your net. The name will be given under std_type in net.pump.
    :type new_std_type_name: string
    :param pressure_list: This list contains measured pressure supporting points required\
            to define and determine the dependencies of the pump between pressure and volume flow.\
            The pressure must be given in [bar]. Needs to be defined only if no pump of standard\
            type is selected.
    :type pressure_list: list, default None
    :param flowrate_list: This list contains the corresponding flowrate values to the given\
            pressure values. Thus, the length must be equal to the pressure list. Needs to be\
            defined only if no pump of standard type is selected. ATTENTION: The flowrate values\
            are given in :math:`[\\frac{m^3}{h}]`.
    :type flowrate_list: list, default None
    :param reg_polynomial_degree: The degree of the polynomial fit must be defined if pressure\
            and flowrate list are given. The fit describes the behaviour of the pump (delta P /\
            volumen flow curve).
    :type reg_polynomial_degree: int, default None
    :param poly_coefficents: Alternatviely to taking measurement values and degree of polynomial
            fit, previously calculated regression parameters can also be given directly. It
            describes the dependency between pressure and flowrate.\
            ATTENTION: The determined parameteres must be retrieved by setting flowrate given\
            in :math:`[\\frac{m^3}{h}]` and pressure given in bar in context. The first entry in\
            the list (c[0]) is for the polynom of the highest degree (c[0]*x**n), the last one for\
            c*x**0.
    :type poly_coefficents: list, default None
    :param name: A name tag for this pump
    :type name: str, default None
    :param index: Force a specified ID if it is available. If None, the index one higher than the\
            highest already existing index is selected.
    :type index: int, default None
    :param in_service: True if the pump is in service or False if it is out of service
    :type in_service: bool, default True
    :param type:  type variable to classify the pump
    :type type: str, default "pump"
    :param kwargs: Additional keyword arguments will be added as further columns to the\
            net["pump"] table
    :type kwargs: dict
    :return: index - The unique ID of the created element
    :rtype: int

    EXAMPLE:
        >>> create_pump_from_parameters(net, 0, 1, 'pump1', pressure_list=[0,1,2,3],
        >>>                             flowrate_list=[0,1,2,3], reg_polynomial_degree=1)
        >>> create_pump_from_parameters(net, 0, 1, 'pump2', poly_coefficents=[1,0])

    """
    add_new_component(net, Pump)

    index = _get_index_with_check(net, "pump", index)
    _check_branch(net, "Pump", index, from_junction, to_junction)

    if pressure_list is not None and flowrate_list is not None \
            and reg_polynomial_degree is not None:
        reg_par = regression_function(pressure_list, flowrate_list, reg_polynomial_degree)
        pump = PumpStdType(new_std_type_name, reg_par)
        create_pump_std_type(net, new_std_type_name, pump)
    elif poly_coefficents is not None:
        pump = PumpStdType(new_std_type_name, poly_coefficents)
        create_pump_std_type(net, new_std_type_name, pump)

    v = {"name": name, "from_junction": from_junction, "to_junction": to_junction,
         "std_type": new_std_type_name, "in_service": bool(in_service), "type": type}
    _set_entries(net, "pump", index, **v, **kwargs)

    return index


def create_circ_pump_const_pressure(net, return_junction, flow_junction, p_flow_bar, plift_bar,
                                    t_flow_k=None, type="auto", name=None, index=None,
                                    in_service=True, **kwargs):
    """
    Adds one circulation pump with a constant pressure lift in table net["circ_pump_pressure"]. \n
    A circulation pump is a component that sets the pressure at its outlet (flow junction) and
    asserts that the correct mass flow is extracted at its inlet (return junction). \n
    In this particular case, the pressure lift is fixed, i.e. the pressure on both sides are set
    (with the pressure lift as difference). The mass flow through the component is just a result
    of the balance of the network. An equal representation is adding external grids at each of the
    connected nodes.

    :param net: The net for which this pump should be created
    :type net: pandapipesNet
    :param return_junction: ID of the junction on one side which the pump will be connected with
    :type return_junction: int
    :param flow_junction: ID of the junction on the other side which the pump will be connected with
    :type flow_junction: int
    :param p_flow_bar: Pressure set point at the flow junction
    :type p_flow_bar: float
    :param plift_bar: Pressure lift induced by the pump
    :type plift_bar: float
    :param t_flow_k: Temperature set point at the flow junction
    :type t_flow_k: float, default None
    :param type: The pump type denotes the values that are fixed:\n
            - "auto": Will automatically assign one of the following types based on the input for \
                  p_bar and t_k \n
            - "p": The pressure at the flow junction is fixed. \n
            - "t": The temperature at the flow junction is fixed and will not be solved. Please \
                note that pandapipes cannot check for inconsistencies in the formulation of heat \
                transfer equations yet.
            - "pt": The circulation pump shows both "p" and "t" behavior.
    :type type: str, default "auto"
    :param name: Name of the pump
    :type name: str
    :param index: Force a specified ID if it is available. If None, the index one higher than the\
            highest already existing index is selected.
    :type index: int, default None
    :param in_service: True if the circulation pump is in service or False if it is out of service
    :type in_service: bool, default True
    :param kwargs: Additional keyword arguments will be added as further columns to the\
            net["circ_pump_pressure"] table
    :type kwargs: dict
    :return: index - The unique ID of the created element
    :rtype: int

    :Example:
<<<<<<< HEAD
        >>> create_circ_pump_const_pressure(net, 0, 1, p_flow_bar=5, plift_bar=2, t_flow_k=350, type="p")
=======
        >>> create_circ_pump_const_pressure(net, 0, 1, p_bar=5, plift_bar=2,
        >>>                                 t_k=350, type="p")
>>>>>>> 2ef20b1e

    """

    add_new_component(net, CirculationPumpPressure)

    index = _get_index_with_check(net, "circ_pump_pressure", index,
                                  name="circulation pump with constant pressure")
    _check_branch(net, "circulation pump with constant pressure", index, return_junction,
                  flow_junction)

    type = _auto_ext_grid_type(p_flow_bar, t_flow_k, type, CirculationPumpPressure)

    v = {"name": name, "return_junction": return_junction, "flow_junction": flow_junction,
         "p_flow_bar": p_flow_bar, "t_flow_k": t_flow_k, "plift_bar": plift_bar, "type": type,
         "in_service": bool(in_service)}
    _set_entries(net, "circ_pump_pressure", index, **v, **kwargs)

    return index


def create_circ_pump_const_mass_flow(net, return_junction, flow_junction, p_flow_bar,
                                     mdot_flow_kg_per_s, t_flow_k=None, type="auto", name=None,
                                     index=None, in_service=True, **kwargs):
    """
    Adds one circulation pump with a constant mass flow in table net["circ_pump_mass"].\n
    A circulation pump is a component that sets the pressure at its outlet (flow junction) and
    asserts that the correct mass flow is extracted at its inlet (return junction). \n
    In this particular case, the mass flow and the pressure on the flow side are fixed, i.e. the
    pressure on the return side is just a result of the friction losses in the network. An equal
    representation is adding an external grid at the flow junction and a sink with the given mass
    flow at the return junction.

    :param net: The net for which this pump should be created
    :type net: pandapipesNet
    :param return_junction: ID of the junction on one side which the pump will be connected with
    :type return_junction: int
    :param flow_junction: ID of the junction on the other side which the pump will be connected with
    :type flow_junction: int
    :param p_flow_bar: Pressure set point at the flow junction
    :type p_flow_bar: float
    :param mdot_flow_kg_per_s: Constant mass flow, which is transported through the pump
    :type mdot_flow_kg_per_s: float
    :param t_flow_k: Temperature set point at the flow junction
    :type t_flow_k: float, default None
    :param name: Name of the pump
    :type name: str
    :param index: Force a specified ID if it is available. If None, the index one higher than the\
            highest already existing index is selected.
    :type index: int, default None
    :param in_service: True if the circulation pump is in service or False if it is out of service
    :type in_service: bool, default True
    :param type: The pump type denotes the values that are fixed:\n
            - "auto": Will automatically assign one of the following types based on the input for \
                  p_bar and t_k \n
            - "p": The pressure is fixed. \n
            - "t": The temperature is fixed and will not be solved. Please note that pandapipes\
             cannot check for inconsistencies in the formulation of heat transfer equations yet.
            - "pt": The pump shows both "p" and "t" behavior.
    :type type: str, default "auto"
    :param kwargs: Additional keyword arguments will be added as further columns to the\
            net["circ_pump_mass"] table
    :type kwargs: dict
    :return: index - The unique ID of the created element
    :rtype: int

    :Example:
<<<<<<< HEAD
        >>> create_circ_pump_const_mass_flow(net, 0, 1, p_flow_bar=5, mdot_flow_kg_per_s=2, \
                                             t_flow_k=350, type="pt")
=======
        >>> create_circ_pump_const_mass_flow(net, 0, 1, p_bar=5, mdot_kg_per_s=2,
        >>>                                  t_k=350, type="p")
>>>>>>> 2ef20b1e

    """

    add_new_component(net, CirculationPumpMass)

    index = _get_index_with_check(net, "circ_pump_mass", index,
                                  name="circulation pump with constant mass flow")
    _check_branch(net, "circulation pump with constant mass flow", index, return_junction,
                  flow_junction)

    type = _auto_ext_grid_type(p_flow_bar, t_flow_k, type, CirculationPumpMass)

    v = {"name": name, "return_junction": return_junction, "flow_junction": flow_junction,
         "p_flow_bar": p_flow_bar, "t_flow_k": t_flow_k, "mdot_flow_kg_per_s": mdot_flow_kg_per_s,
         "type": type, "in_service": bool(in_service)}
    _set_entries(net, "circ_pump_mass", index, **v, **kwargs)

    return index


def create_compressor(net, from_junction, to_junction, pressure_ratio, name=None, index=None,
                      in_service=True, **kwargs):
    """Adds a compressor with relative pressure lift to net["compressor"].

    The outlet (absolute) pressure is calculated by (p_in + p_ambient) * pressure_ratio. For
    reverse flow, bypassing is assumed (no pressure lift).

    :param net: The net within this compressor should be created
    :type net: pandapipesNet
    :param from_junction: ID of the junction on one side which the compressor will be connected with
    :type from_junction: int
    :param to_junction: ID of the junction on the other side which the compressor will be connected\
                        with
    :type to_junction: int
    :param pressure_ratio: enforced ratio of outlet to inlet absolute pressures
    :type pressure_ratio: float
    :param name: A name tag for this compressor
    :type name: str, default None
    :param index: Force a specified ID if it is available. If None, the index one higher than the\
            highest already existing index is selected.
    :type index: int, default None
    :param in_service: True for in_service or False for out of service
    :type in_service: bool, default True
    :param kwargs: Additional keyword arguments will be added as further columns to the\
            net["compressor"] table
    :type kwargs: dict
    :return: index - The unique ID of the created element
    :rtype: int

    EXAMPLE:
        >>> create_compressor(net, 0, 1, pressure_ratio=1.3)

    """
    add_new_component(net, Compressor)

    index = _get_index_with_check(net, "compressor", index)
    _check_branch(net, "Compressor", index, from_junction, to_junction)

    v = {"name": name, "from_junction": from_junction, "to_junction": to_junction,
         "pressure_ratio": pressure_ratio, "in_service": bool(in_service)}
    _set_entries(net, "compressor", index, **v, **kwargs)

    return index


def create_pressure_control(net, from_junction, to_junction, controlled_junction, controlled_p_bar,
                            control_active=True, loss_coefficient=0., name=None, index=None,
                            in_service=True, type="pressure_control", **kwargs):
    """Adds one pressure control that enforces a pressure at a specific junction.

    The pressure control unit creates a pressure drop / lift between the 'from' and the 'to'
    junction so that the pressure set point at the controlled junction is met.
    It is required that the controlled junction is hydraulically properly connected to the from
    and to junction and no other pessure control unit is inbetween.

    :param net: The net for which this pressure control should be created
    :type net: pandapipesNet
    :param from_junction: ID of the junction on one side which the pressure control will be \
            connected with
    :type from_junction: int
    :param to_junction: ID of the junction on the other side which the pressure control will be \
            connected with
    :type to_junction: int
    :param controlled_junction: ID of the junction at which the pressure is controlled
    :type controlled_junction: int
    :param controlled_p_bar: Pressure set point
    :type controlled_p_bar: float
    :param control_active: Variable to state whether the pressure control is active (otherwise \
        behaviour similar to open valve)
    :type control_active: bool, default True
    :param loss_coefficient: The pressure loss coefficient introduced by the component's shape \
        (used only if control is not active).
    :type loss_coefficient: float, default 0
    :param name: Name of the pressure control element
    :type name: str
    :param index: Force a specified ID if it is available. If None, the index one higher than the\
            highest already existing index is selected.
    :type index: int, default None
    :param in_service: True if the pressure control is in service or False if it is out of service
    :type in_service: bool, default True
    :param type: Currently not used - possibility to specify a certain type of pressure control
    :type type: str, default "pressure_control"
    :param kwargs: Additional keyword arguments will be added as further columns to the \
            net["press_control"] table
    :type kwargs: dict
    :return: index - The unique ID of the created element
    :rtype: int

    :Example:
        Connect junction 0 and 1 and set the pressure at junction 1 to 5 bar.

        >>> create_pressure_control(net, 0, 1, 1, controlled_p_bar=5)

    """
    from pandapipes.toolbox import check_pressure_controllability
    if not check_pressure_controllability(net, to_junction, controlled_junction):
        return logger.error('The controlled junction of the created pressure control '
                            'is not controllable, as it is either not reachable or '
                            'another pressure controllable component is in between')

    logger.info('Using a default pressure controller in pandapipes assumes, that the temperature '
                'settings at the junctions are kept. Therefore, energy is induced to meet these '
                'constraints.')

    add_new_component(net, PressureControlComponent)

    index = _get_index_with_check(net, "press_control", index)

    # check if junctions exist to attach the pump to
    _check_branch(net, "PressureControl", index, from_junction, to_junction)

    _set_entries(net, "press_control", index, name=name, from_junction=from_junction,
                 to_junction=to_junction, controlled_junction=controlled_junction,
                 control_active=bool(control_active), loss_coefficient=loss_coefficient,
                 controlled_p_bar=controlled_p_bar, in_service=bool(in_service), type=type,
                 **kwargs)

    if controlled_junction != from_junction and controlled_junction != to_junction:
        logger.warning("The pressure controller %d controls the pressure at a junction that it is "
                       "not connected to. Please note that this can lead to errors in the pipeflow "
                       "calculation that will not be displayed properly. Make sure that your grid "
                       "configuration is valid." % index)

    return index


def create_flow_control(net, from_junction, to_junction, controlled_mdot_kg_per_s, diameter_m,
                        control_active=True, name=None, index=None, in_service=True, type="fc",
                        **kwargs):
    """
    Adds one flow control with a constant mass flow in table net["flow_control"].

    :param net: The net for which this flow control should be created
    :type net: pandapipesNet
    :param from_junction: ID of the junction on one side which the flow control will be connected \
        with
    :type from_junction: int
    :param to_junction: ID of the junction on the other side which the flow control will be \
        connected with
    :type to_junction: int
    :param controlled_mdot_kg_per_s: Mass flow set point
    :type controlled_mdot_kg_per_s: float
    :param diameter_m: Measure of the diameter to derive the cross-sectional area (important for \
            the velocity calculation)
    :type diameter_m: float
    :param control_active: Variable to state whether the flow control is active (otherwise \
            similar to open valve)
    :type control_active: bool, default True
    :param name: Name of the flow control element
    :type name: str
    :param index: Force a specified ID if it is available. If None, the index one higher than the\
            highest already existing index is selected.
    :type index: int, default None
    :param in_service: True if flow controller is in service or False if it is out of service
    :type in_service: bool, default True
    :param type: Currently not used - possibility to specify a certain type of flow control
    :type type: str, default "fc"
    :param kwargs: Additional keyword arguments will be added as further columns to the \
            net["flow_control"] table
    :return: index - The unique ID of the created elements
    :rtype: int

    :Example:
        >>> create_flow_control(net, 0, 1, 0.5, 0.8)

    """

    add_new_component(net, FlowControlComponent)

    index = _get_index_with_check(net, "flow_control", index)

    # check if junctions exist to attach the pump to
    _check_branch(net, "FlowControl", index, from_junction, to_junction)

    _set_entries(net, "flow_control", index, name=name, from_junction=from_junction,
                 to_junction=to_junction, controlled_mdot_kg_per_s=controlled_mdot_kg_per_s,
                 diameter_m=diameter_m, control_active=bool(control_active),
                 in_service=bool(in_service), type=type, **kwargs)

    return index


def create_junctions(net, nr_junctions, pn_bar, tfluid_k, height_m=0, name=None, index=None,
                     in_service=True, type="junction", geodata=None, **kwargs):
    """
    Convenience function for creating many junctions at once. Parameter 'nr_junctions' specifies \
    the number of junctions created. Other parameters may be either arrays of length 'nr_junctions'\
    or single values.

    :param net: The pandapipes network in which the element is created
    :type net: pandapipesNet
    :param nr_junctions: Number of junctions to be created.
    :type nr_junctions: int
    :param pn_bar: The nominal pressure in [bar]. Used as an initial value for pressure calculation.
    :type pn_bar: Iterable or float
    :param tfluid_k: The fluid temperature in [K]. Used as parameter for gas calculations and as\
            initial value for temperature calculations.
    :type tfluid_k: Iterable or float
    :param height_m: Heights of nodes above sea level in [m]
    :type height_m: Iterable or float, default 0
    :param name: The names for these junctions
    :type name: Iterable or string, default None
    :param index: Force specified IDs if they are available. If None, the index one higher than the\
            highest already existing index is selected and counted onwards.
    :type index: Iterable(int), default None
    :param in_service: True if the junctions are in service or False if they are out of service
    :type in_service: Iterable or boolean, default True
    :param type: not used yet - Designed for type differentiation on pandas lookups (e.g. \
            household connection vs. crossing)
    :type type: Iterable or string, default "junction"
    :param geodata: Coordinates used for plotting
    :type geodata: Iterable of (x,y)-tuples, default None
    :param kwargs: Additional keyword arguments will be added as further columns to the\
            net["junction"] table
    :return: index - The unique IDs of the created elements
    :rtype: array(int)

    :Example:
        >>> create_junctions(net, 200, pn_bar=5, tfluid_k=320,
        >>>                  height_m=np.arange(200))
    """
    add_new_component(net, Junction)

    index = _get_multiple_index_with_check(net, "junction", index, nr_junctions)
    entries = {"pn_bar": pn_bar, "type": type, "tfluid_k": tfluid_k, "height_m": height_m,
               "in_service": in_service, "name": name}
    _set_multiple_entries(net, "junction", index, **entries, **kwargs)

    if geodata is not None:
        # works with a 2-tuple or a matching array
        net.junction_geodata = pd.concat([net.junction_geodata, pd.DataFrame(
            np.zeros((len(index), len(net.junction_geodata.columns)), dtype=int), index=index,
            columns=net.junction_geodata.columns)])
        net.junction_geodata.loc[index, :] = np.nan
        net.junction_geodata.loc[index, ["x", "y"]] = geodata

    return index


def create_sinks(net, junctions, mdot_kg_per_s, scaling=1., name=None, index=None, in_service=True,
                 type='sink', **kwargs):
    """
    Convenience function for creating many sinks at once. Parameter 'junctions' must be an array \
    of the desired length. Other parameters may be either arrays of the same length or single \
    values.

    :param net: The net for which this sink should be created
    :type net: pandapipesNet
    :param junctions: The index of the junctions to which the sinks are connected
    :type junctions: Iterable(int)
    :param mdot_kg_per_s: The required mass flow
    :type mdot_kg_per_s: Iterable or float, default None
    :param scaling: An optional scaling factor to be set customly
    :type scaling: Iterable or float, default 1
    :param name: Name tags for the sinks
    :type name: Iterable or str, default None
    :param index: Force specified IDs if they are available. If None, the index one higher than the\
            highest already existing index is selected and counted onwards.
    :type index: Iterable(int), default None
    :param in_service: True for in service, False for out of service
    :type in_service: Iterable or bool, default True
    :param type: Type variables to classify the sinks
    :type type: Iterable or str, default None
    :param kwargs: Additional keyword arguments will be added as further columns to the\
            net["sink"] table
    :return: index - The unique IDs of the created elements
    :rtype: array(int)

    :Example:
        >>> new_sink_ids = create_sinks(net, junctions=[1, 5, 10],
        >>>                             mdot_kg_per_s=[0.1, 0.05, 0.2])
    """
    add_new_component(net, Sink)

    _check_multiple_junction_elements(net, junctions)
    index = _get_multiple_index_with_check(net, "sink", index, len(junctions))

    entries = {"junction": junctions, "mdot_kg_per_s": mdot_kg_per_s, "scaling": scaling,
               "in_service": in_service, "name": name, "type": type}
    _set_multiple_entries(net, "sink", index, **entries, **kwargs)

    return index


def create_sources(net, junctions, mdot_kg_per_s, scaling=1., name=None, index=None,
                   in_service=True, type='source', **kwargs):
    """
    Convenience function for creating many sources at once. Parameter 'junctions' must be an array \
    of the desired length. Other parameters may be either arrays of the same length or single \
    values.

    :param net: The net for which this source should be created
    :type net: pandapipesNet
    :param junctions: The index of the junctions to which the sources are connected
    :type junctions: Iterabl(int)
    :param mdot_kg_per_s: The required mass flow
    :type mdot_kg_per_s: Iterable or float, default None
    :param scaling: An optional scaling factor to be set customly
    :type scaling: Iterable or float, default 1
    :param name: Name tags for the sources
    :type name: Iterable or str, default None
    :param index: Force specified IDs if they are available. If None, the index one higher than the\
            highest already existing index is selected and counted onwards.
    :type index: Iterable(int), default None
    :param in_service: True for in service, False for out of service
    :type in_service: Iterable or bool, default True
    :param type: Type variable to classify the sources
    :type type: Iterable or str, default None
    :param kwargs: Additional keyword arguments will be added as further columns to the\
            net["source"] table
    :return: index - The unique IDs of the created elements
    :rtype: array(int)

    :Example:
        >>> new_source_ids = create_sources(net, junctions=[1, 5, 10],\
                                            mdot_kg_per_s=[0.1, 0.05, 0.2])
    """
    add_new_component(net, Source)

    _check_multiple_junction_elements(net, junctions)
    index = _get_multiple_index_with_check(net, "source", index, len(junctions))

    entries = {"junction": junctions, "mdot_kg_per_s": mdot_kg_per_s, "scaling": scaling,
               "in_service": in_service, "name": name, "type": type}
    _set_multiple_entries(net, "source", index, **entries, **kwargs)

    return index


def create_ext_grids(net, junctions, p_bar, t_k, name=None, in_service=True, index=None,
                     type="auto", **kwargs):
    """
    Convenience function for creating many external grids at once. Parameter 'junctions' must be an\
    array of the desired length. Other parameters may be either arrays of the same length or single\
    values.\n
    External grids transfer the junction that it is connected into a node with fixed value for \
    either pressure, temperature or both (depending on the type). Usually external grids represent \
    connections to other grids feeding the given pandapipesNet.

    :param net: The net that the external grid should be connected to
    :type net: pandapipesNet
    :param junctions: The junctions to which the external grids are connected
    :type junctions: Iterable(int)
    :param p_bar: The pressure of the external grids
    :type p_bar: Iterable(float) or float
    :param t_k: The fixed temperature at the external grids
    :type t_k: Iterable(float) or float
    :param name: A name tag for the ext_grids
    :type name: Iterable(str) or str, default None
    :param in_service: True for in service, False for out of service
    :type in_service: Iterable(bool) or bool, default True
    :param index: Force specified IDs if they are available. If None, the index one higher than the\
            highest already existing index is selected and counted onwards.
    :type index: Iterable(int), default None
    :param type: The external grid type denotes the values that are fixed at the respective node:\n
            - "auto": Will automatically assign one of the following types based on the input for \
                      p_bar and t_k \n
            - "p": The pressure is fixed, the node acts as a slack node for the mass flow. \n
            - "t": The temperature is fixed and will not be solved for, but is assumed as the \
                   node's mix temperature. Please note that pandapipes cannot check for \
                   inconsistencies in the formulation of heat transfer equations yet. \n
            - "pt": The external grid shows both "p" and "t" behavior.
    :type type: Iterable(str) or str, default "auto"
    :param kwargs: Additional keyword arguments will be added as further columns to the\
            net["ext_grid"] table
    :return: index - The unique IDs of the created elements
    :rtype: Iterable(int)

    :Example:
        >>> create_ext_grids(net, junctions=[2, 4], p_bar=[100, 200], t_k=293.15)

    """
    add_new_component(net, ExtGrid)

    _check_multiple_junction_elements(net, junctions)
    index = _get_multiple_index_with_check(net, "ext_grid", index, len(junctions))

    type = _auto_ext_grid_types(p_bar, t_k, type, ExtGrid)

    entries = {"junction": junctions, "p_bar": p_bar, "t_k": t_k,
               "in_service": in_service, "name": name, "type": type}
    _set_multiple_entries(net, "ext_grid", index, **entries, **kwargs)

    return index


def create_pipes(net, from_junctions, to_junctions, std_type, length_km, k_mm=0.2,
                 loss_coefficient=0, sections=1, alpha_w_per_m2k=0., text_k=293, qext_w=0.,
                 name=None, index=None, geodata=None, in_service=True, type="pipe", **kwargs):
    """
    Convenience function for creating many pipes at once. Parameters 'from_junctions' and \
    'to_junctions' must be arrays of equal length. Other parameters may be either arrays of the \
    same length or single values. In any case the line parameters are defined through a single \
    standard type, so all pipes have the same standard type.

    :param net: The net for which this pipe should be created
    :type net: pandapipesNet
    :param from_junctions: IDs of the junctions on one side which the pipes will be connected to
    :type from_junctions: Iterable(int)
    :param to_junctions: IDs of the junctions on the other side to which the pipes will be \
            connected to
    :type to_junctions: Iterable(int)
    :param std_type: Name of standard type
    :type std_type: str
    :param length_km: Lengths of the pipes in [km]
    :type length_km: Iterable or float
    :param k_mm: Pipe roughness in [mm]. 0.2 mm is quite rough, usually betweeen 0.0015 (new
            pipes) and 0.3 (old steel pipelines)
    :type k_mm: Iterable or float, default 0.2
    :param loss_coefficient: Additional pressure loss coefficients, introduced by e.g. bends
    :type loss_coefficient: Iterable or float, default 0
    :param sections: The number of internal pipe sections. Important for gas and temperature\
            calculations, where variables are dependent on pipe length.
    :type sections: Iterable or int, default 1
    :param alpha_w_per_m2k: Heat transfer coefficients in [W/(m^2*K)]
    :type alpha_w_per_m2k: Iterable or float, default 0
    :param text_k: Ambient temperatures of pipes in [K]
    :type text_k: Iterable or float, default 293
    :param qext_w: External heat feed-in to the pipes in [W]
    :type qext_w: Iterable or float, default 0
    :param name: Name tags for these pipes
    :type name: Iterable or str, default None
    :param index: Force specified IDs if they are available. If None, the index one higher than the\
            highest already existing index is selected and counted onwards.
    :type index: Iterable(int), default None
    :param geodata: The coordinates of the pipes. The first row should be the coordinates of\
            junction a and the last should be the coordinates of junction b. The points in the\
            middle represent the bending points of the pipe.
    :type geodata: array, shape=(no_pipes,2L) or (,2L), default None
    :param in_service: True for in service, False for out of service
    :type in_service: Iterable or bool, default True
    :param type: Identifiers for special types of pipes (e.g. below or above ground)
    :type type: Iterable or str, default "pipe"
    :param kwargs: Additional keyword arguments will be added as further columns to the\
            net["pipe"] table
    :return: index - The unique IDs of the created elements
    :rtype: array(int)

    :Example:
        >>> pipe_indices = create_pipes(net,
        >>>                             from_junctions=[0, 2, 6],
        >>>                             to_junctions=[1, 3, 7],
        >>>                             std_type='315_PE_80_SDR_17',
        >>>                             length_km=[0.2, 1, 0.3])

    """
    add_new_component(net, Pipe)

    nr_pipes = len(from_junctions)
    index = _get_multiple_index_with_check(net, "pipe", index, nr_pipes)
    _check_branches(net, from_junctions, to_junctions, "pipe")
    _check_std_type(net, std_type, "pipe", "create_pipes")

    pipe_parameters = load_std_type(net, std_type, "pipe")
    entries = {"name": name, "from_junction": from_junctions, "to_junction": to_junctions,
               "std_type": std_type, "length_km": length_km,
               "diameter_m": pipe_parameters["inner_diameter_mm"] / 1000, "k_mm": k_mm,
               "loss_coefficient": loss_coefficient, "alpha_w_per_m2k": alpha_w_per_m2k,
               "sections": sections, "in_service": in_service, "type": type, "qext_w": qext_w,
               "text_k": text_k}
    _set_multiple_entries(net, "pipe", index, **entries, **kwargs)

    if geodata is not None:
        _add_multiple_branch_geodata(net, "pipe", geodata, index)
    return index


def create_pipes_from_parameters(net, from_junctions, to_junctions, length_km, diameter_m, k_mm=0.2,
                                 loss_coefficient=0, sections=1, alpha_w_per_m2k=0., text_k=293,
                                 qext_w=0., name=None, index=None, geodata=None, in_service=True,
                                 type="pipe", **kwargs):
    """
    Convenience function for creating many pipes at once. Parameters 'from_junctions' and \
    'to_junctions' must be arrays of equal length. Other parameters may be either arrays of the \
    same length or single values.

    :param net: The net for which this pipe should be created
    :type net: pandapipesNet
    :param from_junctions: IDs of the junctions on one side which the pipes will be connected to
    :type from_junctions: Iterable(int)
    :param to_junctions: IDs of the junctions on the other side to which the pipes will be \
            connected to
    :type to_junctions: Iterable(int)
    :param length_km: Lengths of the pipes in [km]
    :type length_km: Iterable or float
    :param diameter_m: The pipe diameters in [m]
    :type diameter_m: Iterable or float
    :param k_mm: Pipe roughness in [mm]. 0.2 mm is quite rough, usually betweeen 0.0015 (new
            pipes) and 0.3 (old steel pipelines)
    :type k_mm: Iterable or float, default 0.2 mm
    :param loss_coefficient: Additional pressure loss coefficients, introduced by e.g. bends
    :type loss_coefficient: Iterable or float, default 0
    :param sections: The number of internal pipe sections. Important for gas and temperature\
            calculations, where variables are dependent on pipe length.
    :type sections: Iterable or int, default 1
    :param alpha_w_per_m2k: Heat transfer coefficients in [W/(m^2*K)]
    :type alpha_w_per_m2k: Iterable or float, default 0
    :param text_k: Ambient temperatures of pipes in [K]
    :type text_k: Iterable or float, default 293
    :param qext_w: External heat feed-in to the pipes in [W]
    :type qext_w: Iterable or float, default 0
    :param name: Name tags for these pipes
    :type name: Iterable or str, default None
    :param index: Force specified IDs if they are available. If None, the index one higher than the\
            highest already existing index is selected and counted onwards.
    :type index: Iterable(int), default None
    :param geodata: The coordinates of the pipes. The first row should be the coordinates of\
            junction a and the last should be the coordinates of junction b. The points in the\
            middle represent the bending points of the pipe.
    :type geodata: array, shape=(no_pipes,2L) or (,2L), default None
    :param in_service: True for in service, False for out of service
    :type in_service: Iterable or bool, default True
    :param type: Identifiers for special types of pipes (e.g. below or above ground)
    :type type: Iterable or str, default "pipe"
    :param kwargs: Additional keyword arguments will be added as further columns to the\
            net["pipe"] table
    :return: index - The unique IDs of the created elements
    :rtype: array(int)

    :Example:
        >>> pipe_indices = create_pipes_from_parameters(net,
        >>>                                             from_junctions=[0, 2, 6],
        >>>                                             to_junctions=[1, 3, 7],
        >>>                                             length_km=[0.2, 1, 0.3],
        >>>                                             diameter_m=40e-3)

    """
    add_new_component(net, Pipe)

    index = _get_multiple_index_with_check(net, "pipe", index, len(from_junctions))
    _check_branches(net, from_junctions, to_junctions, "pipe")

    entries = {"name": name, "from_junction": from_junctions, "to_junction": to_junctions,
               "std_type": None, "length_km": length_km, "diameter_m": diameter_m, "k_mm": k_mm,
               "loss_coefficient": loss_coefficient, "alpha_w_per_m2k": alpha_w_per_m2k,
               "sections": sections, "in_service": in_service, "type": type, "qext_w": qext_w,
               "text_k": text_k}
    _set_multiple_entries(net, "pipe", index, **entries, **kwargs)

    if geodata is not None:
        _add_multiple_branch_geodata(net, "pipe", geodata, index)
    return index


def create_valves(net, from_junctions, to_junctions, diameter_m, opened=True, loss_coefficient=0,
                  name=None, index=None, type='valve', **kwargs):
    """
    Convenience function for creating many valves at once. Parameters 'from_junctions' and \
    'to_junctions' must be arrays of equal length. Other parameters may be either arrays of the \
    same length or single values.

    :param net: The net for which these valves should be created
    :type net: pandapipesNet
    :param from_junctions: IDs of the junctions on one side which the valves will be connected to
    :type from_junctions: Iterable(int)
    :param to_junctions: IDs of the junctions on the other side to which the valves will be \
            connected to
    :type to_junctions: Iterable(int)
    :param diameter_m: The valve diameters in [m]
    :type diameter_m: Iterable or float
    :param opened: Flag to show if the valves are opened and allow for fluid flow or if they are\
            closed to block the fluid flow.
    :type opened: Iterable or bool, default True
    :param loss_coefficient: The pressure loss coefficients introduced by the valve shapes
    :type loss_coefficient: Iterable or float, default 0
    :param name: Name tags for the valves
    :type name: Iterable or str, default None
    :param index: Force specified IDs if they are available. If None, the index one higher than the\
            highest already existing index is selected and counted onwards.
    :type index: Iterable(int), default None
    :param type: Identifiers for special types of valves (e.g. below or above ground)
    :type type: Iterable or str, default "valve"
    :param kwargs: Additional keyword arguments will be added as further columns to the\
            net["valve"] table
    :return: index - The unique IDs of the created elements
    :rtype: array(int)

    :Example:
        >>> create_valves(net, from_junctions=[0, 1, 4], to_junctions=[1, 5, 6],
        >>>               opened=[True, False, True], diameter_m=4e-3,
        >>>               name=["valve_%d" for d in range(3)])

    """
    add_new_component(net, Valve)

    index = _get_multiple_index_with_check(net, "valve", index, len(from_junctions))
    _check_branches(net, from_junctions, to_junctions, "valve")

    entries = {"name": name, "from_junction": from_junctions, "to_junction": to_junctions,
               "diameter_m": diameter_m, "opened": opened, "loss_coefficient": loss_coefficient,
               "type": type}
    _set_multiple_entries(net, "valve", index, **entries, **kwargs)

    return index


def create_pressure_controls(net, from_junctions, to_junctions, controlled_junctions,
                             controlled_p_bar, control_active=True, loss_coefficient=0., name=None,
                             index=None, in_service=True, type="pressure_control", **kwargs):
    """
    Convenience function for creating many pressure controls at once. Parameters 'from_junctions'\
    and 'to_junctions' must be arrays of equal length. Other parameters may be either arrays of the\
    same length or single values.

    Pressure control units enforce a pressure at a specific junction by creating a pressure drop /
    lift between the 'from' and the 'to' junction so that the pressure set point at the
    controlled junction is met.
    It is required that the controlled junction is hydraulically properly connected to the from
    and to junction and no other pessure control unit is inbetween.

    :param net: The net for which these pressure controls should be created
    :type net: pandapipesNet
    :param from_junctions: IDs of the junctions on one side which the pressure controls will be\
            connected to
    :type from_junctions: Iterable(int)
    :param to_junctions: IDs of the junctions on the other side to which the pressure controls will\
            be connected to
    :type to_junctions: Iterable(int)
    :param controlled_junctions: IDs of the junctions at which the pressure is controlled
    :type controlled_junctions: Iterable or int
    :param controlled_p_bar: Pressure set points
    :type controlled_p_bar: Iterable or float
    :param control_active: Variable to state whether the pressure control is active (otherwise \
        behaviour similar to open valve)
    :type control_active: bool, default True
    :param loss_coefficient: The pressure loss coefficient introduced by the component's shape \
        (used only if control is not active).
    :type loss_coefficient: float, default 0
    :param name: Name of the pressure control elements
    :type name: Iterable or str
    :param index: Force specified IDs if they are available. If None, the index one higher than the\
        highest already existing index is selected and counted onwards.
    :type index: Iterable(int), default None
    :param in_service: True if the pressure controls are in service or False if they are out of\
        service
    :type in_service: Iterable or bool, default True
    :param type: Currently not used - possibility to specify a certain type of pressure control
    :type type: Iterable or str, default "pressure_control"
    :param kwargs: Additional keyword arguments will be added as further columns to the \
            net["press_control"] table
    :return: index - The unique IDs of the created elements
    :rtype: array(int)

    :Example:
        Create one unit to connect junction 0 and 1,
        set the pressure at junction 1 to 5 bar.

        And create a 2nd unit to connect junction 2 and 4,
        set the pressure at junction 3 to 4.9 bar.

        >>> create_pressure_controls(net, [0, 2], [1, 4], [1, 3],
        >>>                          controlled_p_bar=[5, 4.9])

    """
    add_new_component(net, PressureControlComponent)

    index = _get_multiple_index_with_check(net, "press_control", index, len(from_junctions))
    _check_branches(net, from_junctions, to_junctions, "press_control")

    entries = {"name": name, "from_junction": from_junctions, "to_junction": to_junctions,
               "controlled_junction": controlled_junctions, "controlled_p_bar": controlled_p_bar,
               "control_active": control_active, "loss_coefficient": loss_coefficient,
               "in_service": in_service, "type": type}
    _set_multiple_entries(net, "press_control", index, **entries, **kwargs)

    controlled_elsewhere = (controlled_junctions != from_junctions) \
        & (controlled_junctions != to_junctions)
    if np.any(controlled_elsewhere):
        controllers_warn = index[controlled_elsewhere]
        logger.warning("The pressure controllers %s control the pressure at junctions that they are"
                       " not connected to. Please note that this can lead to errors in the pipeflow"
                       " calculation that will not be displayed properly. Make sure that your grid "
                       "configuration is valid." % controllers_warn)

    return index


def create_flow_controls(net, from_junctions, to_junctions, controlled_mdot_kg_per_s, diameter_m,
                         control_active=True, name=None, index=None, in_service=True, type="fc",
                         **kwargs):
    """
    Convenience function for creating many flow controls at once. Parameters 'from_junctions'\
    and 'to_junctions' must be arrays of equal length. Other parameters may be either arrays of the\
    same length or single values.

    :param net: The net for which these flow controls should be created
    :type net: pandapipesNet
    :param from_junctions: IDs of the junctions on one side which the flow controls will be\
            connected to
    :type from_junctions: Iterable(int)
    :param to_junctions: IDs of the junctions on the other side to which the pressure controls will\
            be connected to
    :type to_junctions: Iterable(int)
    :param controlled_mdot_kg_per_s: Mass flow set points
    :type controlled_mdot_kg_per_s: Iterable or float
    :param diameter_m: Measure of the diameter to derive the cross-sectional area (important for \
            the velocity calculation)
    :type diameter_m: Iterable or float
    :param control_active: Variable to state whether the flow control is active (otherwise \
            similar to open valve)
    :type control_active: bool, default True
    :param name: Name of the flow control elements
    :type name: Iterable or str
    :param index: Force specified IDs if they are available. If None, the index one higher than the\
            highest already existing index is selected and counted onwards.
    :type index: Iterable(int), default None
    :param in_service: True if the flow controls are in service or False if they are out of service
    :type in_service: Iterable or bool, default True
    :param type: Currently not used - possibility to specify a certain type of flow control
    :type type: Iterable or str, default "fc"
    :param kwargs: Additional keyword arguments will be added as further columns to the \
            net["flow_control"] table
    :return: index - The unique IDs of the created elements
    :rtype: array(int)

    :Example:
        Create two flow controllers with 0.8 m diameter between junction 0 and 1 with 0.5 kg/s and
        junction 2 and 4 with 0.9 kg/s, respectively.

        >>> create_flow_controls(net, [0, 2], [1, 4], [0.5, 0.9], [0.8, 0.8])

    """

    add_new_component(net, FlowControlComponent)

    index = _get_multiple_index_with_check(net, "flow_control", index, len(from_junctions))
    _check_branches(net, from_junctions, to_junctions, "flow_control")

    entries = {"name": name, "from_junction": from_junctions, "to_junction": to_junctions,
               "controlled_mdot_kg_per_s": controlled_mdot_kg_per_s, "diameter_m": diameter_m,
               "control_active": control_active, "in_service": in_service, "type": type}
    _set_multiple_entries(net, "flow_control", index, **entries, **kwargs)

    return index


def create_fluid_from_lib(net, name, overwrite=True):
    """
    Creates a fluid from library (if there is an entry) and sets net["fluid"] to this value.
    Currently, existing fluids in the library are: "hgas", "lgas", "hydrogen", "methane", "water",
    "air".

    :param net: The net for which this fluid should be created
    :type net: pandapipesNet
    :param name: The name of the fluid that shall be extracted from the fluid lib
    :type name: str
    :param overwrite: Flag if a possibly existing fluid in the net shall be overwritten
    :type overwrite: bool, default True
    :return: No output

    :Example:
        >>> create_fluid_from_lib(net, name="water")

    """
    _add_fluid_to_net(net, call_lib(name), overwrite=overwrite)


def _check_multiple_junction_elements(net, junctions):
    return _check_multiple_node_elements(net, junctions, node_table="junction", name="junctions")


def _check_junction_element(net, junction):
    return _check_node_element(net, junction, node_table="junction")


def _check_branch(net, element_name, index, from_junction, to_junction):
    return _check_branch_element(net, element_name, index, from_junction, to_junction,
                                 node_name="junction", plural="s")


def _check_branches(net, from_junctions, to_junctions, table):
    return _check_multiple_branch_elements(net, from_junctions, to_junctions, table,
                                           node_name="junction", plural="s")


def _check_std_type(net, std_type, table, function_name):
    if 'std_types' not in net:
        raise UserWarning('%s is defined as std_type in %s but there are no std_types '
                          'defined in your net. You need to define a std_type first or set '
                          'add_stdtypes=True in create_empty_network.' % (std_type, function_name))
    if std_type not in net['std_types'][table]:
        raise UserWarning('%s is not given in std_types (%s). Either change std_type or define new '
                          'one' % (std_type, table))


ALLOWED_EG_TYPES = ["auto", "t", "p", "pt", "tp"]


def _auto_ext_grid_type(p_bar, t_k, typ, comp):
    """
    Determine the type of node that an "ext_grid" would imply (fixed pressure and / or temperature).
    Also perform some validity checks.

    :param p_bar: fixed pressure
    :type p_bar: float
    :param t_k: fixed temperature
    :type t_k: float
    :param typ: given type of ext_grid
    :type typ: str
    :param comp: component (just needed for output)
    :type comp: pandapipes component
    :return: adapted_type
    :rtype: str
    """
    p_null, t_null = p_bar is None or np.isnan(p_bar), t_k is None or np.isnan(t_k)

    if p_null and t_null:
        raise UserWarning("For component %s, either pressure or temperature must be defined!"
                          % comp.__name__)

    if typ not in ALLOWED_EG_TYPES:
        logger.warning("The type for component %s was %s, but must be one of the following for "
                       "correct model implementation: %s." % (comp.__name__, typ, ALLOWED_EG_TYPES))

    if typ not in ["t", "auto"] and p_null:
        raise UserWarning("The type %s for component %s requires a pressure as input!"
                          % (typ, comp.__name__))

    if typ not in ["p", "auto"] and t_null:
        raise UserWarning("The type %s for component %s requires a temperature as input!"
                          % (typ, comp.__name__))

    if typ != "auto" and "p" not in typ and not p_null:
        logger.warning("For component %s you gave a value for p, although the component is not of "
                       "'p'-type (type is %s), i.e. this value is probably neglected internally."
                       % (comp, typ))

    if typ != "auto" and "t" not in typ and not t_null:
        logger.warning("For component %s you gave a value for t, although the component is not of "
                       "'t'-type (type is %s), i.e. this value is probably neglected internally."
                       % (comp, typ))

    if typ == "tp":
        logger.warning("The type 'tp' is replaced by type 'pt' (might be mistaken internally).")
        return "pt"

    if typ == "auto":
        real_type = ""
        if not p_null:
            real_type += "p"
        if not t_null:
            real_type += "t"
        return real_type

    return typ


def _auto_ext_grid_types(p_bar, t_k, typ, comp):
    """
    Determine the type of node that an "ext_grid" would imply (fixed pressure and / or temperature).
    Also perform some validity checks. --> Same as `_auto_ext_grid_type`, but vectorized.

    .. note:
        This function is currently not used yet. Can be used, if bulk functions for ext_grid-like \
        components are added.

    :param p_bar: fixed pressure values
    :type p_bar: iterable(float)
    :param t_k: fixed temperature values
    :type t_k: iterable(float)
    :param typ: given types of ext_grid
    :type typ: iterable(str)
    :param comp: component (just needed for output)
    :type comp: pandapipes component
    :return: adapted_types
    :rtype: iterable(str)
    """
    p_arr = hasattr(p_bar, "__iter__")
    t_arr = hasattr(t_k, "__iter__")
    typ_arr = hasattr(typ, "__iter__") and not isinstance(typ, str)

    if not any([p_arr, t_arr, typ_arr]):
        return _auto_ext_grid_type(p_bar, t_k, typ, comp)
    else:
        lengths = np.array([len(arr) for arr, it in zip([p_bar, t_k, typ], [p_arr, t_arr, typ_arr])
                            if it])
        if not np.array_equal(lengths[1:], lengths[:-1]):
            raise UserWarning("The arrays for p_bar, t_k and type must have equal length!")
        length = lengths[0]

    if not p_arr:
        p_bar = np.array([p_bar] * length)

    if not t_arr:
        t_k = np.array([t_k] * length)

    if not typ_arr:
        typ = np.array([typ] * length)

    p_null = np.equal(p_bar, None) | np.isnan(p_bar)
    t_null = np.equal(t_k, None) | np.isnan(t_k)

    ptn = p_null & t_null
    if np.any(ptn):
        invalid_ind = np.where(ptn)
        raise UserWarning("For component %s in positions %s, either pressure or temperature must be"
                          " defined!" % (comp.__name__, invalid_ind))

    not_allowed_types = ~np.isin(typ, ALLOWED_EG_TYPES)
    if np.any(not_allowed_types):
        typ_not_allowed_types = typ[not_allowed_types]
        pos_not_allowed_types = np.where(not_allowed_types)
        overview = pd.DataFrame({"Position": pos_not_allowed_types, "Type": typ_not_allowed_types})
        logger.warning("Please check the following types for component %s, as they must be one of "
                       "the following for correct model implementation: %s. \n%s"
                       % (comp.__name__, ALLOWED_EG_TYPES, overview))

    p_types = np.isin(typ, [tp for tp in ALLOWED_EG_TYPES if tp not in ["t", "auto"]])
    t_types = np.isin(typ, [tp for tp in ALLOWED_EG_TYPES if tp not in ["p", "auto"]])

    invalid_p = p_types & p_null
    if np.any(invalid_p):
        invalid_types = typ[invalid_p]
        invalid_ind = np.where(invalid_p)
        raise UserWarning("The types %s for component %s (positions %s) require a pressure as "
                          "input!" % (invalid_types, invalid_ind, comp.__name__))

    invalid_t = t_types & t_null
    if np.any(invalid_t):
        invalid_types = typ[invalid_t]
        invalid_ind = np.where(invalid_t)
        raise UserWarning("The types %s for component %s (positions %s) require a temperature as "
                          "input!" % (invalid_types, invalid_ind, comp.__name__))

    auto_types = np.isin(typ, ["auto"])

    ununsed_p = ~auto_types & ~p_null & ~p_types
    if np.any(ununsed_p):
        overview = pd.DataFrame({"Positions": np.where(ununsed_p)[0],
                                 "Type": np.array(typ)[ununsed_p],
                                 "p_value": np.array(p_bar)[ununsed_p]})
        logger.warning("For component %s you gave a value for p in some cases, although the "
                       "respective components are not of 'p'-type, i.e. the given values are "
                       "probably neglected internally. \n%s" % (comp, overview))

    ununsed_t = ~auto_types & ~t_null & ~t_types
    if np.any(ununsed_t):
        overview = pd.DataFrame({"Positions": np.where(ununsed_t)[0],
                                 "Type": np.array(typ)[ununsed_t],
                                 "t_value": np.array(p_bar)[ununsed_t]})
        logger.warning("For component %s you gave a value for t in some cases, although the "
                       "respective components are not of 't'-type, i.e. the given values are "
                       "probably neglected internally. \n%s" % (comp, overview))

    real_types = np.array(typ).copy()
    tp_type = np.isin(real_types, ["tp"])
    if np.any(tp_type):
        tp_ind = np.where(tp_type)
        logger.warning("The type 'tp' (positions %s) is replaced by type 'pt' (otherwise might be "
                       "mistaken internally)." % tp_ind)
        real_types[tp_type] = "pt"

    if np.any(auto_types):
        real_types[auto_types & ~p_null & t_null] = "p"
        real_types[auto_types & p_null & ~t_null] = "t"
        real_types[auto_types & ~p_null & ~t_null] = "pt"

    return real_types<|MERGE_RESOLUTION|>--- conflicted
+++ resolved
@@ -749,12 +749,7 @@
     :rtype: int
 
     :Example:
-<<<<<<< HEAD
         >>> create_circ_pump_const_pressure(net, 0, 1, p_flow_bar=5, plift_bar=2, t_flow_k=350, type="p")
-=======
-        >>> create_circ_pump_const_pressure(net, 0, 1, p_bar=5, plift_bar=2,
-        >>>                                 t_k=350, type="p")
->>>>>>> 2ef20b1e
 
     """
 
@@ -821,13 +816,8 @@
     :rtype: int
 
     :Example:
-<<<<<<< HEAD
         >>> create_circ_pump_const_mass_flow(net, 0, 1, p_flow_bar=5, mdot_flow_kg_per_s=2, \
                                              t_flow_k=350, type="pt")
-=======
-        >>> create_circ_pump_const_mass_flow(net, 0, 1, p_bar=5, mdot_kg_per_s=2,
-        >>>                                  t_k=350, type="p")
->>>>>>> 2ef20b1e
 
     """
 
