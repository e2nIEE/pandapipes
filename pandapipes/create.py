--- conflicted
+++ resolved
@@ -1402,7 +1402,6 @@
     return index
 
 
-<<<<<<< HEAD
 def create_flow_controls(net, from_junctions, to_junctions, controlled_mdot_kg_per_s, diameter_m,
                          control_active=True, name=None, index=None, in_service=True, type="fc",
                          **kwargs):
@@ -1410,18 +1409,9 @@
     Convenience function for creating many flow controls at once. Parameters 'from_junctions'\
     and 'to_junctions' must be arrays of equal length. Other parameters may be either arrays of the\
     same length or single values.
-=======
-def create_compressor(net, from_junction, to_junction, pressure_ratio, name=None, index=None,
-                      in_service=True, **kwargs):
-    """Adds a compressor with relative pressure lift to net["compressor"].
-
-    The outlet (absolute) pressure is calculated by (p_in + p_ambient) * pressure_ratio. For
-    reverse flow, bypassing is assumed (no pressure lift).
->>>>>>> f61396b0
 
     :param net: The net for which these flow controls should be created
     :type net: pandapipesNet
-<<<<<<< HEAD
     :param from_junctions: IDs of the junctions on one side which the flow controls will be\
             connected to
     :type from_junctions: Iterable(int)
@@ -1449,7 +1439,34 @@
             net["flow_control"] table
     :return: index - The unique IDs of the created elements
     :rtype: array(int)
-=======
+
+    :Example:
+        >>> create_flow_controls(net, [0, 2], [1, 4], [0.5, 0.9], [0.8, 0.8])
+
+    """
+
+    add_new_component(net, FlowControlComponent)
+
+    index = _get_multiple_index_with_check(net, "flow_control", index, len(from_junctions))
+    _check_branches(net, from_junctions, to_junctions, "flow_control")
+
+    entries = {"name": name, "from_junction": from_junctions, "to_junction": to_junctions,
+               "controlled_mdot_kg_per_s": controlled_mdot_kg_per_s, "diameter_m": diameter_m,
+               "control_active": control_active, "in_service": in_service, "type": type}
+    _set_multiple_entries(net, "flow_control", index, **entries, **kwargs)
+
+    return index
+
+
+def create_compressor(net, from_junction, to_junction, pressure_ratio, name=None, index=None,
+                      in_service=True, **kwargs):
+    """Adds a compressor with relative pressure lift to net["compressor"].
+
+    The outlet (absolute) pressure is calculated by (p_in + p_ambient) * pressure_ratio. For
+    reverse flow, bypassing is assumed (no pressure lift).
+
+    :param net: The net within this compressor should be created
+    :type net: pandapipesNet
     :param from_junction: ID of the junction on one side which the compressor will be connected with
     :type from_junction: int
     :param to_junction: ID of the junction on the other side which the compressor will be connected\
@@ -1469,22 +1486,19 @@
     :type kwargs: dict
     :return: index - The unique ID of the created element
     :rtype: int
->>>>>>> f61396b0
-
-    :Example:
-        >>> create_flow_controls(net, [0, 2], [1, 4], [0.5, 0.9], [0.8, 0.8])
-
-    """
-
-    add_new_component(net, FlowControlComponent)
-
-    index = _get_multiple_index_with_check(net, "flow_control", index, len(from_junctions))
-    _check_branches(net, from_junctions, to_junctions, "flow_control")
-
-    entries = {"name": name, "from_junction": from_junctions, "to_junction": to_junctions,
-               "controlled_mdot_kg_per_s": controlled_mdot_kg_per_s, "diameter_m": diameter_m,
-               "control_active": control_active, "in_service": in_service, "type": type}
-    _set_multiple_entries(net, "flow_control", index, **entries, **kwargs)
+
+    EXAMPLE:
+        >>> create_compressor(net, 0, 1, pressure_ratio=1.3)
+
+    """
+    add_new_component(net, Compressor)
+
+    index = _get_index_with_check(net, "compressor", index)
+    _check_branch(net, "Compressor", index, from_junction, to_junction)
+
+    v = {"name": name, "from_junction": from_junction, "to_junction": to_junction,
+         "pressure_ratio": pressure_ratio, "in_service": bool(in_service)}
+    _set_entries(net, "compressor", index, **v, **kwargs)
 
     return index
 
