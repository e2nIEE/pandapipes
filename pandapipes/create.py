--- conflicted
+++ resolved
@@ -10,14 +10,9 @@
 
 from pandapipes.component_models import Junction, Sink, Source, Pump, Pipe, ExtGrid, \
     HeatExchanger, Valve, CirculationPumpPressure, CirculationPumpMass, PressureControlComponent, \
-<<<<<<< HEAD
-    Compressor
+    Compressor, MassStorage
 from pandapipes.create_toolbox import add_new_component
-=======
-    Compressor, MassStorage
-from pandapipes.component_models.component_toolbox import add_new_component
 from pandapipes.component_models.flow_control_component import FlowControlComponent
->>>>>>> 7d82b3f0
 from pandapipes.pandapipes_net import pandapipesNet, get_basic_net_entries, add_default_components
 from pandapipes.properties import call_lib
 from pandapipes.properties.fluids import Fluid, _add_fluid_to_net
@@ -26,11 +21,7 @@
     load_std_type
 
 try:
-<<<<<<< HEAD
-    from pandaplan.core import pplog as logging
-=======
     import pandaplan.core.pplog as logging
->>>>>>> 7d82b3f0
 except ImportError:
     import logging
 
@@ -63,18 +54,6 @@
     net['name'] = name
     if add_stdtypes:
         add_basic_std_types(net)
-<<<<<<< HEAD
-=======
-
-    if fluid is not None:
-        if isinstance(fluid, Fluid):
-            net["fluid"] = fluid
-        elif isinstance(fluid, str):
-            create_fluid_from_lib(net, fluid)
-        else:
-            logger.warning("The fluid %s cannot be added to the net. Only fluids of type Fluid or "
-                           "strings can be used." % fluid)
->>>>>>> 7d82b3f0
     return net
 
 
@@ -233,9 +212,6 @@
                        "strings can be used." % fluid)
 
 
-<<<<<<< HEAD
-def create_ext_grid(net, junction, p_bar, t_k, fluid, name=None, in_service=True, index=None, type="pt", **kwargs):
-=======
 def create_mass_storage(net, junction, mdot_kg_per_s, init_m_stored_kg=0, min_m_stored_kg=0.,
                         max_m_stored_kg=np.inf, scaling=1., name=None, index=None,
                         in_service=True, type="mass_storage", **kwargs):
@@ -301,9 +277,8 @@
     return index
 
 
-def create_ext_grid(net, junction, p_bar=None, t_k=None, type="auto", name=None, in_service=True,
+def create_ext_grid(net, junction, fluid, p_bar=None, t_k=None, type="auto", name=None, in_service=True,
                     index=None, **kwargs):
->>>>>>> 7d82b3f0
     """
     Creates an external grid and adds it to the table net["ext_grid"]. It transfers the junction
     that it is connected to into a node with fixed value for either pressure, temperature or both
@@ -348,31 +323,24 @@
     _check_junction_element(net, junction)
     index = _get_index_with_check(net, "ext_grid", index, name="external grid")
 
-<<<<<<< HEAD
-    cols = ["name", "junction", "p_bar", "t_k", "fluid", "in_service", "type"]
+    type = _auto_ext_grid_type(p_bar, t_k, type, ExtGrid)
+
+    cols = ["name", "junction", "fluid", "p_bar", "t_k", "fluid", "in_service", "type"]
 
     if isinstance(fluid, Fluid):
         _add_fluid_to_net(net, fluid, False)
-        vals = [name, junction, p_bar, t_k, fluid.name, bool(in_service), type]
+        vals = [name, junction, fluid.name, p_bar, t_k, bool(in_service), type]
         _set_entries(net, "ext_grid", index, **dict(zip(cols, vals)), **kwargs)
         return index
     elif isinstance(fluid, str):
         if fluid not in net.fluid:
             create_fluid_from_lib(net, fluid)
-        vals = [name, junction, p_bar, t_k, fluid, bool(in_service), type]
+        vals = [name, junction, fluid, p_bar, t_k, bool(in_service), type]
         _set_entries(net, "ext_grid", index, **dict(zip(cols, vals)), **kwargs)
         return index
     else:
         logger.warning("The fluid %s cannot be added to the net. Only fluids of type Fluid or "
                        "strings can be used." % fluid)
-=======
-    type = _auto_ext_grid_type(p_bar, t_k, type, ExtGrid)
-
-    cols = ["name", "junction", "p_bar", "t_k", "in_service", "type"]
-    vals = [name, junction, p_bar, t_k, bool(in_service), type]
-    _set_entries(net, "ext_grid", index, **dict(zip(cols, vals)), **kwargs)
->>>>>>> 7d82b3f0
-
     return index
 
 
@@ -751,15 +719,9 @@
     return index
 
 
-<<<<<<< HEAD
-def create_circ_pump_const_pressure(net, from_junction, to_junction, p_bar, plift_bar,
-                                    t_k=None, fluid='water', name=None, index=None, in_service=True, type="pt",
-                                    **kwargs):
-=======
 def create_circ_pump_const_pressure(net, return_junction, flow_junction, p_flow_bar, plift_bar,
-                                    t_flow_k=None, type="auto", name=None, index=None,
+                                    t_flow_k=None, fluid='water', type="auto", name=None, index=None,
                                     in_service=True, **kwargs):
->>>>>>> 7d82b3f0
     """
     Adds one circulation pump with a constant pressure lift in table net["circ_pump_pressure"]. \n
     A circulation pump is a component that sets the pressure at its outlet (flow junction) and
@@ -816,18 +778,18 @@
     _check_branch(net, "circulation pump with constant pressure", index, return_junction,
                   flow_junction)
 
-<<<<<<< HEAD
-    cols = ["name", "from_junction", "to_junction", "p_bar", "t_k", "plift_bar", "fluid", "in_service", "type"]
+    type = _auto_ext_grid_type(p_flow_bar, t_flow_k, type, CirculationPumpPressure)
+    cols = ["name", "return_junction", "flow_junction", "fluid", "p_bar", "t_k", "plift_bar", "in_service", "type"]
 
     if isinstance(fluid, Fluid):
         net["fluid"][fluid.name] = fluid
-        vals = [name, from_junction, to_junction, p_bar, t_k, plift_bar, fluid.name,
+        vals = [name, return_junction, flow_junction, p_flow_bar, t_flow_k, plift_bar, fluid.name,
                 bool(in_service), type]
         _set_entries(net, "circ_pump_pressure", index, **dict(zip(cols, vals)), **kwargs)
         return index
     elif isinstance(fluid, str):
         create_fluid_from_lib(net, fluid)
-        vals = [name, from_junction, to_junction, p_bar, t_k, plift_bar, fluid,
+        vals = [name, return_junction, flow_junction, p_flow_bar, t_flow_k, plift_bar, fluid,
                 bool(in_service), type]
         _set_entries(net, "circ_pump_pressure", index, **dict(zip(cols, vals)), **kwargs)
         return index
@@ -837,24 +799,9 @@
     return index
 
 
-def create_circ_pump_const_mass_flow(net, from_junction, to_junction, p_bar, mdot_kg_per_s,
-                                     t_k=None, fluid='water', name=None, index=None, in_service=True,
-                                     type="pt", **kwargs):
-=======
-    type = _auto_ext_grid_type(p_flow_bar, t_flow_k, type, CirculationPumpPressure)
-
-    v = {"name": name, "return_junction": return_junction, "flow_junction": flow_junction,
-         "p_flow_bar": p_flow_bar, "t_flow_k": t_flow_k, "plift_bar": plift_bar, "type": type,
-         "in_service": bool(in_service)}
-    _set_entries(net, "circ_pump_pressure", index, **v, **kwargs)
-
-    return index
-
-
 def create_circ_pump_const_mass_flow(net, return_junction, flow_junction, p_flow_bar,
-                                     mdot_flow_kg_per_s, t_flow_k=None, type="auto", name=None,
-                                     index=None, in_service=True, **kwargs):
->>>>>>> 7d82b3f0
+                                     mdot_flow_kg_per_s, t_flow_k=None, fluid='water',
+                                     type="auto", name=None, index=None, in_service=True, **kwargs):
     """
     Adds one circulation pump with a constant mass flow in table net["circ_pump_mass"].\n
     A circulation pump is a component that sets the pressure at its outlet (flow junction) and
@@ -910,33 +857,28 @@
     _check_branch(net, "circulation pump with constant mass flow", index, return_junction,
                   flow_junction)
 
-<<<<<<< HEAD
-    cols = ["name", "from_junction", "to_junction", "p_bar", "t_k", "mdot_kg_per_s", "fluid", "in_service", "type"]
+    type = _auto_ext_grid_type(p_flow_bar, t_flow_k, type, CirculationPumpMass)
+
+    cols = ["name", "return_junction", "flow_junction", "fluid",
+            "p_flow_bar", "t_flow_k", "mdot_flow_kg_per_s", "in_service", "type"]
 
     if isinstance(fluid, Fluid):
         net["fluid"][fluid.name] = fluid
-        vals = [name, from_junction, to_junction, p_bar, t_k, mdot_kg_per_s, fluid.name,
+        vals = [name, return_junction, flow_junction, p_flow_bar,
+                t_flow_k, mdot_flow_kg_per_s, fluid.name,
                 bool(in_service), type]
         _set_entries(net, "circ_pump_mass", index, **dict(zip(cols, vals)), **kwargs)
         return index
     elif isinstance(fluid, str):
         create_fluid_from_lib(net, fluid)
-        vals = [name, from_junction, to_junction, p_bar, t_k, mdot_kg_per_s, fluid,
+        vals = [name, return_junction, flow_junction, p_flow_bar,
+                t_flow_k, mdot_flow_kg_per_s, fluid,
                 bool(in_service), type]
         _set_entries(net, "circ_pump_mass", index, **dict(zip(cols, vals)), **kwargs)
         return index
     else:
         logger.warning("The fluid %s cannot be added to the net. Only fluids of type Fluid or "
                        "strings can be used." % fluid)
-=======
-    type = _auto_ext_grid_type(p_flow_bar, t_flow_k, type, CirculationPumpMass)
-
-    v = {"name": name, "return_junction": return_junction, "flow_junction": flow_junction,
-         "p_flow_bar": p_flow_bar, "t_flow_k": t_flow_k, "mdot_flow_kg_per_s": mdot_flow_kg_per_s,
-         "type": type, "in_service": bool(in_service)}
-    _set_entries(net, "circ_pump_mass", index, **v, **kwargs)
-
->>>>>>> 7d82b3f0
     return index
 
 
@@ -1288,7 +1230,7 @@
     return index
 
 
-def create_ext_grids(net, junctions, p_bar, t_k, name=None, in_service=True, index=None,
+def create_ext_grids(net, junctions, fluid, p_bar, t_k, name=None, in_service=True, index=None,
                      type="auto", **kwargs):
     """
     Convenience function for creating many external grids at once. Parameter 'junctions' must be an\
@@ -1331,6 +1273,7 @@
         >>> create_ext_grids(net, junctions=[2, 4], p_bar=[100, 200], t_k=293.15)
 
     """
+    #ToDO: check fluids
     add_new_component(net, ExtGrid)
 
     _check_multiple_junction_elements(net, junctions)
@@ -1338,10 +1281,28 @@
 
     type = _auto_ext_grid_types(p_bar, t_k, type, ExtGrid)
 
-    entries = {"junction": junctions, "p_bar": p_bar, "t_k": t_k,
-               "in_service": in_service, "name": name, "type": type}
-    _set_multiple_entries(net, "ext_grid", index, **entries, **kwargs)
-
+    if isinstance(fluid, Fluid):
+        _add_fluid_to_net(net, fluid, False)
+        entries = {"junction": junctions, "fluid": fluid, "p_bar": p_bar, "t_k": t_k,
+                   "in_service": in_service, "name": name, "type": type}
+        _set_multiple_entries(net, "source", index, **entries, **kwargs)
+        return index
+    elif isinstance(fluid, str):
+        if fluid in net.fluid:
+            entries = {"junction": junctions, "fluid": fluid, "p_bar": p_bar, "t_k": t_k,
+                       "in_service": in_service, "name": name, "type": type}
+            _set_multiple_entries(net, "source", index, **entries, **kwargs)
+            return index
+        else:
+            if fluid not in net.fluid:
+                create_fluid_from_lib(net, fluid)
+            entries = {"junction": junctions, "fluid": fluid, "p_bar": p_bar, "t_k": t_k,
+                       "in_service": in_service, "name": name, "type": type}
+            _set_multiple_entries(net, "source", index, **entries, **kwargs)
+            return index
+    else:
+        logger.warning("The fluid %s cannot be added to the net. Only fluids of type Fluid or "
+                       "strings can be used." % fluid)
     return index
 
 
