# Copyright (c) 2020-2022 by Fraunhofer Institute for Energy Economics
# and Energy System Technology (IEE), Kassel, and University of Kassel. All rights reserved.
# Use of this source code is governed by a BSD-style license that can be found in the LICENSE file.

import copy

import numpy as np
import pandas as pd
from numpy import dtype
from pandapipes import __version__
<<<<<<< HEAD
from pandapipes.component_models import Junction, Pipe, ExtGrid
from pandapipes.component_models.auxiliaries.create_toolbox import add_new_component
=======
from pandapipes.component_models.junction_component import Junction
from pandapipes.component_models.pipe_component import Pipe
from pandapipes.component_models.ext_grid_component import ExtGrid
from pandapipes.component_models.component_toolbox import add_new_component
>>>>>>> bcd097f9
from pandapower.auxiliary import ADict
from pandas import Index

try:
    from pandaplan.core import pplog as logging
except ImportError:
    import logging

logger = logging.getLogger(__name__)


class pandapipesNet(ADict):
    def __init__(self, *args, **kwargs):
        super().__init__(*args, **kwargs)
        if isinstance(args[0], self.__class__):
            net = args[0]
            self.clear()
            self.update(**net.deepcopy())

    def deepcopy(self):
        return copy.deepcopy(self)

    def __repr__(self):  # pragma: no cover
        r = "This pandapipes network includes the following parameter tables:"
        par = []
        res = []
        for tb in list(self.keys()):
            if isinstance(self[tb], pd.DataFrame) and len(self[tb]) > 0:
                if 'res_' in tb:
                    res.append(tb)
                else:
                    par.append(tb)
            elif tb == 'std_type':
                par.append(tb)
        for tb in par:
            r += "\n   - %s (%s elements)" % (tb, len(self[tb]))
        if res:
            r += "\nand the following results tables:"
            for tb in res:
                r += "\n   - %s (%s elements)" % (tb, len(self[tb]))
        r += "."
        if "fluid" in self and self["fluid"] and bool(self["fluid"]):
            r += "\nIt contains the following fluids: "
            try:
                for key in self["fluid"].keys():
                     r += "\n%s" % self["fluid"][key]
            except AttributeError:
                r += "\n%s" % self["fluid"]
        else:
            r += "\nIt does not contain any defined fluid"
        if "component_list" in self:
            r += "\nand uses the following component models:"
            for component in self.component_list:
<<<<<<< HEAD
                r += "\n   - %s" %component.__name__
        elif "node_list" in self:
            r += "\nand uses the following component models:"
            for component in np.concatenate([self.node_list, self.branch_list, self.node_element_list]):
                r += "\n   - %s" %component.__name__
=======
                r += "\n   - %s" % component.__name__
>>>>>>> bcd097f9
        return r


def get_basic_net_entries():
    return {
        "fluid": {},
        "converged": False,
        "OPF_converged": False,
        "name": "",
        "version": __version__,
        "node_list": [],
        "node_element_list": [],
        "branch_list": []}


def get_basic_components():
    return Junction, ExtGrid, Pipe


def add_default_components(net, overwrite=False):
    for comp in get_basic_components():
        add_new_component(net, comp, overwrite)
    if "controller" not in net or overwrite:
        ctrl_dtypes = [('object', dtype(object)),
                       ('in_service', "bool"),
                       ('order', "float64"),
                       ('level', dtype(object)),
                       ('initial_run', "bool"),
                       ("recycle", "bool")]
        net['controller'] = pd.DataFrame(np.zeros(0, dtype=ctrl_dtypes),
                                         index=Index([], dtype=np.int64))<|MERGE_RESOLUTION|>--- conflicted
+++ resolved
@@ -8,15 +8,10 @@
 import pandas as pd
 from numpy import dtype
 from pandapipes import __version__
-<<<<<<< HEAD
-from pandapipes.component_models import Junction, Pipe, ExtGrid
-from pandapipes.component_models.auxiliaries.create_toolbox import add_new_component
-=======
 from pandapipes.component_models.junction_component import Junction
 from pandapipes.component_models.pipe_component import Pipe
 from pandapipes.component_models.ext_grid_component import ExtGrid
-from pandapipes.component_models.component_toolbox import add_new_component
->>>>>>> bcd097f9
+from pandapipes.component_models.create_toolbox import add_new_component
 from pandapower.auxiliary import ADict
 from pandas import Index
 
@@ -70,15 +65,11 @@
         if "component_list" in self:
             r += "\nand uses the following component models:"
             for component in self.component_list:
-<<<<<<< HEAD
-                r += "\n   - %s" %component.__name__
+                r += "\n   - %s" % component.__name__
         elif "node_list" in self:
             r += "\nand uses the following component models:"
             for component in np.concatenate([self.node_list, self.branch_list, self.node_element_list]):
-                r += "\n   - %s" %component.__name__
-=======
                 r += "\n   - %s" % component.__name__
->>>>>>> bcd097f9
         return r
 
 
