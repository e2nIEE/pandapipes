# Copyright (c) 2020-2022 by Fraunhofer Institute for Energy Economics
# and Energy System Technology (IEE), Kassel, and University of Kassel. All rights reserved.
# Use of this source code is governed by a BSD-style license that can be found in the LICENSE file.

import copy

import numpy as np
import pandas as pd
from numpy import dtype
from pandapipes import __version__
from pandapipes.component_models import Junction, Pipe, ExtGrid
from pandapipes.component_models.auxiliaries.create_toolbox import add_new_component
from pandapower.auxiliary import ADict
from pandas import Index

try:
    from pandaplan.core import pplog as logging
except ImportError:
    import logging

logger = logging.getLogger(__name__)


class pandapipesNet(ADict):
    def __init__(self, *args, **kwargs):
        super().__init__(*args, **kwargs)
        if isinstance(args[0], self.__class__):
            net = args[0]
            self.clear()
            self.update(**net.deepcopy())

    def deepcopy(self):
        return copy.deepcopy(self)

    def __repr__(self):  # pragma: no cover
        r = "This pandapipes network includes the following parameter tables:"
        par = []
        res = []
        for tb in list(self.keys()):
            if isinstance(self[tb], pd.DataFrame) and len(self[tb]) > 0:
                if 'res_' in tb:
                    res.append(tb)
                else:
                    par.append(tb)
            elif tb == 'std_type':
                par.append(tb)
        for tb in par:
            r += "\n   - %s (%s elements)" % (tb, len(self[tb]))
        if res:
            r += "\nand the following results tables:"
            for tb in res:
                r += "\n   - %s (%s elements)" % (tb, len(self[tb]))
        r += "."
        if "fluid" in self and self["fluid"] and bool(self["fluid"]):
            r += "\nIt contains the following fluids: "
            try:
                for key in self["fluid"].keys():
                     r += "\n%s" % self["fluid"][key]
            except:
                r += "\n%s" % self["fluid"]
        else:
            r += "\nIt does not contain any defined fluid"
        if "component_list" in self:
            r += "\nand uses the following component models:"
            for component in self.component_list:
                r += "\n   - %s" %component.__name__
        elif "node_list" in self:
            r += "\nand uses the following component models:"
            for component in np.concatenate([self.node_list, self.branch_list, self.node_element_list]):
                r += "\n   - %s" %component.__name__
        return r


def get_basic_net_entries():
    return {
        "fluid": {},
        "converged": False,
        "OPF_converged": False,
        "name": "",
        "version": __version__,
        "node_list": [],
        "node_element_list": [],
        "branch_list": []}


def get_basic_components():
    return Junction, ExtGrid, Pipe


def add_default_components(net, overwrite=False):
    for comp in get_basic_components():
        add_new_component(net, comp, overwrite)
    if "controller" not in net or overwrite:
        ctrl_dtypes = [('object', dtype(object)),
                       ('in_service', "bool"),
                       ('order', "float64"),
                       ('level', dtype(object)),
                       ('initial_run', "bool"),
                       ("recycle", "bool")]
<<<<<<< HEAD
        net['controller'] = pd.DataFrame(np.zeros(0, dtype=ctrl_dtypes), index=pd.Index([], dtype=np.int64))
=======
        net['controller'] = pd.DataFrame(np.zeros(0, dtype=ctrl_dtypes), index=Index([], dtype=np.int64))
>>>>>>> 3140fed6
<|MERGE_RESOLUTION|>--- conflicted
+++ resolved
@@ -9,7 +9,7 @@
 from numpy import dtype
 from pandapipes import __version__
 from pandapipes.component_models import Junction, Pipe, ExtGrid
-from pandapipes.component_models.auxiliaries.create_toolbox import add_new_component
+from pandapipes.component_models.auxiliaries.component_toolbox import add_new_component
 from pandapower.auxiliary import ADict
 from pandas import Index
 
@@ -97,8 +97,4 @@
                        ('level', dtype(object)),
                        ('initial_run', "bool"),
                        ("recycle", "bool")]
-<<<<<<< HEAD
-        net['controller'] = pd.DataFrame(np.zeros(0, dtype=ctrl_dtypes), index=pd.Index([], dtype=np.int64))
-=======
-        net['controller'] = pd.DataFrame(np.zeros(0, dtype=ctrl_dtypes), index=Index([], dtype=np.int64))
->>>>>>> 3140fed6
+        net['controller'] = pd.DataFrame(np.zeros(0, dtype=ctrl_dtypes), index=Index([], dtype=np.int64))