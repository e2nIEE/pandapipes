--- conflicted
+++ resolved
@@ -2,11 +2,7 @@
 
 from pandapipes.constants import NORMAL_PRESSURE, NORMAL_TEMPERATURE
 from pandapipes.idx_branch import ELEMENT_IDX, FROM_NODE, TO_NODE, LOAD_VEC_NODES, VINIT, RE, \
-<<<<<<< HEAD
-    LAMBDA, FROM_NODE_T, TO_NODE_T, PL, TOUTINIT
-=======
-    LAMBDA, TINIT, FROM_NODE_T, TO_NODE_T, PL, DESIRED_MV, ACTUAL_POS, QEXT, LOSS_COEFFICIENT as LC
->>>>>>> f32d1535
+    LAMBDA, FROM_NODE_T, TO_NODE_T, PL, TOUTINIT, DESIRED_MV, ACTUAL_POS, QEXT, LOSS_COEFFICIENT as LC
 from pandapipes.idx_node import TABLE_IDX as TABLE_IDX_NODE, PINIT, PAMB, TINIT as TINIT_NODE
 from pandapipes.pf.internals_toolbox import _sum_by_group
 from pandapipes.pf.pipeflow_setup import get_table_number, get_lookup, get_net_option
