--- conflicted
+++ resolved
@@ -89,7 +89,7 @@
     tl = branch_pit[:, TL]
     qext = branch_pit[:, QEXT]
     t_m = (t_init_i1 + t_init_i) / 2
-    
+
     transient = get_net_option(net, "transient")
 
     tvor = branch_pit[:, T_OUT_OLD]
@@ -105,7 +105,7 @@
         branch_pit[:, JAC_DERIV_DT] = - rho * area * cp * v_init / length + alpha \
                                                 + rho * area * cp / delta_t
         branch_pit[:, JAC_DERIV_DT1] = rho * area * cp * v_init / length + 0 * alpha \
-                                                 + rho * area * cp / delta_t    
+                                                 + rho * area * cp / delta_t
     else:
         branch_pit[:, LOAD_VEC_BRANCHES_T] = \
             -(rho * area * cp * v_init * (-t_init_i + t_init_i1 - tl)
@@ -180,11 +180,7 @@
                 "argument to the pipeflow.")
         return lambda_colebrook, re
     elif friction_model == "swamee-jain":
-<<<<<<< HEAD
         lambda_swamee_jain = 0.25 / ((np.log10(k / (3.7 * d) + 5.74 / (re ** 0.9))) ** 2)
-=======
-        lambda_swamee_jain = 1.325 / ((np.log10(k/(3.7*d) + 5.74/(re**0.9)))**2)
->>>>>>> f32d1535
         return lambda_swamee_jain, re
     else:
         # lambda_tot = np.where(re > 2300, lambda_laminar + lambda_nikuradse, lambda_laminar)
