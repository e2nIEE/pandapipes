# Copyright (c) 2020-2023 by Fraunhofer Institute for Energy Economics
# and Energy System Technology (IEE), Kassel, and University of Kassel. All rights reserved.
# Use of this source code is governed by a BSD-style license that can be found in the LICENSE file.

import copy
import inspect

import numpy as np
from scipy.sparse import coo_matrix, csgraph

<<<<<<< HEAD
from pandapipes.idx_branch import idx_branch
from pandapipes.idx_node import idx_node
from pandapipes.idx_node_element import idx_node_element
from warnings import warn
=======
from pandapipes.idx_branch import FROM_NODE, TO_NODE, branch_cols, \
    ACTIVE as ACTIVE_BR, VINIT
from pandapipes.idx_node import NODE_TYPE, P, NODE_TYPE_T, node_cols, T, ACTIVE as ACTIVE_ND, \
    TABLE_IDX as TABLE_IDX_ND, ELEMENT_IDX as ELEMENT_IDX_ND
from pandapipes.pf.internals_toolbox import _sum_by_group
>>>>>>> 7d82b3f0
from pandapipes.properties.fluids import get_fluid

try:
    import numba
    from numba import jit

    numba_installed = True
except ImportError:
    from pandapower.pf.no_numba import jit
    numba_installed = False

try:
<<<<<<< HEAD
    from pandaplan.core import pplog as logging
=======
    import pandaplan.core.pplog as logging
>>>>>>> 7d82b3f0
except ImportError:
    import logging

logger = logging.getLogger(__name__)

default_options = {"friction_model": "nikuradse", "converged": False,
                   "tol_p": 1e-4, "tol_v": 1e-4, "tol_m": 1e-4, "tol_w": 1e-4,
                   "tol_T": 1e-3, "tol_res": 1e-3, "iter": 10, "error_flag": False, "alpha": 1,
                   "nonlinear_method": "constant", "mode": "hydraulics",
                   "ambient_temperature": 293, "check_connectivity": True,
                   "max_iter_colebrook": 100, "only_update_hydraulic_matrix": False,
                   "reuse_internal_data": False, "use_numba": True,
                   "quit_on_inconsistency_connectivity": False, "calc_compression_power": True}


def get_net_option(net, option_name):
    """
    Returns the requested option of the given net. Raises a UserWarning if the option was not found.

    :param net: pandapipesNet for which option is requested
    :type net: pandapipesNet
    :param option_name: Name of requested option
    :type option_name: str
    :return: option - The value of the option
    """
    try:
        return net["_options"][option_name]
    except KeyError:
        raise UserWarning("The option %s is not stored in the pandapipes net." % option_name)


def get_net_options(net, *option_names):
    """
    Returns several requested options of the given net. Raises a UserWarning if any of the options
    was not found.

    :param net: pandapipesNet for which option is requested
    :type net: pandapipesNet
    :param option_names: Names of requested options (as args)
    :type option_names: str
    :return: option - Tuple with values of the options
    """
    return (get_net_option(net, option) for option in list(option_names))


def set_net_option(net, option_name, option_value):
    """
    Auxiliary function to set the value of a specific option (options are saved in a dict).

    :param net: pandapipesNet for which option shall be set
    :type net: pandapipesNet
    :param option_name: Name under which the option shall be saved
    :type option_name: str
    :param option_value: Value that shall be set for the given option
    :return: No output
    """
    net["_options"][option_name] = option_value


def warn_high_index(element_name, element_length, max_element_index):
    if (element_length > 100 and max_element_index > 1000 * element_length) \
            or (element_length <= 100 and max_element_index > 50000):
        logger.warning("High index in %s table!!!" % element_name)


def add_table_lookup(table_lookup, table_name, table_number):
    """
    Auxiliary function to add a lookup between table name in the pandapipes net and table number in
    the internal structure (pit).

    :param table_lookup: The lookup dictionary from table names to internal number (n2t) and vice \
                versa (t2n)
    :type table_lookup: dict
    :param table_name: Name of the table that shall be mapped to number
    :type table_name: str
    :param table_number: Number under which the table is saved in the pit
    :type table_number: int
    :return: No output
    """
    table_lookup["n2t"][table_number] = table_name
    table_lookup["t2n"][table_name] = table_number


def get_table_number(table_lookup, table_name):
    """
    Auxiliary function to retrieve the internal pit number for a given pandapipes net table name \
    from the table lookup.

    :param table_lookup: The lookup dictionary from table names to internal number (n2t) and vice \
                versa (t2n)
    :type table_lookup: dict
    :param table_name: Name of the table for which the internal number shall be retrieved
    :type table_name: str
    :return: table_number - Internal number of the given table name within the pit
    :rtype: int
    """
    if table_name not in table_lookup["t2n"]:
        return None
    return table_lookup["t2n"][table_name]


def get_table_name(table_lookup, table_number):
    """
    Auxiliary function to retrieve the pandapipes net table name for a given internal pit number \
    from the table lookup.

    :param table_lookup: The lookup dictionary from table names to internal number (n2t) and vice \
                versa (t2n)
    :type table_lookup: dict
    :param table_number: Internal number of the table for which the name shall be retrieved
    :type table_number: int
    :return: table_name - pandapipes net table name for the internal pit number
    :rtype: str

    """
    if table_number not in table_lookup["n2t"]:
        return None
    return table_lookup["n2t"][table_number]


def get_lookup(net, pit_type="node", lookup_type="index"):
    """
    Returns internal lookups which are mostly defined in the function `create_lookups`.

    :param net: The pandapipes net for which the lookup is requested
    :type net: pandapipesNet
    :param pit_type: Identifier which of the two pits ("branch" or "node") the lookup belongs to
    :type pit_type: str
    :param lookup_type: Name of the lookup type
    :type lookup_type: str
    :return: lookup - A lookup (mostly a dict with mappings from pandapipesNet to internal
            structure)
    :rtype: dict, np.array, ....

    """
    pit_type = pit_type.lower()
    lookup_type = lookup_type.lower()
<<<<<<< HEAD
    all_lookup_types = ["index", "table", "from_to", "active", "length", "from_to_active",
                        "index_active", "w", "rho", "deriv_rho_same", "deriv_rho_diff"]
=======
    all_lookup_types = ["index", "table", "from_to", "active_hydraulics", "active_heat_transfer",
                        "length", "from_to_active_hydraulics", "from_to_active_heat_transfer",
                        "index_active_hydraulics", "index_active_heat_transfer"]
>>>>>>> 7d82b3f0
    if lookup_type not in all_lookup_types:
        type_names = "', '".join(all_lookup_types)
        logger.error("No lookup type '%s' exists. Please choose one of '%s'."
                     % (lookup_type, type_names))
        return None
    if pit_type not in ["node", "branch", "node_element"]:
        logger.error("No pit type '%s' exists. Please choose one of 'node' and 'branch'."
                     % pit_type)
        return None
    return net["_lookups"]["%s_%s" % (pit_type, lookup_type)]


def set_user_pf_options(net, reset=False, **kwargs):
    """
    This function sets the "user_pf_options" dictionary for net. These options overrule
    net._internal_options once they are added to net. These options are used in configuration of
    load flow calculation.
    At the same time, user-defined arguments for `pandapipes.pipeflow()` always have a higher
    priority. To remove user_pf_options, set "reset = True" and provide no additional arguments.

    :param net: pandapipes network for which to create user options
    :type net: pandapipesNet
    :param reset: Specifies whether the user_pf_options is removed before setting new options
    :type reset: bool, default False
    :param kwargs: pipeflow options that shall be set, e.g. tol_v = 1e-7
    :return: No output
    """
    if reset or 'user_pf_options' not in net.keys():
        net['user_pf_options'] = dict()

    additional_kwargs = set(kwargs.keys()) - set(default_options.keys()) - {"fluid", "hyd_flag"}
    if len(additional_kwargs) > 0:
        logger.info('parameters %s are not in the list of standard options'
                    % list(additional_kwargs))

    net.user_pf_options.update(kwargs)


def init_options(net, local_parameters):
    """
    Initializes physical and mathematical constants included in pandapipes. In addition, options
    for the nonlinear and time-dependent solver are also set.

    Those are the options that can be set and their default values:

        - **iter** (int): 10 - If the simulation is terminated after a certain amount of \
                               iterations, this is the number of iterations.

        - **tol_p** (float): 1e-4 - The relative tolerance for the pressure. A result is accepted \
                                    if the relative error is smaller than this factor.

        - **tol_v** (float): 1e-4 - The relative tolerance for the velocity. A result is accepted \
                                    if the relative error is smaller than this factor.

        - **tol_T** (float): 1e-4 - The relative tolerance for the temperature. A result is \
                                    accepted if the relative error is smaller than this factor.

        - **tol_res** (float): 1e-3 - The relative tolerance for the residual. A result is accepted\
                                      if the relative error is smaller than this factor.

        - **ambient_temperature** (float): 293.0 - The assumed ambient temperature for the\
                calculation of the barometric formula

        - **friction_model** (str): "nikuradse" - The friction model that shall be used to identify\
                the value for lambda (can be "nikuradse" or "colebrook")

        - **alpha** (float): 1 - The step width for the Newton iterations. If the Newton steps \
                shall be damped, **alpha** can be reduced. See also the **nonlinear_method** \
                parameter.

        - **nonlinear_method** (str): "constant" - The option of how the damping factor **alpha** \
                is determined in each iteration. It can be "constant" (i.e. **alpha** is always the\
                 same in each iteration) or "automatic", in which case **alpha** is adapted \
                 automatically with respect to the convergence behaviour.

        - **mode** (str): "hydraulics" - Define the calculation mode: what shall be calculated - \
                solely hydraulics ('hydraulics'), solely heat transfer('heat') or both combined \
                ('all').

        - **only_update_hydraulic_matrix** (bool): False - If True, the system matrix is not \
                created in every iteration, but only the data is updated according to a lookup that\
                is identified in the first iteration. This speeds up calculation, but has not yet\
                been tested extensively.

        - **check_connectivity** (bool): True - If True, a connectivity check is performed at the\
                beginning of the pipeflow and parts of the net that are not connected to external\
                grids are set inactive.

        - **quit_on_inconsistency_connectivity** (bool): False - If True, inconsistencies in the\
                connectivity check raise an error, otherwise they are handled. Inconsistencies mean\
                that out of service nodes are connected to in service branches. If that is the case\
                and the flag is set to False, the connected nodes are activated.

        - **use_numba** (bool): True - If True, use numba for more efficient internal calculations

    :param net: The pandapipesNet for which the options are initialized
    :type net: pandapipesNet
    :param local_parameters: Dictionary with local parameters that were passed to the pipeflow call.
    :type local_parameters: dict
    :return: No output

    :Example:
        >>> init_options(net)

    """
    from pandapipes.pipeflow import pipeflow

    # the base layer of the options consists of the default options
    net["_options"] = copy.deepcopy(default_options)
    excluded_params = {"net", "interactive_plotting", "t_start", "sol_vec", "kwargs"}

    # the base layer is overwritten and extended by options given by the default parameters of the
    # pipeflow function definition
    args_pf = inspect.getfullargspec(pipeflow)
    pf_func_options = dict(zip(args_pf.args[-len(args_pf.defaults):], args_pf.defaults))
    pf_func_options = {k: pf_func_options[k] for k in set(pf_func_options.keys()) - excluded_params}
    net["_options"].update(pf_func_options)

    # the third layer is the user defined pipeflow options
    if "user_pf_options" in net and len(net.user_pf_options) > 0:
        net["_options"].update(net.user_pf_options)

    # the last layer is the layer of passeed parameters by the user, it is defined as the local
    # existing parameters during the pipeflow call which diverges from the default parameters of the
    # function definition in the second layer
    params = dict()
    for k, v in local_parameters.items():
        if k in excluded_params or (k in pf_func_options and pf_func_options[k] == v):
            continue
        params[k] = v
    params.update(local_parameters["kwargs"])
    net["_options"].update(params)
    if not net["_options"]["only_update_hydraulic_matrix"]:
        net["_options"]["reuse_internal_data"] = False

    if not numba_installed:
        if net["_options"]["use_numba"]:
            logger.info("numba is not installed. Install numba first before you set the 'use_numba'"
                        " flag to True. The pipeflow will be performed without numba speedup.")
        net["_options"]["use_numba"] = False


def create_internal_results(net):
    """
    Initializes a dictionary that shall contain some internal results later.

    :param net: pandapipes net to which internal result dict will be added
    :type net: pandapipesNet
    :return: No output
    """
    net["_internal_results"] = dict()


def write_internal_results(net, **kwargs):
    """
    Adds specified values to the internal result dictionary of the given pandapipes net. If internal
    results are not yet defined for the net, they are created as well.

    :param net: pandapipes net for which to update internal result dict
    :type net: pandapipesNet
    :param kwargs: Additional keyword arguments with the internal result values
    :return: No output

    """
    if "_internal_results" not in net:
        create_internal_results(net)
    net["_internal_results"].update(kwargs)


def initialize_pit(net):
    """
    Initializes and fills the internal structure which is called pit (pandapipes internal tables).
    The structure is a dictionary which should contain one array for all nodes and one array for all
    branches of the net (c.f. also `create_empty_pit`).

    :param net: The pandapipes network for which to create and fill the internal structure
    :type net: pandapipesNet
    :return: (node_pit, branch_pit) - The two internal structure arrays
    :rtype: tuple(np.array)

    """
    pit = create_empty_pit(net)
    for comp in np.concatenate([net['node_list'], net['node_element_list'], net['branch_list']]):
        comp.create_pit_node_entries(net, pit["node"])
        comp.create_pit_branch_entries(net, pit["branch"])
<<<<<<< HEAD
    for comp in net['node_element_list']:
        comp.create_pit_node_element_entries(net, pit["node_element"])
    return pit["node"], pit["branch"], pit["node_element"]
=======
        comp.create_component_array(net, pit["components"])
    return pit["node"], pit["branch"]
>>>>>>> 7d82b3f0


def create_empty_pit(net):
    """
    Creates an empty internal structure which is called pit (pandapipes internal tables). The\
    structure is a dictionary which should contain one array for all nodes and one array for all\
    branches of the net. It is very often referred to within the pipeflow. So the structure in\
    general looks like this:

    >>> net["_pit"] = {"node": np.array((no_nodes, col_nodes), dtype=np.float64),
    >>>                "branch": np.array((no_branches, col_branches), dtype=np.float64)}

    :param net: The pandapipes net to which to add the empty structure
    :type net: pandapipesNet
    :return: pit - The dict of arrays with the internal node / branch structure
    :rtype: dict

    """
    node_length = get_lookup(net, "node", "length")
    branch_length = get_lookup(net, "branch", "length")
    node_element_length = get_lookup(net, "node_element", "length")
    # init empty pit
<<<<<<< HEAD
    pit = {"node": np.empty((node_length, net['_idx_node']['node_cols']), dtype=np.float64),
           "branch": np.empty((branch_length, net['_idx_branch']['branch_cols']), dtype=np.float64),
           "node_element": np.empty((node_element_length,
                                     net['_idx_node_element']['node_element_cols']), dtype=np.float64)}
=======
    pit = {"node": np.empty((node_length, node_cols), dtype=np.float64),
           "branch": np.empty((branch_length, branch_cols), dtype=np.float64),
           "components": {}}
>>>>>>> 7d82b3f0
    net["_pit"] = pit
    return pit


def init_all_result_tables(net):
    """
    Initialize the result tables of all components in the net.

    :param net: pandapipes net for which to extract results into net.res_xy
    :type net: pandapipesNet
    :return: No output

    """
    for comp in np.concatenate([net['node_list'], net['node_element_list'], net['branch_list']]):
        comp.init_results(net)


def create_lookups(net):
    """
    Create all lookups necessary for the pipeflow of the given net.
    The lookups are usually:

      - node_from_to: The start and end indices of all node component tables within the pit
      - branch_from_to: The start and end indices of all branch component tables within the pit
      - node_table: Dictionary to determine indices for node component tables (e.g. \
                    {"junction": 0}). Can be arbitrary and strongly depends on the component order \
                    given by `get_component_list`.
      - branch_table: Dictionary to determine indices for branch component tables (e.g.\
                      {"pipe": 0, "valve": 1}). Can be arbitrary and strongly depends on the\
                      component order given by `get_component_list`.
      - node_index: Lookup from component index (e.g. junction 2) to pit index (e.g. 0) for nodes.
      - branch_index: Lookup from component index (e.g. pipe 1) to pit index (e.g. 5) for branches.
      - internal_nodes_lookup: Lookup for internal nodes of branch components that makes result\
                               extraction a lot easier.

    :param net: The pandapipes network for which to create the lookups
    :type net: pandapipesNet
    :return: No output

    """
    node_ft_lookups, node_idx_lookups, node_from, node_table_nr = dict(), dict(), 0, 0
    branch_ft_lookups, branch_idx_lookups, branch_from, branch_table_nr = dict(), dict(), 0, 0
    node_element_ft_lookups, node_element_idx_lookups, node_element_from, node_element_table_nr = dict(), dict(), 0, 0
    branch_table_lookups = {"t2n": dict(), "n2t": dict()}
    node_table_lookups = {"t2n": dict(), "n2t": dict()}
    node_element_table_lookups = {"t2n": dict(), "n2t": dict()}
    internal_nodes_lookup = dict()

    for comp in np.concatenate([net.node_list, net.node_element_list, net.branch_list]):
        branch_from, branch_table_nr = comp.create_branch_lookups(
            net, branch_ft_lookups, branch_table_lookups, branch_idx_lookups, branch_table_nr, branch_from)
        node_from, node_table_nr = comp.create_node_lookups(
            net, node_ft_lookups, node_table_lookups, node_idx_lookups, node_from, node_table_nr, internal_nodes_lookup)

    for comp in net.node_element_list:
        node_element_from, node_element_table_nr = comp.create_node_element_lookups(
            net, node_element_ft_lookups, node_element_table_lookups, node_element_idx_lookups, node_element_from,
            node_element_table_nr)
    node_element_w, node_w, branch_w, \
    node_rho, branch_rho, jac_node_rho_same, jac_node_rho_diff, \
    jac_branch_rho_same, jac_branch_rho_diff = \
        np.array([(net._idx_node_element[fluid + '_W'], net._idx_node[fluid + '_W'], net._idx_branch[fluid + '_W'],
                   net._idx_node[fluid + '_RHO'], net._idx_branch[fluid + '_RHO'],
                   net._idx_node[fluid + '_JAC_DERIV_RHO_SAME_W'], net._idx_node[fluid + '_JAC_DERIV_RHO_DIFF_W'],
                   net._idx_branch[fluid + '_JAC_DERIV_RHO_SAME_W'], net._idx_branch[fluid + '_JAC_DERIV_RHO_DIFF_W'],)
                  for fluid in net._fluid]).T

    net["_lookups"] = {"node_from_to": node_ft_lookups, "branch_from_to": branch_ft_lookups,
                       "node_element_from_to": node_element_ft_lookups,
                       "node_table": node_table_lookups, "branch_table": branch_table_lookups,
                       "node_element_table": node_element_table_lookups,
                       "node_index": node_idx_lookups, "branch_index": branch_idx_lookups,
                       "node_element_index": node_element_idx_lookups,
                       "node_length": node_from, "branch_length": branch_from,
                       "node_element_length": node_element_from,
                       "internal_nodes_lookup": internal_nodes_lookup,
                       "node_w": node_w,
                       "branch_w": branch_w,
                       "node_element_w": node_element_w,
                       "node_rho": node_rho,
                       "branch_rho": branch_rho,
                       "node_deriv_rho_same": jac_node_rho_same,
                       "branch_deriv_rho_same": jac_branch_rho_same,
                       "node_deriv_rho_diff": jac_node_rho_diff,
                       "branch_deriv_rho_diff": jac_branch_rho_diff}


<<<<<<< HEAD
def check_connectivity(net, branch_pit, node_pit, node_element_pit, check_heat):
=======
def identify_active_nodes_branches(net, branch_pit, node_pit, hydraulic=True):
    """
    Function that creates the connectivity lookup for nodes and branches. If the option \
    "check_connectivity" is set, a full connectivity check is performed based on a sparse matrix \
    graph search. Otherwise, only the nodes and branches are identified that are inactive, which \
    means:\
      - in case of hydraulics, just use the "ACTIVE" identifier of the respective components\
      - in case of heat transfer, use the hydraulic result to check which branches are traversed \
        by the fluid and a simple rule to make sure that active nodes are connected to at least one\
        traversed branch\
    The result of this connectivity search is stored in the lookups (e.g. as \
    net["_lookups"]["node_active_hydraulics"])

    :param net: the pandapipes net for which to identify the connectivity
    :type net: pandapipes.pandapipesNet
    :param branch_pit: Internal array with branch entries
    :type branch_pit: np.array
    :param node_pit: Internal array with node entries
    :type node_pit: np.array
    :param hydraulic: flag for the mode (if True, do the check for the hydraulic simulation, \
        otherwise for the heat transfer simulation with other considerations)
    :type hydraulic: bool, default True
    :return: No output
    """
    if hydraulic:
        # connectivity check for hydraulic simulation
        if get_net_option(net, "check_connectivity"):
            nodes_connected, branches_connected = check_connectivity(net, branch_pit, node_pit)
        else:
            # if connectivity check is switched off, still consider oos elements
            nodes_connected = node_pit[:, ACTIVE_ND].astype(np.bool_)
            branches_connected = branch_pit[:, ACTIVE_BR].astype(np.bool_)
    else:
        # connectivity check for heat simulation (needs to consider branches with 0 velocity as
        # well)
        if get_net_option(net, "check_connectivity"):
            # full connectivity check for hydraulic simulation
            nodes_connected, branches_connected = check_connectivity(net, branch_pit, node_pit,
                                                                     mode="heat_transfer")
        else:
            # if no full connectivity check is performed, all nodes that are not connected to the
            # rest of the network wrt. flow can be identified by a more performant sum_by_group_call
            # check for branches that are not traversed (for temperature calculation, this means
            # that they are "out of service")
            branches_connected = get_lookup(net, "branch", "active_hydraulics") \
                                 & branches_connected_flow(branch_pit)
            fn = branch_pit[:, FROM_NODE].astype(np.int32)
            tn = branch_pit[:, TO_NODE].astype(np.int32)
            fn_tn, flow = _sum_by_group(
                get_net_option(net, "use_numba"), np.concatenate([fn, tn]),
                np.concatenate([branches_connected, branches_connected]).astype(np.int32)
            )
            nodes_connected = np.copy(get_lookup(net, "node", "active_hydraulics"))
            # set nodes oos that are not connected to any branches with flow > 0 (0.1 is arbitrary
            # here, any value between 0 and 1 should work, excluding 0 and 1)
            nodes_connected[fn_tn] = nodes_connected[fn_tn] & (flow > 0.1)
    mode = "hydraulics" if hydraulic else "heat_transfer"
    net["_lookups"]["node_active_" + mode] = nodes_connected
    net["_lookups"]["branch_active_" + mode] = branches_connected


def branches_connected_flow(branch_pit):
    """
    Simple function to identify branches with flow based on the calculated velocity.

    :param branch_pit: The pandapipes internal table of the network (including hydraulics results)
    :type branch_pit: np.array
    :return: branches_connected_flow - lookup array if branch is connected wrt. flow
    :rtype: np.array
    """
    # TODO: is this formulation correct or could there be any caveats?
    return ~np.isnan(branch_pit[:, VINIT]) \
        & ~np.isclose(branch_pit[:, VINIT], 0, rtol=1e-10, atol=1e-10)


def check_connectivity(net, branch_pit, node_pit, mode="hydraulics"):
>>>>>>> 7d82b3f0
    """
    Perform a connectivity check which means that network nodes are identified that don't have any
    connection to an external grid component. Quick overview over the steps of this function:

      - Build a sparse matrix graph (scipy.sparse.csr_matrix) from all branches that are in_service\
        (nodes of this graph are taken from FROM_NODE and TO_NODE column in pit).
      - Add a node that represents all external grids and connect all nodes that are connected to\
        external grids to that node.
      - Perform a breadth first order search to identify all nodes that are reachable from the \
        added external grid node.
      - Create masks for exisiting nodes and branches to show if they are reachable from an \
        external grid.
      - Compare the reachable nodes with the initial in_service nodes.\n
        - If nodes are reachable that were set out of service by the user, they are either set \
          in_service or an error is raised. The behavior depends on the pipeflow option \
          **quit_on_inconsistency_connectivity**.
        - If nodes are not reachable that were set in_service by the user, they will be set out of\
          service automatically (this is the desired functionality of the connectivity check).

    :param net: The pandapipesNet for which to perform the check
    :type net: pandapipesNet
    :param branch_pit: Internal array with branch entries
    :type branch_pit: np.array
    :param node_pit: Internal array with node entries
    :type node_pit: np.array
    :return: (nodes_connected, branches_connected) - Lookups of np.arrays stating which of the
            internal nodes and branches are reachable from any of the hyd_slacks (np mask).
    :rtype: tuple(np.array)
    """
<<<<<<< HEAD
    active_branch_lookup = branch_pit[:, net['_idx_branch']['ACTIVE']].astype(bool)
    active_node_lookup = node_pit[:, net['_idx_node']['ACTIVE']].astype(bool)
    active_node_elements_lookup = node_element_pit[:, net['_idx_node_element']['ACTIVE']].astype(bool)
    from_nodes = branch_pit[:, net['_idx_branch']['FROM_NODE']].astype(np.int32)
    to_nodes = branch_pit[:, net['_idx_branch']['TO_NODE']].astype(np.int32)
    hyd_slacks = np.where((node_pit[:, net['_idx_node']['NODE_TYPE']] == net['_idx_node']['P'])
                          & active_node_lookup)[0]
    node_element_nodes = node_element_pit[:, net['_idx_node_element']['JUNCTION']].astype(np.int32)

    nodes_connected, branches_connected, node_elements_connected = perform_connectivity_search(
        net, node_pit, node_element_pit, hyd_slacks, from_nodes, to_nodes, node_element_nodes,
        active_node_lookup, active_branch_lookup, active_node_elements_lookup,
        mode="hydraulics")
    if not check_heat:
        return nodes_connected, branches_connected, node_elements_connected

    heat_slacks = np.where((node_pit[:, net['_idx_node']['NODE_TYPE_T']] == net['_idx_node']['T']) & nodes_connected)[0]
    if len(heat_slacks) == len(hyd_slacks) and np.all(heat_slacks == hyd_slacks):
        return nodes_connected, branches_connected, node_elements_connected

    nodes_connected, branches_connected, node_elements_connected = perform_connectivity_search(
        net, node_pit, node_element_pit, heat_slacks, from_nodes, to_nodes, node_element_nodes,
        nodes_connected, branches_connected, node_elements_connected,
        mode="heat transfer")
    return nodes_connected, branches_connected, node_elements_connected


def perform_connectivity_search(net, node_pit, node_element_pit, slack_nodes, from_nodes, to_nodes, node_element_nodes,
                                active_node_lookup, active_branch_lookup, active_node_element_lookup,
                                mode="hydraulics"):
=======
    if mode == "hydraulics":
        active_branch_lookup = branch_pit[:, ACTIVE_BR].astype(np.bool_)
        active_node_lookup = node_pit[:, ACTIVE_ND].astype(np.bool_)
        slacks = np.where((node_pit[:, NODE_TYPE] == P) & active_node_lookup)[0]
    else:
        active_branch_lookup = branches_connected_flow(branch_pit) \
                               & get_lookup(net, "branch", "active_hydraulics")
        active_node_lookup = node_pit[:, ACTIVE_ND].astype(np.bool_)\
                             & get_lookup(net, "node", "active_hydraulics")
        slacks = np.where((node_pit[:, NODE_TYPE_T] == T) & active_node_lookup)[0]

    return perform_connectivity_search(net, node_pit, branch_pit, slacks, active_node_lookup,
                                       active_branch_lookup, mode=mode)


def perform_connectivity_search(net, node_pit, branch_pit, slack_nodes,
                                active_node_lookup, active_branch_lookup, mode="hydraulics"):
    len_nodes = len(node_pit)
    from_nodes = branch_pit[:, FROM_NODE].astype(np.int32)
    to_nodes = branch_pit[:, TO_NODE].astype(np.int32)
    nobranch = np.sum(active_branch_lookup)
>>>>>>> 7d82b3f0
    active_from_nodes = from_nodes[active_branch_lookup]
    active_to_nodes = to_nodes[active_branch_lookup]

    nodes_connected = get_connected_nodes(node_pit, slack_nodes,
                                          active_from_nodes, active_to_nodes, active_node_lookup,
                                          active_branch_lookup)

    if not np.all(nodes_connected[active_from_nodes] == nodes_connected[active_to_nodes]):
        raise ValueError(
            "An error occured in the %s connectivity check. Please contact the pandapipes development" \
            " team!" % mode)
    branches_connected = active_branch_lookup & nodes_connected[from_nodes]
    node_elements_connected = active_node_element_lookup & nodes_connected[node_element_nodes]
    if mode == 'hydraulics':
        is_relevant = node_element_pit[:, net._idx_node_element['NODE_ELEMENT_TYPE']] != 2
        node_elements_connected = node_elements_connected & is_relevant

    oos_nodes = np.where(~nodes_connected & active_node_lookup)[0]
    is_nodes = np.where(nodes_connected & ~active_node_lookup)[0]

    if len(oos_nodes) > 0:
        msg = "\n".join("In table %s: %s" % (tbl, nds) for tbl, nds in
                        get_table_index_list(net, node_pit, oos_nodes))
        logger.info("Setting the following nodes out of service for %s calculation in connectivity"
                    " check:\n%s" % (mode, msg))

    if len(is_nodes) > 0:
        node_type_message = "\n".join("In table %s: %s" % (tbl, nds) for tbl, nds in
                                      get_table_index_list(net, node_pit, is_nodes))
        if get_net_option(net, "quit_on_inconsistency_connectivity"):
            raise UserWarning(
                "The following nodes are connected to in_service branches in the %s calculation "
                "although being out of service, which leads to an inconsistency in the connectivity"
                " check!\n%s" % (mode, node_type_message))
        logger.info("Setting the following nodes back in service for %s calculation in connectivity"
                    " check as they are connected to in_service branches:\n%s"
                    % (mode, node_type_message))

    return nodes_connected, branches_connected, node_elements_connected


def get_table_index_list(net, pit_array, pit_indices, pit_type="node"):
    """
    Auxiliary function to get a list of tables and the table indices that belong to a number of pit
    indices.

    :param net: pandapipes net for which the list is requested
    :type net: pandapipesNet
    :param pit_array: Internal structure from which to derive the tables and table indices
    :type pit_array: np.array
    :param pit_indices: Indices for which the table name and index list are requested
    :type pit_indices: list, np.array, ....
    :param pit_type: Type of the pit ("node" or "branch")
    :type pit_type: str, default "node"
    :return: List of table names and table indices belonging to the pit indices
    """
    int_pit = pit_array[pit_indices, :]
    tables = np.unique(int_pit[:, net['_idx_node']['TABLE_IDX']])
    table_lookup = get_lookup(net, pit_type, "table")
    return [(get_table_name(table_lookup, tbl), list(int_pit[int_pit[:, net['_idx_node']['TABLE_IDX']] == tbl,
                                                             net['_idx_node']['ELEMENT_IDX']].astype(np.int32)))
            for tbl in tables]


<<<<<<< HEAD
def reduce_pit(net, node_pit, branch_pit, node_element_pit, nodes_connected, branches_connected,
               node_elements_connected):
=======
def reduce_pit(net, node_pit, branch_pit, mode="hydraulics"):
>>>>>>> 7d82b3f0
    """
    Create an internal ("active") pit with all nodes and branches that are actually in_service. This
    is also done for different lookups (e.g. the from_to indices for this pit and the node index
    lookup). A specialty that needs to be considered is that from_nodes and to_nodes change to new
    indices.

    :param net: The pandapipesNet for which the pit shall be reduced
    :type net: pandapipesNet
    :param node_pit: The internal structure node array
    :type node_pit: np.array
    :param branch_pit: The internal structure branch array
    :type branch_pit: np.array
    :param mode: the mode of the calculation (either "hydraulics" or "heat_transfer") for storing /\
        retrieving correct lookups
    :type mode: str, default "hydraulics"
    :return: No output
    """
    active_pit = dict()
    els = dict()
    reduced_node_lookup = None
    nodes_connected = get_lookup(net, "node", "active_" + mode)
    branches_connected = get_lookup(net, "branch", "active_" + mode)
    if np.alltrue(nodes_connected):
        net["_lookups"]["node_from_to_active_" + mode] = copy.deepcopy(
            get_lookup(net, "node", "from_to"))
        net["_lookups"]["node_index_active_" + mode] = copy.deepcopy(
            get_lookup(net, "node", "index"))
        active_pit["node"] = np.copy(node_pit)
    else:
        active_pit["node"] = np.copy(node_pit[nodes_connected, :])
        reduced_node_lookup = np.cumsum(nodes_connected) - 1
        node_idx_lookup = get_lookup(net, "node", "index")
        net["_lookups"]["node_index_active_" + mode] = {
            tbl: reduced_node_lookup[idx_lookup[idx_lookup != -1]]
            for tbl, idx_lookup in node_idx_lookup.items()}
        els["node"] = nodes_connected
    if np.alltrue(branches_connected):
        net["_lookups"]["branch_from_to_active_" + mode] = copy.deepcopy(
            get_lookup(net, "branch", "from_to"))
        active_pit["branch"] = np.copy(branch_pit)
        net["_lookups"]["branch_index_active_" + mode] = copy.deepcopy(
            get_lookup(net, "branch", "index"))
    else:
        active_pit["branch"] = np.copy(branch_pit[branches_connected, :])
        branch_idx_lookup = get_lookup(net, "branch", "index")
        if len(branch_idx_lookup):
            reduced_branch_lookup = np.cumsum(branches_connected) - 1
            net["_lookups"]["branch_index_active_" + mode] = {
                tbl: reduced_branch_lookup[idx_lookup[idx_lookup != -1]]
                for tbl, idx_lookup in branch_idx_lookup.items()}
        else:
            net["_lookups"]["branch_index_active_" + mode] = dict()
        els["branch"] = branches_connected
    if np.alltrue(node_elements_connected):
        net["_lookups"]["node_element_from_to_active"] = copy.deepcopy(get_lookup(net, "node_element",
                                                                            "from_to"))
        active_pit["node_element"] = np.copy(node_element_pit)
        net["_lookups"]["node_element_index_active"] = copy.deepcopy(get_lookup(net, "node_element", "index"))
    else:
        active_pit["node_element"] = np.copy(node_element_pit[node_elements_connected, :])
        node_element_idx_lookup = get_lookup(net, "node_element", "index")
        if len(node_element_idx_lookup):
            reduced_branch_lookup = np.cumsum(node_elements_connected) - 1
            net["_lookups"]["node_element_index_active"] = {
                tbl: reduced_branch_lookup[idx_lookup[idx_lookup != -1]]
                for tbl, idx_lookup in node_element_idx_lookup.items()}
        else:
            net["_lookups"]["node_element_index_active"] = dict()
        els["node_element"] = node_elements_connected
    if reduced_node_lookup is not None:
        active_pit["branch"][:, net['_idx_branch']['FROM_NODE']] = reduced_node_lookup[
            branch_pit[branches_connected, net['_idx_branch']['FROM_NODE']].astype(np.int32)]
        active_pit["branch"][:, net['_idx_branch']['TO_NODE']] = reduced_node_lookup[
            branch_pit[branches_connected, net['_idx_branch']['TO_NODE']].astype(np.int32)]
        active_pit["node_element"][:, net['_idx_node_element']['JUNCTION']] = reduced_node_lookup[
            node_element_pit[node_elements_connected, net['_idx_node_element']['JUNCTION']].astype(np.int32)]
    net["_active_pit"] = active_pit
<<<<<<< HEAD
    net["_lookups"]["node_active"] = nodes_connected
    net["_lookups"]["branch_active"] = branches_connected
    net["_lookups"]["node_element_active"] = node_elements_connected
=======
>>>>>>> 7d82b3f0

    for el, connected_els in els.items():
        ft_lookup = get_lookup(net, el, "from_to")
        aux_lookup = {table: (ft[0], ft[1], np.sum(connected_els[ft[0]: ft[1]]))
                      for table, ft in ft_lookup.items() if ft is not None}
        from_to_active_lookup = copy.deepcopy(ft_lookup)
        count = 0
        for table, (_, _, len_new) in sorted(aux_lookup.items(), key=lambda x: x[1][0]):
            from_to_active_lookup[table] = (count, count + len_new)
            count += len_new
<<<<<<< HEAD
        net["_lookups"]["%s_from_to_active" % el] = from_to_active_lookup


def get_connected_nodes(node_pit, slack_nodes,
                        active_from_nodes, active_to_nodes, active_node_lookup, active_branch_lookup):
    len_nodes = len(node_pit)
    nobranch = np.sum(active_branch_lookup)

    # we create a "virtual" node that is connected to all slack nodes and start the connectivity
    # search at this node

    fn_matrix = np.concatenate([active_from_nodes, slack_nodes])
    tn_matrix = np.concatenate([active_to_nodes,
                                np.full(len(slack_nodes), len_nodes, dtype=np.int32)])
    adj_matrix = coo_matrix((np.ones(nobranch + len(slack_nodes)), (fn_matrix, tn_matrix)),
                            shape=(len_nodes + 1, len_nodes + 1))

    # check which nodes are reachable from the virtual heat slack node
    reachable_nodes = csgraph.breadth_first_order(adj_matrix, len_nodes, False, False)
    # throw out the virtual heat slack node
    reachable_nodes = reachable_nodes[reachable_nodes != len_nodes]

    nodes_connected = np.zeros(len(active_node_lookup), dtype=bool)
    nodes_connected[reachable_nodes] = True
    return nodes_connected


def assign_to_slack(net, node_pit, branch_pit):
    active_branch_lookup = branch_pit[:, net['_idx_branch']['ACTIVE']].astype(bool)
    active_node_lookup = node_pit[:, net['_idx_node']['ACTIVE']].astype(bool)
    from_nodes = branch_pit[:, net['_idx_branch']['FROM_NODE']].astype(np.int32)
    to_nodes = branch_pit[:, net['_idx_branch']['TO_NODE']].astype(np.int32)
    hyd_slacks = np.where(((node_pit[:, net['_idx_node']['NODE_TYPE']] == net['_idx_node']['P']) | (
            node_pit[:, net['_idx_node']['NODE_TYPE']] == net['_idx_node']['PC']))
                          & active_node_lookup)[0]
    for slack in hyd_slacks:
        nodes_connected = get_connected_nodes(node_pit, [slack], from_nodes, to_nodes, active_node_lookup,
                                              active_branch_lookup)
        node_pit[nodes_connected, net['_idx_node']['SLACK']] = slack


def init_idx(net):
    idx_node(net)
    idx_branch(net)
    idx_node_element(net)


def init_fluid(net):
    fluids = []
    for comp in net.node_element_list:
        fluids += [net[comp.table_name()].fluid.values if 'fluid' in net[comp.table_name()] else []]
    fluids = np.concatenate(fluids)
    net['_fluid'] = np.unique(fluids)
=======
        net["_lookups"]["%s_from_to_active_%s" % (el, mode)] = from_to_active_lookup
>>>>>>> 7d82b3f0
<|MERGE_RESOLUTION|>--- conflicted
+++ resolved
@@ -8,19 +8,12 @@
 import numpy as np
 from scipy.sparse import coo_matrix, csgraph
 
-<<<<<<< HEAD
 from pandapipes.idx_branch import idx_branch
 from pandapipes.idx_node import idx_node
 from pandapipes.idx_node_element import idx_node_element
 from warnings import warn
-=======
-from pandapipes.idx_branch import FROM_NODE, TO_NODE, branch_cols, \
-    ACTIVE as ACTIVE_BR, VINIT
-from pandapipes.idx_node import NODE_TYPE, P, NODE_TYPE_T, node_cols, T, ACTIVE as ACTIVE_ND, \
-    TABLE_IDX as TABLE_IDX_ND, ELEMENT_IDX as ELEMENT_IDX_ND
+from pandapipes.properties.fluids import get_fluid
 from pandapipes.pf.internals_toolbox import _sum_by_group
->>>>>>> 7d82b3f0
-from pandapipes.properties.fluids import get_fluid
 
 try:
     import numba
@@ -32,11 +25,7 @@
     numba_installed = False
 
 try:
-<<<<<<< HEAD
-    from pandaplan.core import pplog as logging
-=======
     import pandaplan.core.pplog as logging
->>>>>>> 7d82b3f0
 except ImportError:
     import logging
 
@@ -174,14 +163,10 @@
     """
     pit_type = pit_type.lower()
     lookup_type = lookup_type.lower()
-<<<<<<< HEAD
-    all_lookup_types = ["index", "table", "from_to", "active", "length", "from_to_active",
-                        "index_active", "w", "rho", "deriv_rho_same", "deriv_rho_diff"]
-=======
     all_lookup_types = ["index", "table", "from_to", "active_hydraulics", "active_heat_transfer",
                         "length", "from_to_active_hydraulics", "from_to_active_heat_transfer",
-                        "index_active_hydraulics", "index_active_heat_transfer"]
->>>>>>> 7d82b3f0
+                        "index_active_hydraulics", "index_active_heat_transfer",
+                        "w", "rho", "deriv_rho_same", "deriv_rho_diff"]
     if lookup_type not in all_lookup_types:
         type_names = "', '".join(all_lookup_types)
         logger.error("No lookup type '%s' exists. Please choose one of '%s'."
@@ -367,14 +352,10 @@
     for comp in np.concatenate([net['node_list'], net['node_element_list'], net['branch_list']]):
         comp.create_pit_node_entries(net, pit["node"])
         comp.create_pit_branch_entries(net, pit["branch"])
-<<<<<<< HEAD
+        comp.create_component_array(net, pit["components"])
     for comp in net['node_element_list']:
         comp.create_pit_node_element_entries(net, pit["node_element"])
     return pit["node"], pit["branch"], pit["node_element"]
-=======
-        comp.create_component_array(net, pit["components"])
-    return pit["node"], pit["branch"]
->>>>>>> 7d82b3f0
 
 
 def create_empty_pit(net):
@@ -397,16 +378,11 @@
     branch_length = get_lookup(net, "branch", "length")
     node_element_length = get_lookup(net, "node_element", "length")
     # init empty pit
-<<<<<<< HEAD
     pit = {"node": np.empty((node_length, net['_idx_node']['node_cols']), dtype=np.float64),
            "branch": np.empty((branch_length, net['_idx_branch']['branch_cols']), dtype=np.float64),
            "node_element": np.empty((node_element_length,
-                                     net['_idx_node_element']['node_element_cols']), dtype=np.float64)}
-=======
-    pit = {"node": np.empty((node_length, node_cols), dtype=np.float64),
-           "branch": np.empty((branch_length, branch_cols), dtype=np.float64),
+                                     net['_idx_node_element']['node_element_cols']), dtype=np.float64),
            "components": {}}
->>>>>>> 7d82b3f0
     net["_pit"] = pit
     return pit
 
@@ -494,10 +470,7 @@
                        "branch_deriv_rho_diff": jac_branch_rho_diff}
 
 
-<<<<<<< HEAD
-def check_connectivity(net, branch_pit, node_pit, node_element_pit, check_heat):
-=======
-def identify_active_nodes_branches(net, branch_pit, node_pit, hydraulic=True):
+def identify_active_nodes_branches(net, branch_pit, node_pit, node_element_pit, hydraulic=True):
     """
     Function that creates the connectivity lookup for nodes and branches. If the option \
     "check_connectivity" is set, a full connectivity check is performed based on a sparse matrix \
@@ -524,17 +497,19 @@
     if hydraulic:
         # connectivity check for hydraulic simulation
         if get_net_option(net, "check_connectivity"):
-            nodes_connected, branches_connected = check_connectivity(net, branch_pit, node_pit)
+            nodes_connected, branches_connected, node_elements_connected = \
+                check_connectivity(net, branch_pit, node_pit, node_element_pit)
         else:
             # if connectivity check is switched off, still consider oos elements
-            nodes_connected = node_pit[:, ACTIVE_ND].astype(np.bool_)
-            branches_connected = branch_pit[:, ACTIVE_BR].astype(np.bool_)
+            nodes_connected = node_pit[:,  net['_idx_node']['ACTIVE']].astype(np.bool_)
+            branches_connected = branch_pit[:,  net['_idx_branch']['ACTIVE']].astype(np.bool_)
+            node_elements_connected = node_element_pit[:,  net['_idx_node_element']['ACTIVE']].astype(np.bool_)
     else:
         # connectivity check for heat simulation (needs to consider branches with 0 velocity as
         # well)
         if get_net_option(net, "check_connectivity"):
             # full connectivity check for hydraulic simulation
-            nodes_connected, branches_connected = check_connectivity(net, branch_pit, node_pit,
+            nodes_connected, branches_connected, node = check_connectivity(net, branch_pit, node_pit, node_element_pit,
                                                                      mode="heat_transfer")
         else:
             # if no full connectivity check is performed, all nodes that are not connected to the
@@ -542,9 +517,9 @@
             # check for branches that are not traversed (for temperature calculation, this means
             # that they are "out of service")
             branches_connected = get_lookup(net, "branch", "active_hydraulics") \
-                                 & branches_connected_flow(branch_pit)
-            fn = branch_pit[:, FROM_NODE].astype(np.int32)
-            tn = branch_pit[:, TO_NODE].astype(np.int32)
+                                 & branches_connected_flow(net, branch_pit)
+            fn = branch_pit[:, net['_idx_branch']['FROM_NODE']].astype(np.int32)
+            tn = branch_pit[:, net['_idx_branch']['TO_NODE']].astype(np.int32)
             fn_tn, flow = _sum_by_group(
                 get_net_option(net, "use_numba"), np.concatenate([fn, tn]),
                 np.concatenate([branches_connected, branches_connected]).astype(np.int32)
@@ -556,9 +531,10 @@
     mode = "hydraulics" if hydraulic else "heat_transfer"
     net["_lookups"]["node_active_" + mode] = nodes_connected
     net["_lookups"]["branch_active_" + mode] = branches_connected
-
-
-def branches_connected_flow(branch_pit):
+    net["_lookups"]["node_elements_active_" + mode] = node_elements_connected
+
+
+def branches_connected_flow(net, branch_pit):
     """
     Simple function to identify branches with flow based on the calculated velocity.
 
@@ -568,12 +544,11 @@
     :rtype: np.array
     """
     # TODO: is this formulation correct or could there be any caveats?
-    return ~np.isnan(branch_pit[:, VINIT]) \
-        & ~np.isclose(branch_pit[:, VINIT], 0, rtol=1e-10, atol=1e-10)
-
-
-def check_connectivity(net, branch_pit, node_pit, mode="hydraulics"):
->>>>>>> 7d82b3f0
+    return ~np.isnan(branch_pit[:, net['_idx_branch']['VINIT']]) \
+        & ~np.isclose(branch_pit[:, net['_idx_branch']['VINIT']], 0, rtol=1e-10, atol=1e-10)
+
+
+def check_connectivity(net, branch_pit, node_pit, node_element_pit, mode="hydraulics"):
     """
     Perform a connectivity check which means that network nodes are identified that don't have any
     connection to an external grid component. Quick overview over the steps of this function:
@@ -603,71 +578,58 @@
             internal nodes and branches are reachable from any of the hyd_slacks (np mask).
     :rtype: tuple(np.array)
     """
-<<<<<<< HEAD
-    active_branch_lookup = branch_pit[:, net['_idx_branch']['ACTIVE']].astype(bool)
-    active_node_lookup = node_pit[:, net['_idx_node']['ACTIVE']].astype(bool)
-    active_node_elements_lookup = node_element_pit[:, net['_idx_node_element']['ACTIVE']].astype(bool)
+    if mode == "hydraulics":
+        active_branch_lookup = branch_pit[:, net['_idx_branch']['ACTIVE']].astype(bool)
+        active_node_lookup = node_pit[:, net['_idx_node']['ACTIVE']].astype(bool)
+        active_node_elements_lookup = node_element_pit[:, net['_idx_node_element']['ACTIVE']].astype(bool)
+        slacks = np.where((node_pit[:, net['_idx_node']['NODE_TYPE']] ==
+                           net['_idx_node']['P']) & active_node_lookup)[0]
+    else:
+        active_branch_lookup = branches_connected_flow(net, branch_pit) \
+                               & get_lookup(net, "branch", "active_hydraulics")
+        active_node_lookup = node_pit[:, net['_idx_node']['ACTIVE']].astype(bool)\
+                             & get_lookup(net, "node", "active_hydraulics")
+        active_node_elements_lookup = node_element_pit[:, net['_idx_node_element']['ACTIVE']].astype(bool) \
+                                      & get_lookup(net, "node_element", "active_hydraulics")
+        slacks = np.where((node_pit[:, net['_idx_node']['NODE_TYPE_T']] ==
+                           net['_idx_node']['T']) & active_node_lookup)[0]
+
+    return perform_connectivity_search(net, node_pit, branch_pit, node_element_pit, slacks, active_node_lookup,
+                                       active_branch_lookup, active_node_elements_lookup, mode=mode)
+
+
+def perform_connectivity_search(net, node_pit, branch_pit, node_element_pit, slack_nodes,
+                                active_node_lookup, active_branch_lookup,
+                                active_node_element_lookup, mode="hydraulics"):
+    len_nodes = len(node_pit)
     from_nodes = branch_pit[:, net['_idx_branch']['FROM_NODE']].astype(np.int32)
     to_nodes = branch_pit[:, net['_idx_branch']['TO_NODE']].astype(np.int32)
-    hyd_slacks = np.where((node_pit[:, net['_idx_node']['NODE_TYPE']] == net['_idx_node']['P'])
-                          & active_node_lookup)[0]
     node_element_nodes = node_element_pit[:, net['_idx_node_element']['JUNCTION']].astype(np.int32)
-
-    nodes_connected, branches_connected, node_elements_connected = perform_connectivity_search(
-        net, node_pit, node_element_pit, hyd_slacks, from_nodes, to_nodes, node_element_nodes,
-        active_node_lookup, active_branch_lookup, active_node_elements_lookup,
-        mode="hydraulics")
-    if not check_heat:
-        return nodes_connected, branches_connected, node_elements_connected
-
-    heat_slacks = np.where((node_pit[:, net['_idx_node']['NODE_TYPE_T']] == net['_idx_node']['T']) & nodes_connected)[0]
-    if len(heat_slacks) == len(hyd_slacks) and np.all(heat_slacks == hyd_slacks):
-        return nodes_connected, branches_connected, node_elements_connected
-
-    nodes_connected, branches_connected, node_elements_connected = perform_connectivity_search(
-        net, node_pit, node_element_pit, heat_slacks, from_nodes, to_nodes, node_element_nodes,
-        nodes_connected, branches_connected, node_elements_connected,
-        mode="heat transfer")
-    return nodes_connected, branches_connected, node_elements_connected
-
-
-def perform_connectivity_search(net, node_pit, node_element_pit, slack_nodes, from_nodes, to_nodes, node_element_nodes,
-                                active_node_lookup, active_branch_lookup, active_node_element_lookup,
-                                mode="hydraulics"):
-=======
-    if mode == "hydraulics":
-        active_branch_lookup = branch_pit[:, ACTIVE_BR].astype(np.bool_)
-        active_node_lookup = node_pit[:, ACTIVE_ND].astype(np.bool_)
-        slacks = np.where((node_pit[:, NODE_TYPE] == P) & active_node_lookup)[0]
-    else:
-        active_branch_lookup = branches_connected_flow(branch_pit) \
-                               & get_lookup(net, "branch", "active_hydraulics")
-        active_node_lookup = node_pit[:, ACTIVE_ND].astype(np.bool_)\
-                             & get_lookup(net, "node", "active_hydraulics")
-        slacks = np.where((node_pit[:, NODE_TYPE_T] == T) & active_node_lookup)[0]
-
-    return perform_connectivity_search(net, node_pit, branch_pit, slacks, active_node_lookup,
-                                       active_branch_lookup, mode=mode)
-
-
-def perform_connectivity_search(net, node_pit, branch_pit, slack_nodes,
-                                active_node_lookup, active_branch_lookup, mode="hydraulics"):
-    len_nodes = len(node_pit)
-    from_nodes = branch_pit[:, FROM_NODE].astype(np.int32)
-    to_nodes = branch_pit[:, TO_NODE].astype(np.int32)
     nobranch = np.sum(active_branch_lookup)
->>>>>>> 7d82b3f0
     active_from_nodes = from_nodes[active_branch_lookup]
     active_to_nodes = to_nodes[active_branch_lookup]
 
-    nodes_connected = get_connected_nodes(node_pit, slack_nodes,
-                                          active_from_nodes, active_to_nodes, active_node_lookup,
-                                          active_branch_lookup)
+    # we create a "virtual" node that is connected to all slack nodes and start the connectivity
+    # search at this node
+    fn_matrix = np.concatenate([active_from_nodes, slack_nodes])
+    tn_matrix = np.concatenate([active_to_nodes,
+                                np.full(len(slack_nodes), len_nodes, dtype=np.int32)])
+
+    adj_matrix = coo_matrix((np.ones(nobranch + len(slack_nodes)), (fn_matrix, tn_matrix)),
+                            shape=(len_nodes + 1, len_nodes + 1))
+
+    # check which nodes are reachable from the virtual heat slack node
+    reachable_nodes = csgraph.breadth_first_order(adj_matrix, len_nodes, False, False)
+    # throw out the virtual heat slack node
+    reachable_nodes = reachable_nodes[reachable_nodes != len_nodes]
+
+    nodes_connected = np.zeros(len(active_node_lookup), dtype=bool)
+    nodes_connected[reachable_nodes] = True
 
     if not np.all(nodes_connected[active_from_nodes] == nodes_connected[active_to_nodes]):
         raise ValueError(
-            "An error occured in the %s connectivity check. Please contact the pandapipes development" \
-            " team!" % mode)
+            "An error occured in the %s connectivity check. Please contact the pandapipes "
+            "development team!" % mode)
     branches_connected = active_branch_lookup & nodes_connected[from_nodes]
     node_elements_connected = active_node_element_lookup & nodes_connected[node_element_nodes]
     if mode == 'hydraulics':
@@ -721,12 +683,7 @@
             for tbl in tables]
 
 
-<<<<<<< HEAD
-def reduce_pit(net, node_pit, branch_pit, node_element_pit, nodes_connected, branches_connected,
-               node_elements_connected):
-=======
-def reduce_pit(net, node_pit, branch_pit, mode="hydraulics"):
->>>>>>> 7d82b3f0
+def reduce_pit(net, node_pit, branch_pit, node_element_pit, mode="hydraulics"):
     """
     Create an internal ("active") pit with all nodes and branches that are actually in_service. This
     is also done for different lookups (e.g. the from_to indices for this pit and the node index
@@ -749,6 +706,7 @@
     reduced_node_lookup = None
     nodes_connected = get_lookup(net, "node", "active_" + mode)
     branches_connected = get_lookup(net, "branch", "active_" + mode)
+    node_elements_connected = get_lookup(net, "node_elements", "active_" + mode)
     if np.alltrue(nodes_connected):
         net["_lookups"]["node_from_to_active_" + mode] = copy.deepcopy(
             get_lookup(net, "node", "from_to"))
@@ -804,12 +762,9 @@
         active_pit["node_element"][:, net['_idx_node_element']['JUNCTION']] = reduced_node_lookup[
             node_element_pit[node_elements_connected, net['_idx_node_element']['JUNCTION']].astype(np.int32)]
     net["_active_pit"] = active_pit
-<<<<<<< HEAD
     net["_lookups"]["node_active"] = nodes_connected
     net["_lookups"]["branch_active"] = branches_connected
     net["_lookups"]["node_element_active"] = node_elements_connected
-=======
->>>>>>> 7d82b3f0
 
     for el, connected_els in els.items():
         ft_lookup = get_lookup(net, el, "from_to")
@@ -820,47 +775,7 @@
         for table, (_, _, len_new) in sorted(aux_lookup.items(), key=lambda x: x[1][0]):
             from_to_active_lookup[table] = (count, count + len_new)
             count += len_new
-<<<<<<< HEAD
-        net["_lookups"]["%s_from_to_active" % el] = from_to_active_lookup
-
-
-def get_connected_nodes(node_pit, slack_nodes,
-                        active_from_nodes, active_to_nodes, active_node_lookup, active_branch_lookup):
-    len_nodes = len(node_pit)
-    nobranch = np.sum(active_branch_lookup)
-
-    # we create a "virtual" node that is connected to all slack nodes and start the connectivity
-    # search at this node
-
-    fn_matrix = np.concatenate([active_from_nodes, slack_nodes])
-    tn_matrix = np.concatenate([active_to_nodes,
-                                np.full(len(slack_nodes), len_nodes, dtype=np.int32)])
-    adj_matrix = coo_matrix((np.ones(nobranch + len(slack_nodes)), (fn_matrix, tn_matrix)),
-                            shape=(len_nodes + 1, len_nodes + 1))
-
-    # check which nodes are reachable from the virtual heat slack node
-    reachable_nodes = csgraph.breadth_first_order(adj_matrix, len_nodes, False, False)
-    # throw out the virtual heat slack node
-    reachable_nodes = reachable_nodes[reachable_nodes != len_nodes]
-
-    nodes_connected = np.zeros(len(active_node_lookup), dtype=bool)
-    nodes_connected[reachable_nodes] = True
-    return nodes_connected
-
-
-def assign_to_slack(net, node_pit, branch_pit):
-    active_branch_lookup = branch_pit[:, net['_idx_branch']['ACTIVE']].astype(bool)
-    active_node_lookup = node_pit[:, net['_idx_node']['ACTIVE']].astype(bool)
-    from_nodes = branch_pit[:, net['_idx_branch']['FROM_NODE']].astype(np.int32)
-    to_nodes = branch_pit[:, net['_idx_branch']['TO_NODE']].astype(np.int32)
-    hyd_slacks = np.where(((node_pit[:, net['_idx_node']['NODE_TYPE']] == net['_idx_node']['P']) | (
-            node_pit[:, net['_idx_node']['NODE_TYPE']] == net['_idx_node']['PC']))
-                          & active_node_lookup)[0]
-    for slack in hyd_slacks:
-        nodes_connected = get_connected_nodes(node_pit, [slack], from_nodes, to_nodes, active_node_lookup,
-                                              active_branch_lookup)
-        node_pit[nodes_connected, net['_idx_node']['SLACK']] = slack
-
+        net["_lookups"]["%s_from_to_active_%s" % (el, mode)] = from_to_active_lookup
 
 def init_idx(net):
     idx_node(net)
@@ -873,7 +788,4 @@
     for comp in net.node_element_list:
         fluids += [net[comp.table_name()].fluid.values if 'fluid' in net[comp.table_name()] else []]
     fluids = np.concatenate(fluids)
-    net['_fluid'] = np.unique(fluids)
-=======
-        net["_lookups"]["%s_from_to_active_%s" % (el, mode)] = from_to_active_lookup
->>>>>>> 7d82b3f0
+    net['_fluid'] = np.unique(fluids)