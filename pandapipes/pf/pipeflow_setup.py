--- conflicted
+++ resolved
@@ -37,11 +37,7 @@
                    "check_connectivity": True, "use_numba": True, "max_iter_colebrook": 100,
                    "only_update_hydraulic_matrix": False, "reuse_internal_data": False,
                    "quit_on_inconsistency_connectivity": False, "calc_compression_power": True,
-<<<<<<< HEAD
-                   "transient": False, "time_step": None, "dt": 60}
-=======
                    "transient": False, "dynamic_sim": False, "time_step": None, "dt": 60}
->>>>>>> f32d1535
 
 
 def get_net_option(net, option_name):
