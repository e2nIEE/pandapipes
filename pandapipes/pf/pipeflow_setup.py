--- conflicted
+++ resolved
@@ -12,10 +12,7 @@
     ACTIVE as ACTIVE_BR, VINIT
 from pandapipes.idx_node import NODE_TYPE, P, NODE_TYPE_T, node_cols, T, ACTIVE as ACTIVE_ND, \
     TABLE_IDX as TABLE_IDX_ND, ELEMENT_IDX as ELEMENT_IDX_ND
-<<<<<<< HEAD
-=======
 from pandapipes.pf.internals_toolbox import _sum_by_group
->>>>>>> d5d25ae8
 from pandapipes.properties.fluids import get_fluid
 
 try:
